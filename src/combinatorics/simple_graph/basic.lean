/-
Copyright (c) 2020 Aaron Anderson, Jalex Stark, Kyle Miller. All rights reserved.
Released under Apache 2.0 license as described in the file LICENSE.
Authors: Aaron Anderson, Jalex Stark, Kyle Miller, Alena Gusakov, Hunter Monroe
-/
<<<<<<< HEAD
import combinatorics.quantum.hierarchy
import data.fintype.basic
=======
>>>>>>> 34993236
import data.rel
import data.set.finite
import data.sym.sym2

/-!
# Simple graphs

This module defines simple graphs on a vertex type `V` as an
irreflexive symmetric relation.

There is a basic API for locally finite graphs and for graphs with
finitely many vertices.

## Main definitions

* `simple_graph` is a structure for symmetric, irreflexive relations

* `neighbor_set` is the `set` of vertices adjacent to a given vertex

* `common_neighbors` is the intersection of the neighbor sets of two given vertices

* `neighbor_finset` is the `finset` of vertices adjacent to a given vertex,
   if `neighbor_set` is finite

* `incidence_set` is the `set` of edges containing a given vertex

* `incidence_finset` is the `finset` of edges containing a given vertex,
   if `incidence_set` is finite

* `homo`, `embedding`, and `iso` for graph homomorphisms, graph embeddings, and
  graph isomorphisms. Note that a graph embedding is a stronger notion than an
  injective graph homomorphism, since its image is an induced subgraph.

* `boolean_algebra` instance: Under the subgraph relation, `simple_graph` forms a `boolean_algebra`.
  In other words, this is the lattice of spanning subgraphs of the complete graph.

## Notations

* `→g`, `↪g`, and `≃g` for graph homomorphisms, graph embeddings, and graph isomorphisms,
  respectively.

## Implementation notes

* A locally finite graph is one with instances `Π v, fintype (G.neighbor_set v)`.

* Given instances `decidable_rel G.adj` and `fintype V`, then the graph
  is locally finite, too.

* Morphisms of graphs are abbreviations for `rel_hom`, `rel_embedding`, and `rel_iso`.
  To make use of pre-existing simp lemmas, definitions involving morphisms are
  abbreviations as well.

## Naming Conventions

* If the vertex type of a graph is finite, we refer to its cardinality as `card_verts`.

## Todo

* Upgrade `simple_graph.boolean_algebra` to a `complete_boolean_algebra`.

* This is the simplest notion of an unoriented graph.  This should
  eventually fit into a more complete combinatorics hierarchy which
  includes multigraphs and directed graphs.  We begin with simple graphs
  in order to start learning what the combinatorics hierarchy should
  look like.
-/
open finset
universes u v w

/--
<<<<<<< HEAD
=======
A simple graph is an irreflexive symmetric relation `adj` on a vertex type `V`.
The relation describes which pairs of vertices are adjacent.
There is exactly one edge for every pair of adjacent edges;
see `simple_graph.edge_set` for the corresponding edge set.
-/
@[ext]
structure simple_graph (V : Type u) :=
(adj : V → V → Prop)
(symm : symmetric adj . obviously)
(loopless : irreflexive adj . obviously)

/--
>>>>>>> 34993236
Construct the simple graph induced by the given relation. It
symmetrizes the relation and makes it irreflexive.
-/
def simple_graph.from_rel {V : Type u} (r : V → V → Prop) : simple_graph V :=
{ adj := λ a b, (a ≠ b) ∧ (r a b ∨ r b a),
  symm := λ a b ⟨hn, hr⟩, ⟨hn.symm, hr.symm⟩,
  loopless := λ a ⟨hn, _⟩, hn rfl }

noncomputable instance {V : Type u} [fintype V] : fintype (simple_graph V) :=
by { classical, exact fintype.of_injective simple_graph.adj simple_graph.ext }

@[simp]
lemma simple_graph.from_rel_adj {V : Type u} (r : V → V → Prop) (v w : V) :
  (simple_graph.from_rel r).adj v w ↔ v ≠ w ∧ (r v w ∨ r w v) :=
iff.rfl

/-- The complete graph on a type `V` is the simple graph with all pairs of distinct vertices
adjacent. In `mathlib`, this is usually referred to as `⊤`. -/
def complete_graph (V : Type u) : simple_graph V := { adj := ne }

/-- The graph with no edges on a given vertex type `V`. `mathlib` prefers the notation `⊥`. -/
def empty_graph (V : Type u) : simple_graph V := { adj := λ i j, false }

/--
Two vertices are adjacent in the complete bipartite graph on two vertex types
if and only if they are not from the same side.
Bipartite graphs in general may be regarded as being subgraphs of one of these.

TODO also introduce complete multi-partite graphs, where the vertex type is a sigma type of an
indexed family of vertex types
-/
@[simps]
def complete_bipartite_graph (V W : Type*) : simple_graph (V ⊕ W) :=
{ adj := λ v w, (v.is_left ∧ w.is_right) ∨ (v.is_right ∧ w.is_left),
  symm := begin
    intros v w,
    cases v; cases w; simp,
  end,
  loopless := begin
    intro v,
    cases v; simp,
  end }

namespace simple_graph

variables {V : Type u} {W : Type v} {X : Type w} (G : simple_graph V) (G' : simple_graph W)
  {a b c u v w : V} {e : sym2 V}

@[simp] lemma irrefl {v : V} : ¬G.adj v v := G.loopless v

lemma adj_comm (u v : V) : G.adj u v ↔ G.adj v u := ⟨λ x, G.symm x, λ x, G.symm x⟩

@[symm] lemma adj_symm (h : G.adj u v) : G.adj v u := G.symm h

lemma ne_of_adj (h : G.adj a b) : a ≠ b := by { rintro rfl, exact G.irrefl h }

protected lemma adj.ne {G : simple_graph V} {a b : V} (h : G.adj a b) : a ≠ b := G.ne_of_adj h

protected lemma adj.ne' {G : simple_graph V} {a b : V} (h : G.adj a b) : b ≠ a := h.ne.symm

section order

/-- The relation that one `simple_graph` is a subgraph of another.
Note that this should be spelled `≤`. -/
def is_subgraph (x y : simple_graph V) : Prop := ∀ ⦃v w : V⦄, x.adj v w → y.adj v w

instance : has_le (simple_graph V) := ⟨is_subgraph⟩

@[simp] lemma is_subgraph_eq_le : (is_subgraph : simple_graph V → simple_graph V → Prop) = (≤) :=
rfl

/-- The supremum of two graphs `x ⊔ y` has edges where either `x` or `y` have edges. -/
instance : has_sup (simple_graph V) := ⟨λ x y,
  { adj := x.adj ⊔ y.adj,
    symm := λ v w h, by rwa [pi.sup_apply, pi.sup_apply, x.adj_comm, y.adj_comm] }⟩

@[simp] lemma sup_adj (x y : simple_graph V) (v w : V) : (x ⊔ y).adj v w ↔ x.adj v w ∨ y.adj v w :=
iff.rfl

/-- The infimum of two graphs `x ⊓ y` has edges where both `x` and `y` have edges. -/
instance : has_inf (simple_graph V) := ⟨λ x y,
  { adj := x.adj ⊓ y.adj,
    symm := λ v w h, by rwa [pi.inf_apply, pi.inf_apply, x.adj_comm, y.adj_comm] }⟩

@[simp] lemma inf_adj (x y : simple_graph V) (v w : V) : (x ⊓ y).adj v w ↔ x.adj v w ∧ y.adj v w :=
iff.rfl

/--
We define `Gᶜ` to be the `simple_graph V` such that no two adjacent vertices in `G`
are adjacent in the complement, and every nonadjacent pair of vertices is adjacent
(still ensuring that vertices are not adjacent to themselves).
-/
instance : has_compl (simple_graph V) := ⟨λ G,
  { adj := λ v w, v ≠ w ∧ ¬G.adj v w,
    symm := λ v w ⟨hne, _⟩, ⟨hne.symm, by rwa adj_comm⟩,
    loopless := λ v ⟨hne, _⟩, (hne rfl).elim }⟩

@[simp] lemma compl_adj (G : simple_graph V) (v w : V) : Gᶜ.adj v w ↔ v ≠ w ∧ ¬G.adj v w := iff.rfl

/-- The difference of two graphs `x \ y` has the edges of `x` with the edges of `y` removed. -/
instance : has_sdiff (simple_graph V) := ⟨λ x y,
  { adj := x.adj \ y.adj,
    symm := λ v w h, by change x.adj w v ∧ ¬ y.adj w v; rwa [x.adj_comm, y.adj_comm] }⟩

@[simp] lemma sdiff_adj (x y : simple_graph V) (v w : V) :
  (x \ y).adj v w ↔ (x.adj v w ∧ ¬ y.adj v w) := iff.rfl

instance : boolean_algebra (simple_graph V) :=
{ le := (≤),
  sup := (⊔),
  inf := (⊓),
  compl := has_compl.compl,
  sdiff := (\),
  top := complete_graph V,
  bot := empty_graph V,
  le_top := λ x v w h, x.ne_of_adj h,
  bot_le := λ x v w h, h.elim,
  sup_le := λ x y z hxy hyz v w h, h.cases_on (λ h, hxy h) (λ h, hyz h),
  sdiff_eq := λ x y, by { ext v w, refine ⟨λ h, ⟨h.1, ⟨_, h.2⟩⟩, λ h, ⟨h.1, h.2.2⟩⟩,
                          rintro rfl, exact x.irrefl h.1 },
  sup_inf_sdiff := λ a b, by { ext v w, refine ⟨λ h, _, λ h', _⟩,
                               obtain ⟨ha, _⟩|⟨ha, _⟩ := h; exact ha,
                               by_cases b.adj v w; exact or.inl ⟨h', h⟩ <|> exact or.inr ⟨h', h⟩ },
  inf_inf_sdiff := λ a b, by { ext v w, exact ⟨λ ⟨⟨_, hb⟩,⟨_, hb'⟩⟩, hb' hb, λ h, h.elim⟩ },
  le_sup_left := λ x y v w h, or.inl h,
  le_sup_right := λ x y v w h, or.inr h,
  le_inf := λ x y z hxy hyz v w h, ⟨hxy h, hyz h⟩,
  le_sup_inf := λ a b c v w h, or.dcases_on h.2 or.inl $
    or.dcases_on h.1 (λ h _, or.inl h) $ λ hb hc, or.inr ⟨hb, hc⟩,
  inf_compl_le_bot := λ a v w h, false.elim $ h.2.2 h.1,
  top_le_sup_compl := λ a v w ne, by { by_cases a.adj v w, exact or.inl h, exact or.inr ⟨ne, h⟩ },
  inf_le_left := λ x y v w h, h.1,
  inf_le_right := λ x y v w h, h.2,
  .. partial_order.lift adj ext }

@[simp] lemma top_adj (v w : V) : (⊤ : simple_graph V).adj v w ↔ v ≠ w := iff.rfl

@[simp] lemma bot_adj (v w : V) : (⊥ : simple_graph V).adj v w ↔ false := iff.rfl

@[simp] lemma complete_graph_eq_top (V : Type u) : complete_graph V = ⊤ := rfl

@[simp] lemma empty_graph_eq_bot (V : Type u) : empty_graph V = ⊥ := rfl

instance (V : Type u) : inhabited (simple_graph V) := ⟨⊤⟩

section decidable

variables (V) (H : simple_graph V) [decidable_rel G.adj] [decidable_rel H.adj]

instance bot.adj_decidable   : decidable_rel (⊥ : simple_graph V).adj := λ v w, decidable.false

instance sup.adj_decidable   : decidable_rel (G ⊔ H).adj := λ v w, or.decidable

instance inf.adj_decidable   : decidable_rel (G ⊓ H).adj := λ v w, and.decidable

instance sdiff.adj_decidable : decidable_rel (G \ H).adj := λ v w, and.decidable

variable [decidable_eq V]

instance top.adj_decidable   : decidable_rel (⊤ : simple_graph V).adj :=  λ v w, not.decidable

instance compl.adj_decidable : decidable_rel Gᶜ.adj := λ v w, and.decidable

end decidable

end order

/-- `G.support` is the set of vertices that form edges in `G`. -/
def support : set V := rel.dom G.adj

lemma mem_support {v : V} : v ∈ G.support ↔ ∃ w, G.adj v w := iff.rfl

lemma support_mono {G G' : simple_graph V} (h : G ≤ G') : G.support ⊆ G'.support :=
rel.dom_mono h

/-- `G.neighbor_set v` is the set of vertices adjacent to `v` in `G`. -/
def neighbor_set (v : V) : set V := set_of (G.adj v)

instance neighbor_set.mem_decidable (v : V) [decidable_rel G.adj] :
  decidable_pred (∈ G.neighbor_set v) := by { unfold neighbor_set, apply_instance }

/--
The edges of G consist of the unordered pairs of vertices related by
`G.adj`.

The way `edge_set` is defined is such that `mem_edge_set` is proved by `refl`.
(That is, `⟦(v, w)⟧ ∈ G.edge_set` is definitionally equal to `G.adj v w`.)
-/
def edge_set : set (sym2 V) := sym2.from_rel G.symm

@[simp] lemma mem_edge_set : ⟦(v, w)⟧ ∈ G.edge_set ↔ G.adj v w := iff.rfl

/--
Two vertices are adjacent iff there is an edge between them.  The
condition `v ≠ w` ensures they are different endpoints of the edge,
which is necessary since when `v = w` the existential
`∃ (e ∈ G.edge_set), v ∈ e ∧ w ∈ e` is satisfied by every edge
incident to `v`.
-/
lemma adj_iff_exists_edge {v w : V} :
  G.adj v w ↔ v ≠ w ∧ ∃ (e ∈ G.edge_set), v ∈ e ∧ w ∈ e :=
begin
  refine ⟨λ _, ⟨G.ne_of_adj ‹_›, ⟦(v,w)⟧, _⟩, _⟩,
  { simpa },
  { rintro ⟨hne, e, he, hv⟩,
    rw sym2.mem_and_mem_iff hne at hv,
    subst e,
    rwa mem_edge_set at he }
end

lemma adj_iff_exists_edge_coe : G.adj a b ↔ ∃ (e : G.edge_set), ↑e = ⟦(a, b)⟧ :=
by simp only [mem_edge_set, exists_prop, set_coe.exists, exists_eq_right, subtype.coe_mk]

lemma edge_other_ne {e : sym2 V} (he : e ∈ G.edge_set) {v : V} (h : v ∈ e) : h.other ≠ v :=
begin
  erw [← sym2.other_spec h, sym2.eq_swap] at he,
  exact G.ne_of_adj he,
end

instance decidable_mem_edge_set [decidable_rel G.adj] :
  decidable_pred (∈ G.edge_set) := sym2.from_rel.decidable_pred _

instance edges_fintype [decidable_eq V] [fintype V] [decidable_rel G.adj] :
  fintype G.edge_set := subtype.fintype _

/-! ### Incidence set -/

/-- Set of edges incident to a given vertex, aka incidence set. -/
def incidence_set (v : V) : set (sym2 V) := {e ∈ G.edge_set | v ∈ e}

lemma incidence_set_subset (v : V) : G.incidence_set v ⊆ G.edge_set := λ _ h, h.1

lemma mk_mem_incidence_set_iff : ⟦(b, c)⟧ ∈ G.incidence_set a ↔ G.adj b c ∧ (a = b ∨ a = c) :=
and_congr_right' sym2.mem_iff

lemma mk_mem_incidence_set_left_iff : ⟦(a, b)⟧ ∈ G.incidence_set a ↔ G.adj a b :=
and_iff_left $ sym2.mem_mk_left _ _

lemma mk_mem_incidence_set_right_iff : ⟦(a, b)⟧ ∈ G.incidence_set b ↔ G.adj a b :=
and_iff_left $ sym2.mem_mk_right _ _

lemma edge_mem_incidence_set_iff {e : G.edge_set} : ↑e ∈ G.incidence_set a ↔ a ∈ (e : sym2 V) :=
and_iff_right e.2

lemma incidence_set_inter_incidence_set_subset (h : a ≠ b) :
  G.incidence_set a ∩ G.incidence_set b ⊆ {⟦(a, b)⟧} :=
λ e he, (sym2.mem_and_mem_iff h).1 ⟨he.1.2, he.2.2⟩

lemma incidence_set_inter_incidence_set (h : G.adj a b) :
  G.incidence_set a ∩ G.incidence_set b = {⟦(a, b)⟧} :=
begin
  refine (G.incidence_set_inter_incidence_set_subset $ h.ne).antisymm _,
  rintro _ (rfl : _ = ⟦(a, b)⟧),
  exact ⟨G.mk_mem_incidence_set_left_iff.2 h, G.mk_mem_incidence_set_right_iff.2 h⟩,
end

lemma adj_of_mem_incidence_set (h : a ≠ b) (ha : e ∈ G.incidence_set a)
  (hb : e ∈ G.incidence_set b) :
  G.adj a b :=
by rwa [←mk_mem_incidence_set_left_iff,
  ←set.mem_singleton_iff.1 $ G.incidence_set_inter_incidence_set_subset h ⟨ha, hb⟩]

instance decidable_mem_incidence_set [decidable_eq V] [decidable_rel G.adj] (v : V) :
  decidable_pred (∈ G.incidence_set v) := λ e, and.decidable

/--
The `edge_set` of the graph as a `finset`.
-/
def edge_finset [decidable_eq V] [fintype V] [decidable_rel G.adj] : finset (sym2 V) :=
set.to_finset G.edge_set

@[simp] lemma mem_edge_finset [decidable_eq V] [fintype V] [decidable_rel G.adj] (e : sym2 V) :
  e ∈ G.edge_finset ↔ e ∈ G.edge_set :=
set.mem_to_finset

@[simp] lemma edge_set_univ_card [decidable_eq V] [fintype V] [decidable_rel G.adj] :
  (univ : finset G.edge_set).card = G.edge_finset.card :=
fintype.card_of_subtype G.edge_finset (mem_edge_finset _)

@[simp] lemma mem_neighbor_set (v w : V) : w ∈ G.neighbor_set v ↔ G.adj v w :=
iff.rfl

@[simp] lemma mem_incidence_set (v w : V) : ⟦(v, w)⟧ ∈ G.incidence_set v ↔ G.adj v w :=
by simp [incidence_set]

lemma mem_incidence_iff_neighbor {v w : V} : ⟦(v, w)⟧ ∈ G.incidence_set v ↔ w ∈ G.neighbor_set v :=
by simp only [mem_incidence_set, mem_neighbor_set]

lemma adj_incidence_set_inter {v : V} {e : sym2 V} (he : e ∈ G.edge_set) (h : v ∈ e) :
  G.incidence_set v ∩ G.incidence_set h.other = {e} :=
begin
  ext e',
  simp only [incidence_set, set.mem_sep_eq, set.mem_inter_eq, set.mem_singleton_iff],
  refine ⟨λ h', _, _⟩,
  { rw ←sym2.other_spec h,
    exact (sym2.mem_and_mem_iff (edge_other_ne G he h).symm).mp ⟨h'.1.2, h'.2.2⟩ },
  { rintro rfl,
    exact ⟨⟨he, h⟩, he, sym2.other_mem _⟩ }
end

lemma compl_neighbor_set_disjoint (G : simple_graph V) (v : V) :
  disjoint (G.neighbor_set v) (Gᶜ.neighbor_set v) :=
begin
  rw set.disjoint_iff,
  rintro w ⟨h, h'⟩,
  rw [mem_neighbor_set, compl_adj] at h',
  exact h'.2 h,
end

lemma neighbor_set_union_compl_neighbor_set_eq (G : simple_graph V) (v : V) :
  G.neighbor_set v ∪ Gᶜ.neighbor_set v = {v}ᶜ :=
begin
  ext w,
  have h := @ne_of_adj _ G,
  simp_rw [set.mem_union, mem_neighbor_set, compl_adj, set.mem_compl_eq, set.mem_singleton_iff],
  tauto,
end

/--
The set of common neighbors between two vertices `v` and `w` in a graph `G` is the
intersection of the neighbor sets of `v` and `w`.
-/
def common_neighbors (v w : V) : set V := G.neighbor_set v ∩ G.neighbor_set w

lemma common_neighbors_eq (v w : V) :
  G.common_neighbors v w = G.neighbor_set v ∩ G.neighbor_set w := rfl

lemma mem_common_neighbors {u v w : V} : u ∈ G.common_neighbors v w ↔ G.adj v u ∧ G.adj w u :=
iff.rfl

lemma common_neighbors_symm (v w : V) : G.common_neighbors v w = G.common_neighbors w v :=
set.inter_comm _ _

lemma not_mem_common_neighbors_left (v w : V) : v ∉ G.common_neighbors v w :=
λ h, ne_of_adj G h.1 rfl

lemma not_mem_common_neighbors_right (v w : V) : w ∉ G.common_neighbors v w :=
λ h, ne_of_adj G h.2 rfl

lemma common_neighbors_subset_neighbor_set_left (v w : V) :
  G.common_neighbors v w ⊆ G.neighbor_set v :=
set.inter_subset_left _ _

lemma common_neighbors_subset_neighbor_set_right (v w : V) :
  G.common_neighbors v w ⊆ G.neighbor_set w :=
set.inter_subset_right _ _

instance decidable_mem_common_neighbors [decidable_rel G.adj] (v w : V) :
  decidable_pred (∈ G.common_neighbors v w) :=
λ a, and.decidable

section incidence
variable [decidable_eq V]

/--
Given an edge incident to a particular vertex, get the other vertex on the edge.
-/
def other_vertex_of_incident {v : V} {e : sym2 V} (h : e ∈ G.incidence_set v) : V := h.2.other'

lemma edge_other_incident_set {v : V} {e : sym2 V} (h : e ∈ G.incidence_set v) :
  e ∈ G.incidence_set (G.other_vertex_of_incident h) :=
by { use h.1, simp [other_vertex_of_incident, sym2.other_mem'] }

lemma incidence_other_prop {v : V} {e : sym2 V} (h : e ∈ G.incidence_set v) :
  G.other_vertex_of_incident h ∈ G.neighbor_set v :=
by { cases h with he hv, rwa [←sym2.other_spec' hv, mem_edge_set] at he }

@[simp]
lemma incidence_other_neighbor_edge {v w : V} (h : w ∈ G.neighbor_set v) :
  G.other_vertex_of_incident (G.mem_incidence_iff_neighbor.mpr h) = w :=
sym2.congr_right.mp (sym2.other_spec' (G.mem_incidence_iff_neighbor.mpr h).right)

/--
There is an equivalence between the set of edges incident to a given
vertex and the set of vertices adjacent to the vertex.
-/
@[simps] def incidence_set_equiv_neighbor_set (v : V) : G.incidence_set v ≃ G.neighbor_set v :=
{ to_fun := λ e, ⟨G.other_vertex_of_incident e.2, G.incidence_other_prop e.2⟩,
  inv_fun := λ w, ⟨⟦(v, w.1)⟧, G.mem_incidence_iff_neighbor.mpr w.2⟩,
  left_inv := λ x, by simp [other_vertex_of_incident],
  right_inv := λ ⟨w, hw⟩, by simp }

end incidence

section finite_at

/-!
## Finiteness at a vertex

This section contains definitions and lemmas concerning vertices that
have finitely many adjacent vertices.  We denote this condition by
`fintype (G.neighbor_set v)`.

We define `G.neighbor_finset v` to be the `finset` version of `G.neighbor_set v`.
Use `neighbor_finset_eq_filter` to rewrite this definition as a `filter`.
-/

variables (v) [fintype (G.neighbor_set v)]
/--
`G.neighbors v` is the `finset` version of `G.adj v` in case `G` is
locally finite at `v`.
-/
def neighbor_finset : finset V := (G.neighbor_set v).to_finset

@[simp] lemma mem_neighbor_finset (w : V) :
  w ∈ G.neighbor_finset v ↔ G.adj v w :=
set.mem_to_finset

/--
`G.degree v` is the number of vertices adjacent to `v`.
-/
def degree : ℕ := (G.neighbor_finset v).card

@[simp]
lemma card_neighbor_set_eq_degree : fintype.card (G.neighbor_set v) = G.degree v :=
(set.to_finset_card _).symm

lemma degree_pos_iff_exists_adj : 0 < G.degree v ↔ ∃ w, G.adj v w :=
by simp only [degree, card_pos, finset.nonempty, mem_neighbor_finset]

instance incidence_set_fintype [decidable_eq V] : fintype (G.incidence_set v) :=
fintype.of_equiv (G.neighbor_set v) (G.incidence_set_equiv_neighbor_set v).symm

/--
This is the `finset` version of `incidence_set`.
-/
def incidence_finset [decidable_eq V] : finset (sym2 V) := (G.incidence_set v).to_finset

@[simp]
lemma card_incidence_set_eq_degree [decidable_eq V] :
  fintype.card (G.incidence_set v) = G.degree v :=
by { rw fintype.card_congr (G.incidence_set_equiv_neighbor_set v), simp }

@[simp]
lemma mem_incidence_finset [decidable_eq V] (e : sym2 V) :
  e ∈ G.incidence_finset v ↔ e ∈ G.incidence_set v :=
set.mem_to_finset

end finite_at

section locally_finite

/--
A graph is locally finite if every vertex has a finite neighbor set.
-/
@[reducible]
def locally_finite := Π (v : V), fintype (G.neighbor_set v)

variable [locally_finite G]

/--
A locally finite simple graph is regular of degree `d` if every vertex has degree `d`.
-/
def is_regular_of_degree (d : ℕ) : Prop := ∀ (v : V), G.degree v = d

lemma is_regular_of_degree_eq {d : ℕ} (h : G.is_regular_of_degree d) (v : V) : G.degree v = d := h v

end locally_finite

section finite

variable [fintype V]

instance neighbor_set_fintype [decidable_rel G.adj] (v : V) : fintype (G.neighbor_set v) :=
@subtype.fintype _ _ (by { simp_rw mem_neighbor_set, apply_instance }) _

lemma neighbor_finset_eq_filter {v : V} [decidable_rel G.adj] :
  G.neighbor_finset v = finset.univ.filter (G.adj v) :=
by { ext, simp }

@[simp]
lemma complete_graph_degree [decidable_eq V] (v : V) :
  (⊤ : simple_graph V).degree v = fintype.card V - 1 :=
begin
  convert univ.card.pred_eq_sub_one,
  erw [degree, neighbor_finset_eq_filter, filter_ne, card_erase_of_mem (mem_univ v)],
end

lemma complete_graph_is_regular [decidable_eq V] :
  (⊤ : simple_graph V).is_regular_of_degree (fintype.card V - 1) :=
by { intro v, simp }

/--
The minimum degree of all vertices (and `0` if there are no vertices).
The key properties of this are given in `exists_minimal_degree_vertex`, `min_degree_le_degree`
and `le_min_degree_of_forall_le_degree`.
-/
def min_degree [decidable_rel G.adj] : ℕ :=
option.get_or_else (univ.image (λ v, G.degree v)).min 0

/--
There exists a vertex of minimal degree. Note the assumption of being nonempty is necessary, as
the lemma implies there exists a vertex.
-/
lemma exists_minimal_degree_vertex [decidable_rel G.adj] [nonempty V] :
  ∃ v, G.min_degree = G.degree v :=
begin
  obtain ⟨t, ht : _ = _⟩ := min_of_nonempty (univ_nonempty.image (λ v, G.degree v)),
  obtain ⟨v, _, rfl⟩ := mem_image.mp (mem_of_min ht),
  refine ⟨v, by simp [min_degree, ht]⟩,
end

/-- The minimum degree in the graph is at most the degree of any particular vertex. -/
lemma min_degree_le_degree [decidable_rel G.adj] (v : V) : G.min_degree ≤ G.degree v :=
begin
  obtain ⟨t, ht⟩ := finset.min_of_mem (mem_image_of_mem (λ v, G.degree v) (mem_univ v)),
  have := finset.min_le_of_mem (mem_image_of_mem _ (mem_univ v)) ht,
  rw option.mem_def at ht,
  rwa [min_degree, ht, option.get_or_else_some],
end

/--
In a nonempty graph, if `k` is at most the degree of every vertex, it is at most the minimum
degree. Note the assumption that the graph is nonempty is necessary as long as `G.min_degree` is
defined to be a natural.
-/
lemma le_min_degree_of_forall_le_degree [decidable_rel G.adj] [nonempty V] (k : ℕ)
  (h : ∀ v, k ≤ G.degree v) :
  k ≤ G.min_degree :=
begin
  rcases G.exists_minimal_degree_vertex with ⟨v, hv⟩,
  rw hv,
  apply h
end

/--
The maximum degree of all vertices (and `0` if there are no vertices).
The key properties of this are given in `exists_maximal_degree_vertex`, `degree_le_max_degree`
and `max_degree_le_of_forall_degree_le`.
-/
def max_degree [decidable_rel G.adj] : ℕ :=
option.get_or_else (univ.image (λ v, G.degree v)).max 0

/--
There exists a vertex of maximal degree. Note the assumption of being nonempty is necessary, as
the lemma implies there exists a vertex.
-/
lemma exists_maximal_degree_vertex [decidable_rel G.adj] [nonempty V] :
  ∃ v, G.max_degree = G.degree v :=
begin
  obtain ⟨t, ht⟩ := max_of_nonempty (univ_nonempty.image (λ v, G.degree v)),
  have ht₂ := mem_of_max ht,
  simp only [mem_image, mem_univ, exists_prop_of_true] at ht₂,
  rcases ht₂ with ⟨v, rfl⟩,
  rw option.mem_def at ht,
  refine ⟨v, _⟩,
  rw [max_degree, ht],
  refl
end

/-- The maximum degree in the graph is at least the degree of any particular vertex. -/
lemma degree_le_max_degree [decidable_rel G.adj] (v : V) : G.degree v ≤ G.max_degree :=
begin
  obtain ⟨t, ht : _ = _⟩ := finset.max_of_mem (mem_image_of_mem (λ v, G.degree v) (mem_univ v)),
  have := finset.le_max_of_mem (mem_image_of_mem _ (mem_univ v)) ht,
  rwa [max_degree, ht, option.get_or_else_some],
end

/--
In a graph, if `k` is at least the degree of every vertex, then it is at least the maximum
degree.
-/
lemma max_degree_le_of_forall_degree_le [decidable_rel G.adj] (k : ℕ)
  (h : ∀ v, G.degree v ≤ k) :
  G.max_degree ≤ k :=
begin
  by_cases hV : (univ : finset V).nonempty,
  { haveI : nonempty V := univ_nonempty_iff.mp hV,
    obtain ⟨v, hv⟩ := G.exists_maximal_degree_vertex,
    rw hv,
    apply h },
  { rw not_nonempty_iff_eq_empty at hV,
    rw [max_degree, hV, image_empty],
    exact zero_le k },
end

lemma degree_lt_card_verts [decidable_rel G.adj] (v : V) : G.degree v < fintype.card V :=
begin
  classical,
  apply finset.card_lt_card,
  rw finset.ssubset_iff,
  exact ⟨v, by simp, finset.subset_univ _⟩,
end

/--
The maximum degree of a nonempty graph is less than the number of vertices. Note that the assumption
that `V` is nonempty is necessary, as otherwise this would assert the existence of a
natural number less than zero.
-/
lemma max_degree_lt_card_verts [decidable_rel G.adj] [nonempty V] : G.max_degree < fintype.card V :=
begin
  cases G.exists_maximal_degree_vertex with v hv,
  rw hv,
  apply G.degree_lt_card_verts v,
end

lemma card_common_neighbors_le_degree_left [decidable_rel G.adj] (v w : V) :
  fintype.card (G.common_neighbors v w) ≤ G.degree v :=
begin
  rw [←card_neighbor_set_eq_degree],
  exact set.card_le_of_subset (set.inter_subset_left _ _),
end

lemma card_common_neighbors_le_degree_right [decidable_rel G.adj] (v w : V) :
  fintype.card (G.common_neighbors v w) ≤ G.degree w :=
begin
  convert G.card_common_neighbors_le_degree_left w v using 3,
  apply common_neighbors_symm,
end

lemma card_common_neighbors_lt_card_verts [decidable_rel G.adj] (v w : V) :
  fintype.card (G.common_neighbors v w) < fintype.card V :=
nat.lt_of_le_of_lt (G.card_common_neighbors_le_degree_left _ _) (G.degree_lt_card_verts v)

/--
If the condition `G.adj v w` fails, then `card_common_neighbors_le_degree` is
the best we can do in general.
-/
lemma adj.card_common_neighbors_lt_degree {G : simple_graph V} [decidable_rel G.adj]
  {v w : V} (h : G.adj v w) :
  fintype.card (G.common_neighbors v w) < G.degree v :=
begin
  classical,
  erw [←set.to_finset_card],
  apply finset.card_lt_card,
  rw finset.ssubset_iff,
  use w,
  split,
  { rw set.mem_to_finset,
    apply not_mem_common_neighbors_right },
  { rw finset.insert_subset,
    split,
    { simpa, },
    { rw [neighbor_finset, ← set.subset_iff_to_finset_subset],
      exact G.common_neighbors_subset_neighbor_set_left _ _ } }
end

end finite

section maps

/--
A graph homomorphism is a map on vertex sets that respects adjacency relations.

The notation `G →g G'` represents the type of graph homomorphisms.
-/
abbreviation hom := rel_hom G.adj G'.adj

/--
A graph embedding is an embedding `f` such that for vertices `v w : V`,
`G.adj f(v) f(w) ↔ G.adj v w `. Its image is an induced subgraph of G'.

The notation `G ↪g G'` represents the type of graph embeddings.
-/
abbreviation embedding := rel_embedding G.adj G'.adj

/--
A graph isomorphism is an bijective map on vertex sets that respects adjacency relations.

The notation `G ≃g G'` represents the type of graph isomorphisms.
-/
abbreviation iso := rel_iso G.adj G'.adj

infix ` →g ` : 50 := hom
infix ` ↪g ` : 50 := embedding
infix ` ≃g ` : 50 := iso

namespace hom
variables {G G'} (f : G →g G')

/-- The identity homomorphism from a graph to itself. -/
abbreviation id : G →g G := rel_hom.id _

lemma map_adj {v w : V} (h : G.adj v w) : G'.adj (f v) (f w) := f.map_rel' h

lemma map_mem_edge_set {e : sym2 V} (h : e ∈ G.edge_set) : e.map f ∈ G'.edge_set :=
quotient.ind (λ e h, sym2.from_rel_prop.mpr (f.map_rel' h)) e h

lemma apply_mem_neighbor_set {v w : V} (h : w ∈ G.neighbor_set v) : f w ∈ G'.neighbor_set (f v) :=
map_adj f h

/-- The map between edge sets induced by a homomorphism.
The underlying map on edges is given by `sym2.map`. -/
@[simps] def map_edge_set (e : G.edge_set) : G'.edge_set :=
⟨sym2.map f e, f.map_mem_edge_set e.property⟩

/-- The map between neighbor sets induced by a homomorphism. -/
@[simps] def map_neighbor_set (v : V) (w : G.neighbor_set v) : G'.neighbor_set (f v) :=
⟨f w, f.apply_mem_neighbor_set w.property⟩

/-- The induced map for spanning subgraphs, which is the identity on vertices. -/
def map_spanning_subgraphs {G G' : simple_graph V} (h : G ≤ G') : G →g G' :=
{ to_fun := λ x, x,
  map_rel' := h }

lemma map_edge_set.injective (hinj : function.injective f) : function.injective f.map_edge_set :=
begin
  rintros ⟨e₁, h₁⟩ ⟨e₂, h₂⟩,
  dsimp [hom.map_edge_set],
  repeat { rw subtype.mk_eq_mk },
  apply sym2.map.injective hinj,
end

variable {G'' : simple_graph X}

/-- Composition of graph homomorphisms. -/
abbreviation comp (f' : G' →g G'') (f : G →g G') : G →g G'' := f'.comp f

@[simp] lemma coe_comp (f' : G' →g G'') (f : G →g G') : ⇑(f'.comp f) = f' ∘ f := rfl

end hom

namespace embedding
variables {G G'} (f : G ↪g G')

/-- The identity embedding from a graph to itself. -/
abbreviation refl : G ↪g G := rel_embedding.refl _

/-- An embedding of graphs gives rise to a homomorphism of graphs. -/
abbreviation to_hom : G →g G' := f.to_rel_hom

lemma map_adj_iff {v w : V} : G'.adj (f v) (f w) ↔ G.adj v w := f.map_rel_iff

lemma map_mem_edge_set_iff {e : sym2 V} : e.map f ∈ G'.edge_set ↔ e ∈ G.edge_set :=
quotient.ind (λ ⟨v, w⟩, f.map_adj_iff) e

lemma apply_mem_neighbor_set_iff {v w : V} : f w ∈ G'.neighbor_set (f v) ↔ w ∈ G.neighbor_set v :=
map_adj_iff f

/-- A graph embedding induces an embedding of edge sets. -/
@[simps] def map_edge_set : G.edge_set ↪ G'.edge_set :=
{ to_fun := hom.map_edge_set f,
  inj' := hom.map_edge_set.injective f f.inj' }

/-- A graph embedding induces an embedding of neighbor sets. -/
@[simps] def map_neighbor_set (v : V) : G.neighbor_set v ↪ G'.neighbor_set (f v) :=
{ to_fun := λ w, ⟨f w, f.apply_mem_neighbor_set_iff.mpr w.2⟩,
  inj' := begin
    rintros ⟨w₁, h₁⟩ ⟨w₂, h₂⟩ h,
    rw subtype.mk_eq_mk at h ⊢,
    exact f.inj' h,
  end }

/-- Embeddings of types induce embeddings of complete graphs on those types. -/
def complete_graph.of_embedding {α β : Type*} (f : α ↪ β) : complete_graph α ↪g complete_graph β :=
{ to_fun := f,
  inj' := f.inj',
  map_rel_iff' := by simp }

variables {G'' : simple_graph X}

/-- Composition of graph embeddings. -/
abbreviation comp (f' : G' ↪g G'') (f : G ↪g G') : G ↪g G'' := f.trans f'

@[simp] lemma coe_comp (f' : G' ↪g G'') (f : G ↪g G') : ⇑(f'.comp f) = f' ∘ f := rfl

end embedding

namespace iso
variables {G G'} (f : G ≃g G')

/-- The identity isomorphism of a graph with itself. -/
abbreviation refl : G ≃g G := rel_iso.refl _

/-- An isomorphism of graphs gives rise to an embedding of graphs. -/
abbreviation to_embedding : G ↪g G' := f.to_rel_embedding

/-- An isomorphism of graphs gives rise to a homomorphism of graphs. -/
abbreviation to_hom : G →g G' := f.to_embedding.to_hom

/-- The inverse of a graph isomorphism. --/
abbreviation symm : G' ≃g G := f.symm

lemma map_adj_iff {v w : V} : G'.adj (f v) (f w) ↔ G.adj v w := f.map_rel_iff

lemma map_mem_edge_set_iff {e : sym2 V} : e.map f ∈ G'.edge_set ↔ e ∈ G.edge_set :=
quotient.ind (λ ⟨v, w⟩, f.map_adj_iff) e

lemma apply_mem_neighbor_set_iff {v w : V} : f w ∈ G'.neighbor_set (f v) ↔ w ∈ G.neighbor_set v :=
map_adj_iff f

/-- An isomorphism of graphs induces an equivalence of edge sets. -/
@[simps] def map_edge_set : G.edge_set ≃ G'.edge_set :=
{ to_fun := hom.map_edge_set f,
  inv_fun := hom.map_edge_set f.symm,
  left_inv := begin
    rintro ⟨e, h⟩,
    simp only [hom.map_edge_set, sym2.map_map, rel_iso.coe_coe_fn,
      rel_embedding.coe_coe_fn, subtype.mk_eq_mk, subtype.coe_mk, coe_coe],
    apply congr_fun,
    convert sym2.map_id,
    exact funext (λ _, rel_iso.symm_apply_apply _ _),
  end,
  right_inv := begin
    rintro ⟨e, h⟩,
    simp only [hom.map_edge_set, sym2.map_map, rel_iso.coe_coe_fn,
      rel_embedding.coe_coe_fn, subtype.mk_eq_mk, subtype.coe_mk, coe_coe],
    apply congr_fun,
    convert sym2.map_id,
    exact funext (λ _, rel_iso.apply_symm_apply _ _),
  end }

/-- A graph isomorphism induces an equivalence of neighbor sets. -/
@[simps] def map_neighbor_set (v : V) : G.neighbor_set v ≃ G'.neighbor_set (f v) :=
{ to_fun := λ w, ⟨f w, f.apply_mem_neighbor_set_iff.mpr w.2⟩,
  inv_fun := λ w, ⟨f.symm w, begin
    convert f.symm.apply_mem_neighbor_set_iff.mpr w.2,
    simp only [rel_iso.symm_apply_apply],
  end⟩,
  left_inv := λ w, by simp,
  right_inv := λ w, by simp }

lemma card_eq_of_iso [fintype V] [fintype W] (f : G ≃g G') : fintype.card V = fintype.card W :=
by convert (fintype.of_equiv_card f.to_equiv).symm

variables {G'' : simple_graph X}

/-- Composition of graph isomorphisms. -/
abbreviation comp (f' : G' ≃g G'') (f : G ≃g G') : G ≃g G'' := f.trans f'

@[simp] lemma coe_comp (f' : G' ≃g G'') (f : G ≃g G') : ⇑(f'.comp f) = f' ∘ f := rfl

end iso

end maps

end simple_graph<|MERGE_RESOLUTION|>--- conflicted
+++ resolved
@@ -3,11 +3,6 @@
 Released under Apache 2.0 license as described in the file LICENSE.
 Authors: Aaron Anderson, Jalex Stark, Kyle Miller, Alena Gusakov, Hunter Monroe
 -/
-<<<<<<< HEAD
-import combinatorics.quantum.hierarchy
-import data.fintype.basic
-=======
->>>>>>> 34993236
 import data.rel
 import data.set.finite
 import data.sym.sym2
@@ -78,8 +73,6 @@
 universes u v w
 
 /--
-<<<<<<< HEAD
-=======
 A simple graph is an irreflexive symmetric relation `adj` on a vertex type `V`.
 The relation describes which pairs of vertices are adjacent.
 There is exactly one edge for every pair of adjacent edges;
@@ -92,7 +85,6 @@
 (loopless : irreflexive adj . obviously)
 
 /--
->>>>>>> 34993236
 Construct the simple graph induced by the given relation. It
 symmetrizes the relation and makes it irreflexive.
 -/
