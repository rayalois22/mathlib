--- conflicted
+++ resolved
@@ -253,11 +253,7 @@
   have hj : (x.2.succ : ℚ) ≠ 0 := by exact_mod_cast succ_ne_zero _,
   field_simp [← h, mul_ne_zero hj (hfact x.2), hfact x.1, mul_comm _ (bernoulli x.1), mul_assoc],
   rw_mod_cast [mul_comm (x.2 + 1), mul_div_assoc, ← mul_assoc],
-<<<<<<< HEAD
-  rw [cast_mul, cast_mul, mul_div_mul_right _ _ hj, add_choose, cast_dvd_char_zero],
-=======
   rw [cast_mul, cast_mul, mul_div_mul_right _ _ hj, add_choose, cast_div_char_zero],
->>>>>>> faf16900
   apply factorial_mul_factorial_dvd_factorial_add,
 end
 
