/-
Copyright (c) 2021 Ashvni Narayanan. All rights reserved.
Released under Apache 2.0 license as described in the file LICENSE.
Authors: Ashvni Narayanan
-/
import data.polynomial.algebra_map
import data.nat.choose.cast
import number_theory.bernoulli

/-!
# Bernoulli polynomials

The Bernoulli polynomials (defined here : https://en.wikipedia.org/wiki/Bernoulli_polynomials)
are an important tool obtained from Bernoulli numbers.

## Mathematical overview

The $n$-th Bernoulli polynomial is defined as
$$ B_n(X) = ∑_{k = 0}^n {n \choose k} (-1)^k * B_k * X^{n - k} $$
where $B_k$ is the $k$-th Bernoulli number. The Bernoulli polynomials are generating functions,
$$ t * e^{tX} / (e^t - 1) = ∑_{n = 0}^{\infty} B_n(X) * \frac{t^n}{n!} $$

## Implementation detail

Bernoulli polynomials are defined using `bernoulli`, the Bernoulli numbers.

## Main theorems

- `sum_bernoulli`: The sum of the $k^\mathrm{th}$ Bernoulli polynomial with binomial
  coefficients up to n is `(n + 1) * X^n`.
- `bernoulli_generating_function`: The Bernoulli polynomials act as generating functions
  for the exponential.

## TODO

- `bernoulli_eval_one_neg` : $$ B_n(1 - x) = (-1)^n*B_n(x) $$

-/

noncomputable theory
open_locale big_operators
open_locale nat polynomial

open nat finset

namespace polynomial

/-- The Bernoulli polynomials are defined in terms of the negative Bernoulli numbers. -/
def bernoulli (n : ℕ) : ℚ[X] :=
  ∑ i in range (n + 1), polynomial.monomial (n - i) ((_root_.bernoulli i) * (choose n i))

lemma bernoulli_def (n : ℕ) : bernoulli n =
  ∑ i in range (n + 1), polynomial.monomial i ((_root_.bernoulli (n - i)) * (choose n i)) :=
begin
  rw [←sum_range_reflect, add_succ_sub_one, add_zero, bernoulli],
  apply sum_congr rfl,
  rintros x hx,
  rw mem_range_succ_iff at hx, rw [choose_symm hx, tsub_tsub_cancel_of_le hx],
end

/-
### examples
-/

section examples

@[simp] lemma bernoulli_zero : bernoulli 0 = 1 :=
by simp [bernoulli]

@[simp] lemma bernoulli_eval_zero (n : ℕ) : (bernoulli n).eval 0 = _root_.bernoulli n :=
begin
 rw [bernoulli, polynomial.eval_finset_sum, sum_range_succ],
  have : ∑ (x : ℕ) in range n, _root_.bernoulli x * (n.choose x) * 0 ^ (n - x) = 0,
  { apply sum_eq_zero (λ x hx, _),
    have h : 0 < n - x := tsub_pos_of_lt (mem_range.1 hx),
    simp [h] },
  simp [this],
end

@[simp] lemma bernoulli_eval_one (n : ℕ) : (bernoulli n).eval 1 = _root_.bernoulli' n :=
begin
  simp only [bernoulli, polynomial.eval_finset_sum],
  simp only [←succ_eq_add_one, sum_range_succ, mul_one, cast_one, choose_self,
    (_root_.bernoulli _).mul_comm, sum_bernoulli, one_pow, mul_one, polynomial.eval_C,
    polynomial.eval_monomial],
  by_cases h : n = 1,
  { norm_num [h], },
  { simp [h],
    exact bernoulli_eq_bernoulli'_of_ne_one h, }
end

end examples

@[simp] theorem sum_bernoulli (n : ℕ) :
  ∑ k in range (n + 1), ((n + 1).choose k : ℚ) • bernoulli k =
    polynomial.monomial n (n + 1 : ℚ) :=
begin
 simp_rw [bernoulli_def, finset.smul_sum, finset.range_eq_Ico, ←finset.sum_Ico_Ico_comm,
    finset.sum_Ico_eq_sum_range],
  simp only [cast_succ, add_tsub_cancel_left, tsub_zero, zero_add, linear_map.map_add],
  simp_rw [polynomial.smul_monomial, mul_comm (_root_.bernoulli _) _, smul_eq_mul, ←mul_assoc],
  conv_lhs { apply_congr, skip, conv
    { apply_congr, skip,
      rw [← nat.cast_mul, choose_mul ((le_tsub_iff_left $ mem_range_le H).1
        $ mem_range_le H_1) (le.intro rfl), nat.cast_mul, add_comm x x_1, add_tsub_cancel_right,
        mul_assoc, mul_comm, ←smul_eq_mul, ←polynomial.smul_monomial] },
    rw [←sum_smul], },
  rw [sum_range_succ_comm],
  simp only [add_right_eq_self, cast_succ, mul_one, cast_one, cast_add, add_tsub_cancel_left,
    choose_succ_self_right, one_smul, _root_.bernoulli_zero, sum_singleton, zero_add,
    linear_map.map_add, range_one],
  apply sum_eq_zero (λ x hx, _),
  have f : ∀ x ∈ range n, ¬ n + 1 - x = 1,
  { rintros x H, rw [mem_range] at H,
    rw [eq_comm],
    exact ne_of_lt (nat.lt_of_lt_of_le one_lt_two (le_tsub_of_add_le_left (succ_le_succ H))) },
  rw [sum_bernoulli],
  have g : (ite (n + 1 - x = 1) (1 : ℚ) 0) = 0,
  { simp only [ite_eq_right_iff, one_ne_zero],
    intro h₁,
    exact (f x hx) h₁, },
  rw [g, zero_smul],
end

lemma eq_sum_add (n : ℕ) : (n.succ : ℚ) • bernoulli_poly n =
  polynomial.monomial n (n.succ : ℚ) -
  ∑ k in finset.range n, ((n + 1).choose k : ℚ) • bernoulli_poly k :=
begin
  change _ = (polynomial.monomial n) ((n : ℚ) + 1) - ∑ (k : ℕ) in range n,
    ↑((n + 1).choose k) • bernoulli_poly k,
  rw [←sum_bernoulli_poly n, sum_range_succ, add_comm],
  simp only [cast_succ, choose_succ_self_right, add_sub_cancel],
end

lemma sum_range_pow (n p : ℕ) :
  (p  + 1 : ℚ) * ∑ k in range n, (k : ℚ) ^ p = (bernoulli_poly p.succ).eval n - bernoulli (p.succ) :=
begin
  rw [sum_range_pow, bernoulli_poly_def, polynomial.eval_finset_sum, ←sum_div,
    mul_div_cancel' _ _],
  { simp_rw [polynomial.eval_monomial],
    symmetry,
    rw [←sum_flip _, sum_range_succ],
    simp only [mul_one, cast_one, nat.sub_self, choose_zero_right, add_sub_cancel, sub_zero',
      pow_zero],
    apply sum_congr rfl (λ x hx, _),
    apply congr_arg2,
    { apply congr_arg2,
      { congr, apply nat.sub_sub_self (mem_range_le hx), },
      { symmetry, rw ←choose_symm (mem_range_le hx), }, },
    { refl, }, },
  { norm_cast, apply succ_ne_zero _, },
end

lemma succ_eval (n p : ℕ) : (bernoulli_poly p.succ).eval n =
  bernoulli (p.succ) + (p  + 1 : ℚ) * ∑ k in range n, (k : ℚ) ^ p :=
by { apply eq_add_of_sub_eq', rw sum_range_pow, }

lemma polynomial.monomial_eval_one_add_sub (d : ℕ) (x : ℚ) :
  polynomial.eval (1 + x) ((polynomial.monomial d) (succ d : ℚ)) -
    polynomial.eval x ((polynomial.monomial d) (succ d : ℚ)) =
  ∑ (x_1 : ℕ) in range (d + 1), ↑((d + 1).choose x_1) * (↑x_1 * x ^ (x_1 - 1)) :=
begin
  rw [polynomial.eval_monomial, polynomial.eval_monomial, add_comm, add_pow],
  conv_lhs { congr, congr, skip, apply_congr, skip, rw one_pow, rw mul_one, rw mul_comm, },
  rw [sum_range_succ, mul_add, choose_self, cast_one, one_mul, add_sub_cancel, mul_sum,
    sum_range_succ', cast_zero, zero_mul, mul_zero, add_zero],
  apply sum_congr rfl (λ y hy, _),
  rw [←mul_assoc, ←mul_assoc, ←cast_mul, succ_mul_choose_eq, cast_mul, nat.add_sub_cancel],
end

lemma eval_sum_one (n : ℕ) (x : ℚ) :
  (bernoulli_poly n).eval (1 + x) = (bernoulli_poly n).eval x + n * x^(n - 1) :=
begin
  apply nat.strong_induction_on n (λ d hd, _),
  apply (mul_right_inj' _).1, -- if I remove this, the d and hd disappear
  swap 3, exact d.succ,
  swap 3, { norm_cast, apply d.succ_ne_zero, },
  rw [←polynomial.eval_smul, eq_sum_add, mul_add, ←polynomial.eval_smul, eq_sum_add,
    polynomial.eval_sub, polynomial.eval_finset_sum],
  conv_lhs { congr, skip, apply_congr, skip, rw polynomial.eval_smul,
    rw hd x_1 (mem_range.1 H), },
  rw [polynomial.eval_sub, polynomial.eval_finset_sum],
  simp_rw [polynomial.eval_smul, mul_add],
  rw [sum_add_distrib, sub_add, sub_eq_sub_iff_sub_eq_sub, _root_.add_sub_sub_cancel],
  conv_rhs { congr, skip, congr, rw succ_eq_add_one, rw ←choose_succ_self_right d, },
  rw [←sum_range_succ _ d, polynomial.monomial_eval_one_add_sub],
end

open power_series
variables {A : Type*} [comm_ring A] [algebra ℚ A]

-- TODO: define exponential generating functions, and use them here
-- This name should probably be updated afterwards

/-- The theorem that `∑ Bₙ(t)X^n/n!)(e^X-1)=Xe^{tX}`  -/
theorem bernoulli_generating_function (t : A) :
  mk (λ n, aeval t ((1 / n! : ℚ) • bernoulli n)) * (exp A - 1) =
    power_series.X * rescale t (exp A) :=
begin
  -- check equality of power series by checking coefficients of X^n
  ext n,
  -- n = 0 case solved by `simp`
  cases n, { simp },
  -- n ≥ 1, the coefficients is a sum to n+2, so use `sum_range_succ` to write as
  -- last term plus sum to n+1
  rw [coeff_succ_X_mul, coeff_rescale, coeff_exp, power_series.coeff_mul,
    nat.sum_antidiagonal_eq_sum_range_succ_mk, sum_range_succ],
  -- last term is zero so kill with `add_zero`
  simp only [ring_hom.map_sub, tsub_self, constant_coeff_one, constant_coeff_exp,
    coeff_zero_eq_constant_coeff, mul_zero, sub_self, add_zero],
  -- Let's multiply both sides by (n+1)! (OK because it's a unit)
  set u : units ℚ := ⟨(n+1)!, (n+1)!⁻¹,
    mul_inv_cancel (by exact_mod_cast factorial_ne_zero (n+1)),
      inv_mul_cancel (by exact_mod_cast factorial_ne_zero (n+1))⟩ with hu,
  rw ←units.mul_right_inj (units.map (algebra_map ℚ A).to_monoid_hom u),
  -- now tidy up unit mess and generally do trivial rearrangements
  -- to make RHS (n+1)*t^n
  rw [units.coe_map, mul_left_comm, ring_hom.to_monoid_hom_eq_coe,
      ring_hom.coe_monoid_hom, ←ring_hom.map_mul, hu, units.coe_mk],
  change _ = t^n * algebra_map ℚ A (((n+1)*n! : ℕ)*(1/n!)),
  rw [cast_mul, mul_assoc, mul_one_div_cancel
    (show (n! : ℚ) ≠ 0, from cast_ne_zero.2 (factorial_ne_zero n)), mul_one, mul_comm (t^n),
    ← polynomial.aeval_monomial, cast_add, cast_one],
  -- But this is the RHS of `sum_bernoulli_poly`
  rw [← sum_bernoulli, finset.mul_sum, alg_hom.map_sum],
  -- and now we have to prove a sum is a sum, but all the terms are equal.
  apply finset.sum_congr rfl,
  -- The rest is just trivialities, hampered by the fact that we're coercing
  -- factorials and binomial coefficients between ℕ and ℚ and A.
  intros i hi,
  -- deal with coefficients of e^X-1
  simp only [nat.cast_choose ℚ (mem_range_le hi), coeff_mk,
    if_neg (mem_range_sub_ne_zero hi), one_div, alg_hom.map_smul, power_series.coeff_one,
    units.coe_mk, coeff_exp, sub_zero, linear_map.map_sub, algebra.smul_mul_assoc, algebra.smul_def,
    mul_right_comm _ ((aeval t) _), ←mul_assoc, ← ring_hom.map_mul, succ_eq_add_one],
  -- finally cancel the Bernoulli polynomial and the algebra_map
  congr',
  apply congr_arg,
  rw [mul_assoc, div_eq_mul_inv, ← mul_inv],
end

<<<<<<< HEAD
/-- The theorem that `∑ Bₙ(t)X^n/n!)(e^X-1)=Xe^{tX}`  -/
theorem exp_bernoulli_poly'' (t : ℚ) :
  mk (λ n, polynomial.eval t ((1 / n! : ℚ) • bernoulli_poly n)) * (exp ℚ - 1) =
    X * rescale t (exp ℚ) :=
begin
  convert exp_bernoulli_poly' t,
  ext,
  simp only [one_div, alg_hom.map_smul, polynomial.eval_smul],
  symmetry, convert smul_eq_mul ℚ,
  { simp only [rat.cast_id, rat.coe_cast_hom], },
  { symmetry,
    rw polynomial.aeval_def, rw polynomial.eval₂_eq_eval_map,
    congr, simp only [polynomial.map_id, rat.algebra_map_rat_rat], },
end

lemma exp_sub_one_ne_zero : exp ℚ - 1 ≠ 0 :=
begin
  intro this,
  rw power_series.ext_iff at this, specialize this 1,
  simp only [linear_map.map_zero, nat.one_ne_zero, factorial_one, coeff_one, cast_one,
  coeff_exp, ring_hom.id_apply, sub_zero, linear_map.map_sub, if_false, one_ne_zero, div_one,
  rat.algebra_map_rat_rat] at this,
  exfalso, assumption,
end

lemma function.smul {R : Type*} [semiring R] (f : ℕ → R) (a : R) :
  (λ n : ℕ, a * (f n)) = a • (λ n : ℕ, f n) := by { ext, simp only [smul_eq_mul, pi.smul_apply], }

lemma power_series.mk_smul {R : Type*} [semiring R] (f : ℕ → R) (a : R) : mk (a • f) = a • mk f :=
by { ext, rw [coeff_mk, coeff_smul, coeff_mk], simp only [smul_eq_mul, pi.smul_apply], }

instance : is_scalar_tower ℚ (power_series ℚ) (power_series ℚ) :=
begin
  convert is_scalar_tower.of_algebra_map_eq _,
  any_goals { ext1, congr, simp only [rat.cast_id, rat.coe_cast_hom], },
  { intro x, simp only [ring_hom.map_rat_algebra_map], },
end

lemma rescale_mk {R : Type*} [comm_semiring R] (f : ℕ → R) (a : R) :
  rescale a (mk f) = mk (λ n : ℕ, a^n * (f n)) :=
by { ext, rw [coeff_rescale, coeff_mk, coeff_mk], }

lemma rescale_comp_eq_mul {R : Type*} [comm_semiring R] (f : power_series R) (a b : R) :
  rescale b (rescale a f) = rescale (a * b) f :=
begin
  ext,
  repeat { rw coeff_rescale, },
  rw [mul_pow, mul_comm _ (b^n), mul_assoc],
end

/-- Bernoulli polynomials multiplication theorem :
  For k ≥ 1, B_m(k*x) = ∑ i in range k, B_m (x + i / k).  -/
theorem eval_mul (m : ℕ) {k : ℕ} (hk : k ≠ 0) (x : ℚ) :
  (bernoulli_poly m).eval ((k : ℚ) * x) =
  k^(m - 1 : ℤ) * ∑ i in range k, (bernoulli_poly m).eval (x + i / k) :=
begin
  have coe_hk : (k : ℚ) ≠ 0,
  { simp only [hk, cast_eq_zero, ne.def, not_false_iff], },
  suffices : (∑ i in range k, (power_series.mk (λ n, (k^(n - 1 : ℤ) : ℚ) *
    (polynomial.eval (x + i / k) ((1 / n! : ℚ) • (bernoulli_poly n))) ))) * ((exp ℚ - 1)  *
    (rescale (k : ℚ) (exp ℚ - 1))) = (power_series.mk (λ n, polynomial.eval ((k : ℚ) * x)
    ((1 / n! : ℚ) • bernoulli_poly n))) * ((exp ℚ - 1) * (rescale (k : ℚ) (exp ℚ - 1))),
  { rw mul_eq_mul_right_iff at this, cases this,
    { rw power_series.ext_iff at this,
      simp only [one_div, coeff_mk, polynomial.eval_smul, factorial, linear_map.map_sum] at this,
      specialize this m,
      have symm := this.symm,
      rw inv_mul_eq_iff_eq_mul' _ at symm,
      { rw [symm, ←mul_sum, ←mul_assoc, ←mul_sum, ←mul_assoc, mul_comm _ (m! : ℚ)⁻¹, ←mul_assoc,
          inv_mul_cancel _, one_mul],
        { norm_cast, apply factorial_ne_zero _, }, },
      { norm_cast, apply factorial_ne_zero _, }, },
    { exfalso, rw mul_eq_zero at this, cases this,
      { apply exp_sub_one_ne_zero this, },
      { apply exp_sub_one_ne_zero,
        rw ←(rescale (k : ℚ)).map_zero at this,
        apply rescale_injective coe_hk this, }, }, },
  { symmetry, rw [←mul_assoc, exp_bernoulli_poly''],
    have : ∀ n : ℕ, (k : ℚ)^(n - 1 : ℤ) = 1 / k * k^n,
    { intro n,
      rw [fpow_sub_one coe_hk, inv_eq_one_div, mul_comm, gpow_coe_nat], },
    conv_rhs { congr, apply_congr, skip, conv { congr, funext, rw [this, mul_assoc], }, },
    conv_rhs { congr, apply_congr, skip, rw [function.smul, power_series.mk_smul, ←rescale_mk], },
    rw [mul_comm (exp ℚ - 1) _, ←mul_assoc, sum_mul],
    conv_rhs { congr, apply_congr, skip, rw [smul_mul_assoc, ←ring_hom.map_mul,
      exp_bernoulli_poly'', ring_hom.map_mul, rescale_comp_eq_mul, add_div_eq_mul_add_div _ _ coe_hk,
      div_mul_cancel _ coe_hk, ←exp_mul_exp_eq_exp_add, ←mul_assoc, ←smul_mul_assoc,
      ←exp_pow_eq_rescale_exp], },
    rw [←mul_sum, ←geom_sum_def, mul_assoc _ _ (exp ℚ - 1), geom_sum_mul, ←smul_mul_assoc],
    apply congr_arg2, apply congr_arg2,
    { ext, rw [coeff_smul, coeff_rescale, coeff_X],
      by_cases n = 1,
      { rw [if_pos h, h, mul_one, pow_one, div_mul_cancel _ coe_hk], },
      { rw [if_neg h, mul_zero, mul_zero], }, },
    { rw mul_comm, },
    { rw [ring_hom.map_sub, exp_pow_eq_rescale_exp], congr, apply (rescale (k : ℚ)).map_one', }, },
end

end bernoulli_poly
=======
end polynomial
>>>>>>> 470ddbdb
<|MERGE_RESOLUTION|>--- conflicted
+++ resolved
@@ -239,7 +239,6 @@
   rw [mul_assoc, div_eq_mul_inv, ← mul_inv],
 end
 
-<<<<<<< HEAD
 /-- The theorem that `∑ Bₙ(t)X^n/n!)(e^X-1)=Xe^{tX}`  -/
 theorem exp_bernoulli_poly'' (t : ℚ) :
   mk (λ n, polynomial.eval t ((1 / n! : ℚ) • bernoulli_poly n)) * (exp ℚ - 1) =
@@ -338,7 +337,4 @@
     { rw [ring_hom.map_sub, exp_pow_eq_rescale_exp], congr, apply (rescale (k : ℚ)).map_one', }, },
 end
 
-end bernoulli_poly
-=======
-end polynomial
->>>>>>> 470ddbdb
+end polynomial