--- conflicted
+++ resolved
@@ -160,15 +160,14 @@
         have hwxyz0 : (w.nat_abs^2 + x.nat_abs^2 + y.nat_abs^2 + z.nat_abs^2 : ℕ) = 0,
           by { rw [← int.coe_nat_eq_zero, ← hnat_abs], rwa [hn0, mul_zero] at hn },
         have habcd0 : (m : ℤ) ∣ a ∧ (m : ℤ) ∣ b ∧ (m : ℤ) ∣ c ∧ (m : ℤ) ∣ d,
-<<<<<<< HEAD
+/-
           by simpa [@add_eq_zero_iff_eq_zero_of_nonneg ℤ _ _ _ _ _ _ _ _ (pow_two_nonneg _)
               (pow_two_nonneg _),
             pow_two, w, x, y, z, (char_p.int_cast_eq_zero_iff _ m _), and.assoc] using hwxyz0,
-=======
+-/
           by simpa [@add_eq_zero_iff_eq_zero_of_nonneg ℤ _ _ _ (sq_nonneg _)
               (sq_nonneg _),
             sq, w, x, y, z, (char_p.int_cast_eq_zero_iff _ m _), and.assoc] using hwxyz0,
->>>>>>> 72e151d8
         let ⟨ma, hma⟩ := habcd0.1,     ⟨mb, hmb⟩ := habcd0.2.1,
             ⟨mc, hmc⟩ := habcd0.2.2.1, ⟨md, hmd⟩ := habcd0.2.2.2 in
         have hmdvdp : m ∣ p,
