/-
Copyright (c) 2018 Chris Hughes. All rights reserved.
Released under Apache 2.0 license as described in the file LICENSE.
Authors: Chris Hughes, Abhimanyu Pallavi Sudhir
-/
import algebra.geom_sum
import data.complex.basic
import data.nat.choose.sum

/-!
# Exponential, trigonometric and hyperbolic trigonometric functions

This file contains the definitions of the real and complex exponential, sine, cosine, tangent,
hyperbolic sine, hyperbolic cosine, and hyperbolic tangent functions.

-/

local notation `abs'` := has_abs.abs
open is_absolute_value
open_locale classical big_operators nat complex_conjugate

section
open real is_absolute_value finset

section
variables {α : Type*} {β : Type*} [ring β]
  [linear_ordered_field α] [archimedean α] {abv : β → α} [is_absolute_value abv]

lemma is_cau_of_decreasing_bounded (f : ℕ → α) {a : α} {m : ℕ} (ham : ∀ n ≥ m, |f n| ≤ a)
  (hnm : ∀ n ≥ m, f n.succ ≤ f n) : is_cau_seq abs f :=
λ ε ε0,
let ⟨k, hk⟩ := archimedean.arch a ε0 in
have h : ∃ l, ∀ n ≥ m, a - l • ε < f n :=
  ⟨k + k + 1, λ n hnm, lt_of_lt_of_le
    (show a - (k + (k + 1)) • ε < -|f n|,
      from lt_neg.1 $ lt_of_le_of_lt (ham n hnm) (begin
        rw [neg_sub, lt_sub_iff_add_lt, add_nsmul, add_nsmul, one_nsmul],
        exact add_lt_add_of_le_of_lt hk (lt_of_le_of_lt hk
          (lt_add_of_pos_right _ ε0)),
      end))
    (neg_le.2 $ (abs_neg (f n)) ▸ le_abs_self _)⟩,
let l := nat.find h in
have hl : ∀ (n : ℕ), n ≥ m → f n > a - l • ε := nat.find_spec h,
have hl0 : l ≠ 0 := λ hl0, not_lt_of_ge (ham m (le_refl _))
  (lt_of_lt_of_le (by have := hl m (le_refl m); simpa [hl0] using this) (le_abs_self (f m))),
begin
  cases not_forall.1
    (nat.find_min h (nat.pred_lt hl0)) with i hi,
  rw [not_imp, not_lt] at hi,
  existsi i,
  assume j hj,
  have hfij : f j ≤ f i := forall_ge_le_of_forall_le_succ f hnm hi.1 hj,
  rw [abs_of_nonpos (sub_nonpos.2 hfij), neg_sub, sub_lt_iff_lt_add'],
  exact calc f i ≤ a - (nat.pred l) • ε : hi.2
    ... = a - l • ε + ε :
      by conv {to_rhs, rw [← nat.succ_pred_eq_of_pos (nat.pos_of_ne_zero hl0), succ_nsmul',
        sub_add, add_sub_cancel] }
    ... < f j + ε : add_lt_add_right (hl j (le_trans hi.1 hj)) _
end

lemma is_cau_of_mono_bounded (f : ℕ → α) {a : α} {m : ℕ} (ham : ∀ n ≥ m, |f n| ≤ a)
  (hnm : ∀ n ≥ m, f n ≤ f n.succ) : is_cau_seq abs f :=
begin
  refine @eq.rec_on (ℕ → α) _ (is_cau_seq abs) _ _
    (-⟨_, @is_cau_of_decreasing_bounded _ _ _ (λ n, -f n) a m (by simpa) (by simpa)⟩ :
      cau_seq α abs).2,
  ext,
  exact neg_neg _
end

end

section no_archimedean
variables {α : Type*} {β : Type*} [ring β]
  [linear_ordered_field α] {abv : β → α} [is_absolute_value abv]

lemma is_cau_series_of_abv_le_cau {f : ℕ → β} {g : ℕ → α} (n : ℕ) :
  (∀ m, n ≤ m → abv (f m) ≤ g m) →
  is_cau_seq abs (λ n, ∑ i in range n, g i) →
  is_cau_seq abv (λ n, ∑ i in range n, f i) :=
begin
  assume hm hg ε ε0,
  cases hg (ε / 2) (div_pos ε0 (by norm_num)) with i hi,
  existsi max n i,
  assume j ji,
  have hi₁ := hi j (le_trans (le_max_right n i) ji),
  have hi₂ := hi (max n i) (le_max_right n i),
  have sub_le := abs_sub_le (∑ k in range j, g k) (∑ k in range i, g k)
    (∑ k in range (max n i), g k),
  have := add_lt_add hi₁ hi₂,
  rw [abs_sub_comm (∑ k in range (max n i), g k), add_halves ε] at this,
  refine lt_of_le_of_lt (le_trans (le_trans _ (le_abs_self _)) sub_le) this,
  generalize hk : j - max n i = k,
  clear this hi₂ hi₁ hi ε0 ε hg sub_le,
  rw nat.sub_eq_iff_eq_add ji at hk,
  rw hk,
  clear hk ji j,
  induction k with k' hi,
  { simp [abv_zero abv] },
  { simp only [nat.succ_add, sum_range_succ_comm, sub_eq_add_neg, add_assoc],
    refine le_trans (abv_add _ _ _) _,
    simp only [sub_eq_add_neg] at hi,
    exact add_le_add (hm _ (le_add_of_nonneg_of_le (nat.zero_le _) (le_max_left _ _))) hi },
end

lemma is_cau_series_of_abv_cau {f : ℕ → β} : is_cau_seq abs (λ m, ∑ n in range m, abv (f n))
  → is_cau_seq abv (λ m, ∑ n in range m, f n) :=
is_cau_series_of_abv_le_cau 0 (λ n h, le_refl _)

end no_archimedean

section
variables {α : Type*} {β : Type*} [ring β]
  [linear_ordered_field α] [archimedean α] {abv : β → α} [is_absolute_value abv]

lemma is_cau_geo_series {β : Type*} [field β] {abv : β → α} [is_absolute_value abv]
   (x : β) (hx1 : abv x < 1) : is_cau_seq abv (λ n, ∑ m in range n, x ^ m) :=
have hx1' : abv x ≠ 1 := λ h, by simpa [h, lt_irrefl] using hx1,
is_cau_series_of_abv_cau
begin
  simp only [abv_pow abv] {eta := ff},
  have : (λ (m : ℕ), ∑ n in range m, (abv x) ^ n) =
   λ m, geom_sum (abv x) m := rfl,
  simp only [this, geom_sum_eq hx1'] {eta := ff},
  conv in (_ / _) { rw [← neg_div_neg_eq, neg_sub, neg_sub] },
  refine @is_cau_of_mono_bounded _ _ _ _ ((1 : α) / (1 - abv x)) 0 _ _,
  { assume n hn,
    rw abs_of_nonneg,
    refine div_le_div_of_le (le_of_lt $ sub_pos.2 hx1)
      (sub_le_self _ (abv_pow abv x n ▸ abv_nonneg _ _)),
    refine div_nonneg (sub_nonneg.2 _) (sub_nonneg.2 $ le_of_lt hx1),
    clear hn,
    induction n with n ih,
    { simp },
    { rw [pow_succ, ← one_mul (1 : α)],
      refine mul_le_mul (le_of_lt hx1) ih (abv_pow abv x n ▸ abv_nonneg _ _) (by norm_num) } },
  { assume n hn,
    refine div_le_div_of_le (le_of_lt $ sub_pos.2 hx1) (sub_le_sub_left _ _),
    rw [← one_mul (_ ^ n), pow_succ],
    exact mul_le_mul_of_nonneg_right (le_of_lt hx1) (pow_nonneg (abv_nonneg _ _) _) }
end

lemma is_cau_geo_series_const (a : α) {x : α} (hx1 : |x| < 1) :
  is_cau_seq abs (λ m, ∑ n in range m, a * x ^ n) :=
have is_cau_seq abs (λ m, a * ∑ n in range m, x ^ n) :=
  (cau_seq.const abs a * ⟨_, is_cau_geo_series x hx1⟩).2,
by simpa only [mul_sum]

lemma series_ratio_test {f : ℕ → β} (n : ℕ) (r : α)
  (hr0 : 0 ≤ r) (hr1 : r < 1) (h : ∀ m, n ≤ m → abv (f m.succ) ≤ r * abv (f m)) :
  is_cau_seq abv (λ m, ∑ n in range m, f n) :=
have har1 : |r| < 1, by rwa abs_of_nonneg hr0,
begin
  refine is_cau_series_of_abv_le_cau n.succ _
    (is_cau_geo_series_const (abv (f n.succ) * r⁻¹ ^ n.succ) har1),
  assume m hmn,
  cases classical.em (r = 0) with r_zero r_ne_zero,
  { have m_pos := lt_of_lt_of_le (nat.succ_pos n) hmn,
    have := h m.pred (nat.le_of_succ_le_succ (by rwa [nat.succ_pred_eq_of_pos m_pos])),
    simpa [r_zero, nat.succ_pred_eq_of_pos m_pos, pow_succ] },
  generalize hk : m - n.succ = k,
  have r_pos : 0 < r := lt_of_le_of_ne hr0 (ne.symm r_ne_zero),
  replace hk : m = k + n.succ := (nat.sub_eq_iff_eq_add hmn).1 hk,
  induction k with k ih generalizing m n,
  { rw [hk, zero_add, mul_right_comm, inv_pow₀ _ _, ← div_eq_mul_inv, mul_div_cancel],
    exact (ne_of_lt (pow_pos r_pos _)).symm },
  { have kn : k + n.succ ≥ n.succ, by rw ← zero_add n.succ; exact add_le_add (zero_le _) (by simp),
    rw [hk, nat.succ_add, pow_succ' r, ← mul_assoc],
    exact le_trans (by rw mul_comm; exact h _ (nat.le_of_succ_le kn))
      (mul_le_mul_of_nonneg_right (ih (k + n.succ) n h kn rfl) hr0) }
end

lemma sum_range_diag_flip {α : Type*} [add_comm_monoid α] (n : ℕ) (f : ℕ → ℕ → α) :
  ∑ m in range n, ∑ k in range (m + 1), f k (m - k) =
  ∑ m in range n, ∑ k in range (n - m), f m k :=
by rw [sum_sigma', sum_sigma']; exact sum_bij
(λ a _, ⟨a.2, a.1 - a.2⟩)
(λ a ha, have h₁ : a.1 < n := mem_range.1 (mem_sigma.1 ha).1,
  have h₂ : a.2 < nat.succ a.1 := mem_range.1 (mem_sigma.1 ha).2,
    mem_sigma.2 ⟨mem_range.2 (lt_of_lt_of_le h₂ h₁),
    mem_range.2 ((tsub_lt_tsub_iff_right (nat.le_of_lt_succ h₂)).2 h₁)⟩)
(λ _ _, rfl)
(λ ⟨a₁, a₂⟩ ⟨b₁, b₂⟩ ha hb h,
  have ha : a₁ < n ∧ a₂ ≤ a₁ :=
      ⟨mem_range.1 (mem_sigma.1 ha).1, nat.le_of_lt_succ (mem_range.1 (mem_sigma.1 ha).2)⟩,
  have hb : b₁ < n ∧ b₂ ≤ b₁ :=
      ⟨mem_range.1 (mem_sigma.1 hb).1, nat.le_of_lt_succ (mem_range.1 (mem_sigma.1 hb).2)⟩,
  have h : a₂ = b₂ ∧ _ := sigma.mk.inj h,
  have h' : a₁ = b₁ - b₂ + a₂ := (nat.sub_eq_iff_eq_add ha.2).1 (eq_of_heq h.2),
  sigma.mk.inj_iff.2
    ⟨nat.sub_add_cancel hb.2 ▸ h'.symm ▸ h.1 ▸ rfl,
      (heq_of_eq h.1)⟩)
(λ ⟨a₁, a₂⟩ ha,
  have ha : a₁ < n ∧ a₂ < n - a₁ :=
      ⟨mem_range.1 (mem_sigma.1 ha).1, (mem_range.1 (mem_sigma.1 ha).2)⟩,
  ⟨⟨a₂ + a₁, a₁⟩, ⟨mem_sigma.2 ⟨mem_range.2 (lt_tsub_iff_right.1 ha.2),
    mem_range.2 (nat.lt_succ_of_le (nat.le_add_left _ _))⟩,
  sigma.mk.inj_iff.2 ⟨rfl, heq_of_eq (nat.add_sub_cancel _ _).symm⟩⟩⟩)

-- TODO move to src/algebra/big_operators/basic.lean, rewrite with comm_group, and make to_additive
lemma sum_range_sub_sum_range {α : Type*} [add_comm_group α] {f : ℕ → α}
  {n m : ℕ} (hnm : n ≤ m) : ∑ k in range m, f k - ∑ k in range n, f k =
  ∑ k in (range m).filter (λ k, n ≤ k), f k :=
begin
  rw [← sum_sdiff (@filter_subset _ (λ k, n ≤ k) _ (range m)),
    sub_eq_iff_eq_add, ← eq_sub_iff_add_eq, add_sub_cancel'],
  refine finset.sum_congr
    (finset.ext $ λ a, ⟨λ h, by simp at *; finish,
    λ h, have ham : a < m := lt_of_lt_of_le (mem_range.1 h) hnm,
      by simp * at *⟩)
    (λ _ _, rfl),
end

end

section no_archimedean
variables {α : Type*} {β : Type*} [ring β]
  [linear_ordered_field α] {abv : β → α} [is_absolute_value abv]

lemma abv_sum_le_sum_abv {γ : Type*} (f : γ → β) (s : finset γ) :
  abv (∑ k in s, f k) ≤ ∑ k in s, abv (f k) :=
by haveI := classical.dec_eq γ; exact
finset.induction_on s (by simp [abv_zero abv])
  (λ a s has ih, by rw [sum_insert has, sum_insert has];
    exact le_trans (abv_add abv _ _) (add_le_add_left ih _))

lemma cauchy_product {a b : ℕ → β}
  (ha : is_cau_seq abs (λ m, ∑ n in range m, abv (a n)))
  (hb : is_cau_seq abv (λ m, ∑ n in range m, b n)) (ε : α) (ε0 : 0 < ε) :
  ∃ i : ℕ, ∀ j ≥ i, abv ((∑ k in range j, a k) * (∑ k in range j, b k) -
  ∑ n in range j, ∑ m in range (n + 1), a m * b (n - m)) < ε :=
let ⟨Q, hQ⟩ := cau_seq.bounded ⟨_, hb⟩ in
let ⟨P, hP⟩ := cau_seq.bounded ⟨_, ha⟩ in
have hP0 : 0 < P, from lt_of_le_of_lt (abs_nonneg _) (hP 0),
have hPε0 : 0 < ε / (2 * P),
  from div_pos ε0 (mul_pos (show (2 : α) > 0, from by norm_num) hP0),
let ⟨N, hN⟩ := cau_seq.cauchy₂ ⟨_, hb⟩ hPε0 in
have hQε0 : 0 < ε / (4 * Q),
  from div_pos ε0 (mul_pos (show (0 : α) < 4, by norm_num)
    (lt_of_le_of_lt (abv_nonneg _ _) (hQ 0))),
let ⟨M, hM⟩ := cau_seq.cauchy₂ ⟨_, ha⟩ hQε0 in
⟨2 * (max N M + 1), λ K hK,
have h₁ : ∑ m in range K, ∑ k in range (m + 1), a k * b (m - k) =
    ∑ m in range K, ∑ n in range (K - m), a m * b n,
  by simpa using sum_range_diag_flip K (λ m n, a m * b n),
have h₂ : (λ i, ∑ k in range (K - i), a i * b k) = (λ i, a i * ∑ k in range (K - i), b k),
  by simp [finset.mul_sum],
have h₃ : ∑ i in range K, a i * ∑ k in range (K - i), b k =
    ∑ i in range K, a i * (∑ k in range (K - i), b k - ∑ k in range K, b k)
    + ∑ i in range K, a i * ∑ k in range K, b k,
  by rw ← sum_add_distrib; simp [(mul_add _ _ _).symm],
have two_mul_two : (4 : α) = 2 * 2, by norm_num,
have hQ0 : Q ≠ 0, from λ h, by simpa [h, lt_irrefl] using hQε0,
have h2Q0 : 2 * Q ≠ 0, from mul_ne_zero two_ne_zero hQ0,
have hε : ε / (2 * P) * P + ε / (4 * Q) * (2 * Q) = ε,
  by rw [← div_div_eq_div_mul, div_mul_cancel _ (ne.symm (ne_of_lt hP0)),
    two_mul_two, mul_assoc, ← div_div_eq_div_mul, div_mul_cancel _ h2Q0, add_halves],
have hNMK : max N M + 1 < K,
  from lt_of_lt_of_le (by rw two_mul; exact lt_add_of_pos_left _ (nat.succ_pos _)) hK,
have hKN : N < K,
  from calc N ≤ max N M : le_max_left _ _
  ... < max N M + 1 : nat.lt_succ_self _
  ... < K : hNMK,
have hsumlesum : ∑ i in range (max N M + 1), abv (a i) *
      abv (∑ k in range (K - i), b k - ∑ k in range K, b k) ≤
    ∑ i in range (max N M + 1), abv (a i) * (ε / (2 * P)),
  from sum_le_sum (λ m hmJ, mul_le_mul_of_nonneg_left
    (le_of_lt (hN (K - m) K
      (le_tsub_of_add_le_left (le_trans
        (by rw two_mul; exact add_le_add (le_of_lt (mem_range.1 hmJ))
          (le_trans (le_max_left _ _) (le_of_lt (lt_add_one _)))) hK))
      (le_of_lt hKN))) (abv_nonneg abv _)),
have hsumltP : ∑ n in range (max N M + 1), abv (a n) < P :=
  calc ∑ n in range (max N M + 1), abv (a n)
      = |∑ n in range (max N M + 1), abv (a n)| :
  eq.symm (abs_of_nonneg (sum_nonneg (λ x h, abv_nonneg abv (a x))))
  ... < P : hP (max N M + 1),
begin
  rw [h₁, h₂, h₃, sum_mul, ← sub_sub, sub_right_comm, sub_self, zero_sub, abv_neg abv],
  refine lt_of_le_of_lt (abv_sum_le_sum_abv _ _) _,
  suffices : ∑ i in range (max N M + 1),
    abv (a i) * abv (∑ k in range (K - i), b k - ∑ k in range K, b k) +
    (∑ i in range K, abv (a i) * abv (∑ k in range (K - i), b k - ∑ k in range K, b k) -
    ∑ i in range (max N M + 1), abv (a i) * abv (∑ k in range (K - i), b k - ∑ k in range K, b k)) <
    ε / (2 * P) * P + ε / (4 * Q) * (2 * Q),
  { rw hε at this, simpa [abv_mul abv] },
  refine add_lt_add (lt_of_le_of_lt hsumlesum
    (by rw [← sum_mul, mul_comm]; exact (mul_lt_mul_left hPε0).mpr hsumltP)) _,
  rw sum_range_sub_sum_range (le_of_lt hNMK),
  exact calc ∑ i in (range K).filter (λ k, max N M + 1 ≤ k),
      abv (a i) * abv (∑ k in range (K - i), b k - ∑ k in range K, b k)
      ≤ ∑ i in (range K).filter (λ k, max N M + 1 ≤ k), abv (a i) * (2 * Q) :
    sum_le_sum (λ n hn, begin
      refine mul_le_mul_of_nonneg_left _ (abv_nonneg _ _),
      rw sub_eq_add_neg,
      refine le_trans (abv_add _ _ _) _,
      rw [two_mul, abv_neg abv],
      exact add_le_add (le_of_lt (hQ _)) (le_of_lt (hQ _)),
    end)
    ... < ε / (4 * Q) * (2 * Q) :
      by rw [← sum_mul, ← sum_range_sub_sum_range (le_of_lt hNMK)];
      refine (mul_lt_mul_right $ by rw two_mul;
        exact add_pos (lt_of_le_of_lt (abv_nonneg _ _) (hQ 0))
          (lt_of_le_of_lt (abv_nonneg _ _) (hQ 0))).2
        (lt_of_le_of_lt (le_abs_self _)
          (hM _ _ (le_trans (nat.le_succ_of_le (le_max_right _ _)) (le_of_lt hNMK))
            (nat.le_succ_of_le (le_max_right _ _))))
end⟩

end no_archimedean

end

open finset

open cau_seq

namespace complex

lemma is_cau_abs_exp (z : ℂ) : is_cau_seq has_abs.abs
  (λ n, ∑ m in range n, abs (z ^ m / m!)) :=
let ⟨n, hn⟩ := exists_nat_gt (abs z) in
have hn0 : (0 : ℝ) < n, from lt_of_le_of_lt (abs_nonneg _) hn,
series_ratio_test n (complex.abs z / n) (div_nonneg (complex.abs_nonneg _) (le_of_lt hn0))
  (by rwa [div_lt_iff hn0, one_mul])
  (λ m hm,
    by rw [abs_abs, abs_abs, nat.factorial_succ, pow_succ,
      mul_comm m.succ, nat.cast_mul, ← div_div_eq_div_mul, mul_div_assoc,
      mul_div_right_comm, abs_mul, abs_div, abs_cast_nat];
    exact mul_le_mul_of_nonneg_right
      (div_le_div_of_le_left (abs_nonneg _) hn0
        (nat.cast_le.2 (le_trans hm (nat.le_succ _)))) (abs_nonneg _))

noncomputable theory

lemma is_cau_exp (z : ℂ) :
  is_cau_seq abs (λ n, ∑ m in range n, z ^ m / m!) :=
is_cau_series_of_abv_cau (is_cau_abs_exp z)

/-- The Cauchy sequence consisting of partial sums of the Taylor series of
the complex exponential function -/
@[pp_nodot] def exp' (z : ℂ) :
  cau_seq ℂ complex.abs :=
⟨λ n, ∑ m in range n, z ^ m / m!, is_cau_exp z⟩

/-- The complex exponential function, defined via its Taylor series -/
@[pp_nodot] def exp (z : ℂ) : ℂ := lim (exp' z)

/-- The complex sine function, defined via `exp` -/
@[pp_nodot] def sin (z : ℂ) : ℂ := ((exp (-z * I) - exp (z * I)) * I) / 2

/-- The complex cosine function, defined via `exp` -/
@[pp_nodot] def cos (z : ℂ) : ℂ := (exp (z * I) + exp (-z * I)) / 2

/-- The complex tangent function, defined as `sin z / cos z` -/
@[pp_nodot] def tan (z : ℂ) : ℂ := sin z / cos z

/-- The complex hyperbolic sine function, defined via `exp` -/
@[pp_nodot] def sinh (z : ℂ) : ℂ := (exp z - exp (-z)) / 2

/-- The complex hyperbolic cosine function, defined via `exp` -/
@[pp_nodot] def cosh (z : ℂ) : ℂ := (exp z + exp (-z)) / 2

/-- The complex hyperbolic tangent function, defined as `sinh z / cosh z` -/
@[pp_nodot] def tanh (z : ℂ) : ℂ := sinh z / cosh z

end complex

namespace real

open complex

/-- The real exponential function, defined as the real part of the complex exponential -/
@[pp_nodot] def exp (x : ℝ) : ℝ := (exp x).re

/-- The real sine function, defined as the real part of the complex sine -/
@[pp_nodot] def sin (x : ℝ) : ℝ := (sin x).re

/-- The real cosine function, defined as the real part of the complex cosine -/
@[pp_nodot] def cos (x : ℝ) : ℝ := (cos x).re

/-- The real tangent function, defined as the real part of the complex tangent -/
@[pp_nodot] def tan (x : ℝ) : ℝ := (tan x).re

/-- The real hypebolic sine function, defined as the real part of the complex hyperbolic sine -/
@[pp_nodot] def sinh (x : ℝ) : ℝ := (sinh x).re

/-- The real hypebolic cosine function, defined as the real part of the complex hyperbolic cosine -/
@[pp_nodot] def cosh (x : ℝ) : ℝ := (cosh x).re

/-- The real hypebolic tangent function, defined as the real part of
the complex hyperbolic tangent -/
@[pp_nodot] def tanh (x : ℝ) : ℝ := (tanh x).re

end real

namespace complex

variables (x y : ℂ)

@[simp] lemma exp_zero : exp 0 = 1 :=
lim_eq_of_equiv_const $
  λ ε ε0, ⟨1, λ j hj, begin
  convert ε0,
  cases j,
  { exact absurd hj (not_le_of_gt zero_lt_one) },
  { dsimp [exp'],
    induction j with j ih,
    { dsimp [exp']; simp },
    { rw ← ih dec_trivial,
      simp only [sum_range_succ, pow_succ],
      simp } }
end⟩

lemma exp_add : exp (x + y) = exp x * exp y :=
show lim (⟨_, is_cau_exp (x + y)⟩ : cau_seq ℂ abs) =
  lim (show cau_seq ℂ abs, from ⟨_, is_cau_exp x⟩)
  * lim (show cau_seq ℂ abs, from ⟨_, is_cau_exp y⟩),
from
have hj : ∀ j : ℕ, ∑ m in range j, (x + y) ^ m / m! =
    ∑ i in range j, ∑ k in range (i + 1), x ^ k / k! * (y ^ (i - k) / (i - k)!),
  from assume j,
    finset.sum_congr rfl (λ m hm, begin
      rw [add_pow, div_eq_mul_inv, sum_mul],
      refine finset.sum_congr rfl (λ i hi, _),
      have h₁ : (m.choose i : ℂ) ≠ 0 := nat.cast_ne_zero.2
        (pos_iff_ne_zero.1 (nat.choose_pos (nat.le_of_lt_succ (mem_range.1 hi)))),
      have h₂ := nat.choose_mul_factorial_mul_factorial (nat.le_of_lt_succ $ finset.mem_range.1 hi),
      rw [← h₂, nat.cast_mul, nat.cast_mul, mul_inv₀, mul_inv₀],
      simp only [mul_left_comm (m.choose i : ℂ), mul_assoc, mul_left_comm (m.choose i : ℂ)⁻¹,
        mul_comm (m.choose i : ℂ)],
      rw inv_mul_cancel h₁,
      simp [div_eq_mul_inv, mul_comm, mul_assoc, mul_left_comm]
    end),
by rw lim_mul_lim;
  exact eq.symm (lim_eq_lim_of_equiv (by dsimp; simp only [hj];
    exact cauchy_product (is_cau_abs_exp x) (is_cau_exp y)))

attribute [irreducible] complex.exp

lemma exp_list_sum (l : list ℂ) : exp l.sum = (l.map exp).prod :=
@monoid_hom.map_list_prod (multiplicative ℂ) ℂ _ _ ⟨exp, exp_zero, exp_add⟩ l

lemma exp_multiset_sum (s : multiset ℂ) : exp s.sum = (s.map exp).prod :=
@monoid_hom.map_multiset_prod (multiplicative ℂ) ℂ _ _ ⟨exp, exp_zero, exp_add⟩ s

lemma exp_sum {α : Type*} (s : finset α) (f : α → ℂ) : exp (∑ x in s, f x) = ∏ x in s, exp (f x) :=
@monoid_hom.map_prod (multiplicative ℂ) α ℂ _ _ ⟨exp, exp_zero, exp_add⟩ f s

lemma exp_nat_mul (x : ℂ) : ∀ n : ℕ, exp(n*x) = (exp x)^n
| 0 := by rw [nat.cast_zero, zero_mul, exp_zero, pow_zero]
| (nat.succ n) := by rw [pow_succ', nat.cast_add_one, add_mul, exp_add, ←exp_nat_mul, one_mul]

lemma exp_ne_zero : exp x ≠ 0 :=
λ h, zero_ne_one $ by rw [← exp_zero, ← add_neg_self x, exp_add, h]; simp

lemma exp_neg : exp (-x) = (exp x)⁻¹ :=
by rw [← mul_right_inj' (exp_ne_zero x), ← exp_add];
  simp [mul_inv_cancel (exp_ne_zero x)]

lemma exp_sub : exp (x - y) = exp x / exp y :=
by simp [sub_eq_add_neg, exp_add, exp_neg, div_eq_mul_inv]

lemma exp_int_mul (z : ℂ) (n : ℤ) : complex.exp (n * z) = (complex.exp z) ^ n :=
begin
  cases n,
  { apply complex.exp_nat_mul },
  { simpa [complex.exp_neg, add_comm, ← neg_mul_eq_neg_mul_symm]
      using complex.exp_nat_mul (-z) (1 + n) },
end

@[simp] lemma exp_conj : exp (conj x) = conj (exp x) :=
begin
  dsimp [exp],
  rw [← lim_conj],
  refine congr_arg lim (cau_seq.ext (λ _, _)),
  dsimp [exp', function.comp, cau_seq_conj],
<<<<<<< HEAD
  rw star_sum,
  refine sum_congr rfl (λ n hn, _),
  rw [star_div', star_pow, ← of_real_nat_cast, conj_of_real]
=======
  rw star_ring_aut.map_sum,
  refine sum_congr rfl (λ n hn, _),
  rw [ring_equiv.map_div, ring_equiv.map_pow, ← of_real_nat_cast, conj_of_real]
>>>>>>> 4391f34a
end

@[simp] lemma of_real_exp_of_real_re (x : ℝ) : ((exp x).re : ℂ) = exp x :=
eq_conj_iff_re.1 $ by rw [← exp_conj, conj_of_real]

@[simp, norm_cast] lemma of_real_exp (x : ℝ) : (real.exp x : ℂ) = exp x :=
of_real_exp_of_real_re _

@[simp] lemma exp_of_real_im (x : ℝ) : (exp x).im = 0 :=
by rw [← of_real_exp_of_real_re, of_real_im]

lemma exp_of_real_re (x : ℝ) : (exp x).re = real.exp x := rfl

lemma two_sinh : 2 * sinh x = exp x - exp (-x) :=
mul_div_cancel' _ two_ne_zero'

lemma two_cosh : 2 * cosh x = exp x + exp (-x) :=
mul_div_cancel' _ two_ne_zero'

@[simp] lemma sinh_zero : sinh 0 = 0 := by simp [sinh]

@[simp] lemma sinh_neg : sinh (-x) = -sinh x :=
by simp [sinh, exp_neg, (neg_div _ _).symm, add_mul]

private lemma sinh_add_aux {a b c d : ℂ} :
  (a - b) * (c + d) + (a + b) * (c - d) = 2 * (a * c - b * d) := by ring

lemma sinh_add : sinh (x + y) = sinh x * cosh y + cosh x * sinh y :=
begin
  rw [← mul_right_inj' (@two_ne_zero' ℂ _ _ _), two_sinh,
      exp_add, neg_add, exp_add, eq_comm,
      mul_add, ← mul_assoc, two_sinh, mul_left_comm, two_sinh,
      ← mul_right_inj' (@two_ne_zero' ℂ _ _ _), mul_add,
      mul_left_comm, two_cosh, ← mul_assoc, two_cosh],
  exact sinh_add_aux
end

@[simp] lemma cosh_zero : cosh 0 = 1 := by simp [cosh]

@[simp] lemma cosh_neg : cosh (-x) = cosh x :=
by simp [add_comm, cosh, exp_neg]

private lemma cosh_add_aux {a b c d : ℂ} :
  (a + b) * (c + d) + (a - b) * (c - d) = 2 * (a * c + b * d) := by ring

lemma cosh_add : cosh (x + y) = cosh x * cosh y + sinh x * sinh y :=
begin
  rw [← mul_right_inj' (@two_ne_zero' ℂ _ _ _), two_cosh,
      exp_add, neg_add, exp_add, eq_comm,
      mul_add, ← mul_assoc, two_cosh, ← mul_assoc, two_sinh,
      ← mul_right_inj' (@two_ne_zero' ℂ _ _ _), mul_add,
      mul_left_comm, two_cosh, mul_left_comm, two_sinh],
  exact cosh_add_aux
end

lemma sinh_sub : sinh (x - y) = sinh x * cosh y - cosh x * sinh y :=
by simp [sub_eq_add_neg, sinh_add, sinh_neg, cosh_neg]

lemma cosh_sub : cosh (x - y) = cosh x * cosh y - sinh x * sinh y :=
by simp [sub_eq_add_neg, cosh_add, sinh_neg, cosh_neg]

lemma sinh_conj : sinh (conj x) = conj (sinh x) :=
<<<<<<< HEAD
by rw [sinh, ← star_neg, exp_conj, exp_conj, ← star_sub, sinh,
  star_div', conj_bit0, star_one]
=======
by rw [sinh, ← ring_equiv.map_neg, exp_conj, exp_conj, ← ring_equiv.map_sub, sinh,
  ring_equiv.map_div, conj_bit0, ring_equiv.map_one]
>>>>>>> 4391f34a

@[simp] lemma of_real_sinh_of_real_re (x : ℝ) : ((sinh x).re : ℂ) = sinh x :=
eq_conj_iff_re.1 $ by rw [← sinh_conj, conj_of_real]

@[simp, norm_cast] lemma of_real_sinh (x : ℝ) : (real.sinh x : ℂ) = sinh x :=
of_real_sinh_of_real_re _

@[simp] lemma sinh_of_real_im (x : ℝ) : (sinh x).im = 0 :=
by rw [← of_real_sinh_of_real_re, of_real_im]

lemma sinh_of_real_re (x : ℝ) : (sinh x).re = real.sinh x := rfl

lemma cosh_conj : cosh (conj x) = conj (cosh x) :=
begin
<<<<<<< HEAD
  rw [cosh, ← star_neg, exp_conj, exp_conj, ← star_add, cosh,
      star_div', conj_bit0, star_one]
=======
  rw [cosh, ← ring_equiv.map_neg, exp_conj, exp_conj, ← ring_equiv.map_add, cosh,
      ring_equiv.map_div, conj_bit0, ring_equiv.map_one]
>>>>>>> 4391f34a
end

@[simp] lemma of_real_cosh_of_real_re (x : ℝ) : ((cosh x).re : ℂ) = cosh x :=
eq_conj_iff_re.1 $ by rw [← cosh_conj, conj_of_real]

@[simp, norm_cast] lemma of_real_cosh (x : ℝ) : (real.cosh x : ℂ) = cosh x :=
of_real_cosh_of_real_re _

@[simp] lemma cosh_of_real_im (x : ℝ) : (cosh x).im = 0 :=
by rw [← of_real_cosh_of_real_re, of_real_im]

lemma cosh_of_real_re (x : ℝ) : (cosh x).re = real.cosh x := rfl

lemma tanh_eq_sinh_div_cosh : tanh x = sinh x / cosh x := rfl

@[simp] lemma tanh_zero : tanh 0 = 0 := by simp [tanh]

@[simp] lemma tanh_neg : tanh (-x) = -tanh x := by simp [tanh, neg_div]

lemma tanh_conj : tanh (conj x) = conj (tanh x) :=
<<<<<<< HEAD
by rw [tanh, sinh_conj, cosh_conj, ← star_div', tanh]
=======
by rw [tanh, sinh_conj, cosh_conj, ← ring_equiv.map_div, tanh]
>>>>>>> 4391f34a

@[simp] lemma of_real_tanh_of_real_re (x : ℝ) : ((tanh x).re : ℂ) = tanh x :=
eq_conj_iff_re.1 $ by rw [← tanh_conj, conj_of_real]

@[simp, norm_cast] lemma of_real_tanh (x : ℝ) : (real.tanh x : ℂ) = tanh x :=
of_real_tanh_of_real_re _

@[simp] lemma tanh_of_real_im (x : ℝ) : (tanh x).im = 0 :=
by rw [← of_real_tanh_of_real_re, of_real_im]

lemma tanh_of_real_re (x : ℝ) : (tanh x).re = real.tanh x := rfl

lemma cosh_add_sinh : cosh x + sinh x = exp x :=
by rw [← mul_right_inj' (@two_ne_zero' ℂ _ _ _), mul_add,
       two_cosh, two_sinh, add_add_sub_cancel, two_mul]

lemma sinh_add_cosh : sinh x + cosh x = exp x :=
by rw [add_comm, cosh_add_sinh]

lemma cosh_sub_sinh : cosh x - sinh x = exp (-x) :=
by rw [← mul_right_inj' (@two_ne_zero' ℂ _ _ _), mul_sub,
       two_cosh, two_sinh, add_sub_sub_cancel, two_mul]

lemma cosh_sq_sub_sinh_sq : cosh x ^ 2 - sinh x ^ 2 = 1 :=
by rw [sq_sub_sq, cosh_add_sinh, cosh_sub_sinh, ← exp_add, add_neg_self, exp_zero]

lemma cosh_sq : cosh x ^ 2 = sinh x ^ 2 + 1 :=
begin
  rw ← cosh_sq_sub_sinh_sq x,
  ring
end

lemma sinh_sq : sinh x ^ 2 = cosh x ^ 2 - 1 :=
begin
  rw ← cosh_sq_sub_sinh_sq x,
  ring
end

lemma cosh_two_mul : cosh (2 * x) = cosh x ^ 2 + sinh x ^ 2 :=
by rw [two_mul, cosh_add, sq, sq]

lemma sinh_two_mul : sinh (2 * x) = 2 * sinh x * cosh x :=
begin
  rw [two_mul, sinh_add],
  ring
end

lemma cosh_three_mul : cosh (3 * x) = 4 * cosh x ^ 3 - 3 * cosh x :=
begin
  have h1 : x + 2 * x = 3 * x, by ring,
  rw [← h1, cosh_add x (2 * x)],
  simp only [cosh_two_mul, sinh_two_mul],
  have h2 : sinh x * (2 * sinh x * cosh x) = 2 * cosh x * sinh x ^ 2, by ring,
  rw [h2, sinh_sq],
  ring
end

lemma sinh_three_mul : sinh (3 * x) = 4 * sinh x ^ 3 + 3 * sinh x :=
begin
  have h1 : x + 2 * x = 3 * x, by ring,
  rw [← h1, sinh_add x (2 * x)],
  simp only [cosh_two_mul, sinh_two_mul],
  have h2 : cosh x * (2 * sinh x * cosh x) = 2 * sinh x * cosh x ^ 2, by ring,
  rw [h2, cosh_sq],
  ring,
end

@[simp] lemma sin_zero : sin 0 = 0 := by simp [sin]

@[simp] lemma sin_neg : sin (-x) = -sin x :=
by simp [sin, sub_eq_add_neg, exp_neg, (neg_div _ _).symm, add_mul]

lemma two_sin : 2 * sin x = (exp (-x * I) - exp (x * I)) * I :=
mul_div_cancel' _ two_ne_zero'

lemma two_cos : 2 * cos x = exp (x * I) + exp (-x * I) :=
mul_div_cancel' _ two_ne_zero'

lemma sinh_mul_I : sinh (x * I) = sin x * I :=
by rw [← mul_right_inj' (@two_ne_zero' ℂ _ _ _), two_sinh,
       ← mul_assoc, two_sin, mul_assoc, I_mul_I, mul_neg_one,
       neg_sub, neg_mul_eq_neg_mul]

lemma cosh_mul_I : cosh (x * I) = cos x :=
by rw [← mul_right_inj' (@two_ne_zero' ℂ _ _ _), two_cosh,
       two_cos, neg_mul_eq_neg_mul]

lemma tanh_mul_I : tanh (x * I) = tan x * I :=
by rw [tanh_eq_sinh_div_cosh, cosh_mul_I, sinh_mul_I, mul_div_right_comm, tan]

lemma cos_mul_I : cos (x * I) = cosh x :=
by rw ← cosh_mul_I; ring_nf; simp

lemma sin_mul_I : sin (x * I) = sinh x * I :=
have h : I * sin (x * I) = -sinh x := by { rw [mul_comm, ← sinh_mul_I], ring_nf, simp },
by simpa only [neg_mul_eq_neg_mul_symm, div_I, neg_neg]
  using cancel_factors.cancel_factors_eq_div h I_ne_zero

lemma tan_mul_I : tan (x * I) = tanh x * I :=
by rw [tan, sin_mul_I, cos_mul_I, mul_div_right_comm, tanh_eq_sinh_div_cosh]

lemma sin_add : sin (x + y) = sin x * cos y + cos x * sin y :=
by rw [← mul_left_inj' I_ne_zero, ← sinh_mul_I,
       add_mul, add_mul, mul_right_comm, ← sinh_mul_I,
       mul_assoc, ← sinh_mul_I, ← cosh_mul_I, ← cosh_mul_I, sinh_add]

@[simp] lemma cos_zero : cos 0 = 1 := by simp [cos]

@[simp] lemma cos_neg : cos (-x) = cos x :=
by simp [cos, sub_eq_add_neg, exp_neg, add_comm]

private lemma cos_add_aux {a b c d : ℂ} :
  (a + b) * (c + d) - (b - a) * (d - c) * (-1) =
  2 * (a * c + b * d) := by ring

lemma cos_add : cos (x + y) = cos x * cos y - sin x * sin y :=
by rw [← cosh_mul_I, add_mul, cosh_add, cosh_mul_I, cosh_mul_I,
       sinh_mul_I, sinh_mul_I, mul_mul_mul_comm, I_mul_I,
       mul_neg_one, sub_eq_add_neg]

lemma sin_sub : sin (x - y) = sin x * cos y - cos x * sin y :=
by simp [sub_eq_add_neg, sin_add, sin_neg, cos_neg]

lemma cos_sub : cos (x - y) = cos x * cos y + sin x * sin y :=
by simp [sub_eq_add_neg, cos_add, sin_neg, cos_neg]

lemma sin_add_mul_I (x y : ℂ) : sin (x + y*I) = sin x * cosh y + cos x * sinh y * I :=
by rw [sin_add, cos_mul_I, sin_mul_I, mul_assoc]

lemma sin_eq (z : ℂ) : sin z = sin z.re * cosh z.im + cos z.re * sinh z.im * I :=
by convert sin_add_mul_I z.re z.im; exact (re_add_im z).symm

lemma cos_add_mul_I (x y : ℂ) : cos (x + y*I) = cos x * cosh y - sin x * sinh y * I :=
by rw [cos_add, cos_mul_I, sin_mul_I, mul_assoc]

lemma cos_eq (z : ℂ) : cos z = cos z.re * cosh z.im - sin z.re * sinh z.im * I :=
by convert cos_add_mul_I z.re z.im; exact (re_add_im z).symm

theorem sin_sub_sin : sin x - sin y = 2 * sin((x - y)/2) * cos((x + y)/2) :=
begin
  have s1 := sin_add ((x + y) / 2) ((x - y) / 2),
  have s2 := sin_sub ((x + y) / 2) ((x - y) / 2),
  rw [div_add_div_same, add_sub, add_right_comm, add_sub_cancel, half_add_self] at s1,
  rw [div_sub_div_same, ←sub_add, add_sub_cancel', half_add_self] at s2,
  rw [s1, s2],
  ring
end

theorem cos_sub_cos : cos x - cos y = -2 * sin((x + y)/2) * sin((x - y)/2) :=
begin
  have s1 := cos_add ((x + y) / 2) ((x - y) / 2),
  have s2 := cos_sub ((x + y) / 2) ((x - y) / 2),
  rw [div_add_div_same, add_sub, add_right_comm, add_sub_cancel, half_add_self] at s1,
  rw [div_sub_div_same, ←sub_add, add_sub_cancel', half_add_self] at s2,
  rw [s1, s2],
  ring,
end

lemma cos_add_cos : cos x + cos y = 2 * cos ((x + y) / 2)  * cos ((x - y) / 2) :=
begin
  have h2 : (2:ℂ) ≠ 0 := by norm_num,
  calc cos x + cos y = cos ((x + y) / 2 + (x - y) / 2) + cos ((x + y) / 2 - (x - y) / 2) : _
  ... = (cos ((x + y) / 2) * cos ((x - y) / 2) - sin ((x + y) / 2) * sin ((x - y) / 2))
          + (cos ((x + y) / 2) * cos ((x - y) / 2) + sin ((x + y) / 2) * sin ((x - y) / 2)) : _
  ... = 2 * cos ((x + y) / 2) * cos ((x - y) / 2) : _,
  { congr; field_simp [h2]; ring },
  { rw [cos_add, cos_sub] },
  ring,
end

lemma sin_conj : sin (conj x) = conj (sin x) :=
by rw [← mul_left_inj' I_ne_zero, ← sinh_mul_I,
<<<<<<< HEAD
       ← conj_neg_I, ← star_mul', ← star_mul', sinh_conj,
=======
       ← conj_neg_I, ← ring_equiv.map_mul, ← ring_equiv.map_mul, sinh_conj,
>>>>>>> 4391f34a
       mul_neg_eq_neg_mul_symm, sinh_neg, sinh_mul_I, mul_neg_eq_neg_mul_symm]

@[simp] lemma of_real_sin_of_real_re (x : ℝ) : ((sin x).re : ℂ) = sin x :=
eq_conj_iff_re.1 $ by rw [← sin_conj, conj_of_real]

@[simp, norm_cast] lemma of_real_sin (x : ℝ) : (real.sin x : ℂ) = sin x :=
of_real_sin_of_real_re _

@[simp] lemma sin_of_real_im (x : ℝ) : (sin x).im = 0 :=
by rw [← of_real_sin_of_real_re, of_real_im]

lemma sin_of_real_re (x : ℝ) : (sin x).re = real.sin x := rfl

lemma cos_conj : cos (conj x) = conj (cos x) :=
<<<<<<< HEAD
by rw [← cosh_mul_I, ← conj_neg_I, ← star_mul', ← cosh_mul_I,
=======
by rw [← cosh_mul_I, ← conj_neg_I, ← ring_equiv.map_mul, ← cosh_mul_I,
>>>>>>> 4391f34a
       cosh_conj, mul_neg_eq_neg_mul_symm, cosh_neg]

@[simp] lemma of_real_cos_of_real_re (x : ℝ) : ((cos x).re : ℂ) = cos x :=
eq_conj_iff_re.1 $ by rw [← cos_conj, conj_of_real]

@[simp, norm_cast] lemma of_real_cos (x : ℝ) : (real.cos x : ℂ) = cos x :=
of_real_cos_of_real_re _

@[simp] lemma cos_of_real_im (x : ℝ) : (cos x).im = 0 :=
by rw [← of_real_cos_of_real_re, of_real_im]

lemma cos_of_real_re (x : ℝ) : (cos x).re = real.cos x := rfl

@[simp] lemma tan_zero : tan 0 = 0 := by simp [tan]

lemma tan_eq_sin_div_cos : tan x = sin x / cos x := rfl

lemma tan_mul_cos {x : ℂ} (hx : cos x ≠ 0) : tan x * cos x = sin x :=
by rw [tan_eq_sin_div_cos, div_mul_cancel _ hx]

@[simp] lemma tan_neg : tan (-x) = -tan x := by simp [tan, neg_div]

lemma tan_conj : tan (conj x) = conj (tan x) :=
<<<<<<< HEAD
by rw [tan, sin_conj, cos_conj, ← star_div', tan]
=======
by rw [tan, sin_conj, cos_conj, ← ring_equiv.map_div, tan]
>>>>>>> 4391f34a

@[simp] lemma of_real_tan_of_real_re (x : ℝ) : ((tan x).re : ℂ) = tan x :=
eq_conj_iff_re.1 $ by rw [← tan_conj, conj_of_real]

@[simp, norm_cast] lemma of_real_tan (x : ℝ) : (real.tan x : ℂ) = tan x :=
of_real_tan_of_real_re _

@[simp] lemma tan_of_real_im (x : ℝ) : (tan x).im = 0 :=
by rw [← of_real_tan_of_real_re, of_real_im]

lemma tan_of_real_re (x : ℝ) : (tan x).re = real.tan x := rfl

lemma cos_add_sin_I : cos x + sin x * I = exp (x * I) :=
by rw [← cosh_add_sinh, sinh_mul_I, cosh_mul_I]

lemma cos_sub_sin_I : cos x - sin x * I = exp (-x * I) :=
by rw [← neg_mul_eq_neg_mul, ← cosh_sub_sinh, sinh_mul_I, cosh_mul_I]

@[simp] lemma sin_sq_add_cos_sq : sin x ^ 2 + cos x ^ 2 = 1 :=
eq.trans
  (by rw [cosh_mul_I, sinh_mul_I, mul_pow, I_sq, mul_neg_one, sub_neg_eq_add, add_comm])
  (cosh_sq_sub_sinh_sq (x * I))

@[simp] lemma cos_sq_add_sin_sq : cos x ^ 2 + sin x ^ 2 = 1 :=
by rw [add_comm, sin_sq_add_cos_sq]

lemma cos_two_mul' : cos (2 * x) = cos x ^ 2 - sin x ^ 2 :=
by rw [two_mul, cos_add, ← sq, ← sq]

lemma cos_two_mul : cos (2 * x) = 2 * cos x ^ 2 - 1 :=
by rw [cos_two_mul', eq_sub_iff_add_eq.2 (sin_sq_add_cos_sq x),
       ← sub_add, sub_add_eq_add_sub, two_mul]

lemma sin_two_mul : sin (2 * x) = 2 * sin x * cos x :=
by rw [two_mul, sin_add, two_mul, add_mul, mul_comm]

lemma cos_sq : cos x ^ 2 = 1 / 2 + cos (2 * x) / 2 :=
by simp [cos_two_mul, div_add_div_same, mul_div_cancel_left, two_ne_zero', -one_div]

lemma cos_sq' : cos x ^ 2 = 1 - sin x ^ 2 :=
by rw [←sin_sq_add_cos_sq x, add_sub_cancel']

lemma sin_sq : sin x ^ 2 = 1 - cos x ^ 2 :=
by rw [←sin_sq_add_cos_sq x, add_sub_cancel]

lemma inv_one_add_tan_sq {x : ℂ} (hx : cos x ≠ 0) : (1 + tan x ^ 2)⁻¹ = cos x ^ 2 :=
have cos x ^ 2 ≠ 0, from pow_ne_zero 2 hx,
by { rw [tan_eq_sin_div_cos, div_pow], field_simp [this] }

lemma tan_sq_div_one_add_tan_sq {x : ℂ} (hx : cos x ≠ 0) :
  tan x ^ 2 / (1 + tan x ^ 2) = sin x ^ 2 :=
by simp only [← tan_mul_cos hx, mul_pow, ← inv_one_add_tan_sq hx, div_eq_mul_inv, one_mul]

lemma cos_three_mul : cos (3 * x) = 4 * cos x ^ 3 - 3 * cos x :=
begin
  have h1 : x + 2 * x = 3 * x, by ring,
  rw [← h1, cos_add x (2 * x)],
  simp only [cos_two_mul, sin_two_mul, mul_add, mul_sub, mul_one, sq],
  have h2 : 4 * cos x ^ 3 = 2 * cos x * cos x * cos x + 2 * cos x * cos x ^ 2, by ring,
  rw [h2, cos_sq'],
  ring
end

lemma sin_three_mul : sin (3 * x) = 3 * sin x - 4 * sin x ^ 3 :=
begin
  have h1 : x + 2 * x = 3 * x, by ring,
  rw [← h1, sin_add x (2 * x)],
  simp only [cos_two_mul, sin_two_mul, cos_sq'],
  have h2 : cos x * (2 * sin x * cos x) = 2 * sin x * cos x ^ 2, by ring,
  rw [h2, cos_sq'],
  ring
end

lemma exp_mul_I : exp (x * I) = cos x + sin x * I :=
(cos_add_sin_I _).symm

lemma exp_add_mul_I : exp (x + y * I) = exp x * (cos y + sin y * I) :=
by rw [exp_add, exp_mul_I]

lemma exp_eq_exp_re_mul_sin_add_cos : exp x = exp x.re * (cos x.im + sin x.im * I) :=
by rw [← exp_add_mul_I, re_add_im]

lemma exp_re : (exp x).re = real.exp x.re * real.cos x.im :=
by { rw [exp_eq_exp_re_mul_sin_add_cos], simp [exp_of_real_re, cos_of_real_re] }

lemma exp_im : (exp x).im = real.exp x.re * real.sin x.im :=
by { rw [exp_eq_exp_re_mul_sin_add_cos], simp [exp_of_real_re, sin_of_real_re] }

/-- **De Moivre's formula** -/
theorem cos_add_sin_mul_I_pow (n : ℕ) (z : ℂ) :
  (cos z + sin z * I) ^ n = cos (↑n * z) + sin (↑n * z) * I :=
begin
  rw [← exp_mul_I, ← exp_mul_I],
  induction n with n ih,
  { rw [pow_zero, nat.cast_zero, zero_mul, zero_mul, exp_zero] },
  { rw [pow_succ', ih, nat.cast_succ, add_mul, add_mul, one_mul, exp_add] }
end

end complex

namespace real

open complex

variables (x y : ℝ)

@[simp] lemma exp_zero : exp 0 = 1 :=
by simp [real.exp]

lemma exp_add : exp (x + y) = exp x * exp y :=
by simp [exp_add, exp]

lemma exp_list_sum (l : list ℝ) : exp l.sum = (l.map exp).prod :=
@monoid_hom.map_list_prod (multiplicative ℝ) ℝ _ _ ⟨exp, exp_zero, exp_add⟩ l

lemma exp_multiset_sum (s : multiset ℝ) : exp s.sum = (s.map exp).prod :=
@monoid_hom.map_multiset_prod (multiplicative ℝ) ℝ _ _ ⟨exp, exp_zero, exp_add⟩ s

lemma exp_sum {α : Type*} (s : finset α) (f : α → ℝ) : exp (∑ x in s, f x) = ∏ x in s, exp (f x) :=
@monoid_hom.map_prod (multiplicative ℝ) α ℝ _ _ ⟨exp, exp_zero, exp_add⟩ f s

lemma exp_nat_mul (x : ℝ) : ∀ n : ℕ, exp(n*x) = (exp x)^n
| 0 := by rw [nat.cast_zero, zero_mul, exp_zero, pow_zero]
| (nat.succ n) := by rw [pow_succ', nat.cast_add_one, add_mul, exp_add, ←exp_nat_mul, one_mul]

lemma exp_ne_zero : exp x ≠ 0 :=
λ h, exp_ne_zero x $ by rw [exp, ← of_real_inj] at h; simp * at *

lemma exp_neg : exp (-x) = (exp x)⁻¹ :=
by rw [← of_real_inj, exp, of_real_exp_of_real_re, of_real_neg, exp_neg,
  of_real_inv, of_real_exp]

lemma exp_sub : exp (x - y) = exp x / exp y :=
by simp [sub_eq_add_neg, exp_add, exp_neg, div_eq_mul_inv]

@[simp] lemma sin_zero : sin 0 = 0 := by simp [sin]

@[simp] lemma sin_neg : sin (-x) = -sin x :=
by simp [sin, exp_neg, (neg_div _ _).symm, add_mul]

lemma sin_add : sin (x + y) = sin x * cos y + cos x * sin y :=
by rw [← of_real_inj]; simp [sin, sin_add]

@[simp] lemma cos_zero : cos 0 = 1 := by simp [cos]

@[simp] lemma cos_neg : cos (-x) = cos x :=
by simp [cos, exp_neg]

lemma cos_add : cos (x + y) = cos x * cos y - sin x * sin y :=
by rw ← of_real_inj; simp [cos, cos_add]

lemma sin_sub : sin (x - y) = sin x * cos y - cos x * sin y :=
by simp [sub_eq_add_neg, sin_add, sin_neg, cos_neg]

lemma cos_sub : cos (x - y) = cos x * cos y + sin x * sin y :=
by simp [sub_eq_add_neg, cos_add, sin_neg, cos_neg]

lemma sin_sub_sin : sin x - sin y = 2 * sin((x - y)/2) * cos((x + y)/2) :=
begin
  rw ← of_real_inj,
  simp only [sin, cos, of_real_sin_of_real_re, of_real_sub, of_real_add, of_real_div, of_real_mul,
    of_real_one, of_real_bit0],
  convert sin_sub_sin _ _;
  norm_cast
end

theorem cos_sub_cos : cos x - cos y = -2 * sin((x + y)/2) * sin((x - y)/2) :=
begin
  rw ← of_real_inj,
  simp only [cos, neg_mul_eq_neg_mul_symm, of_real_sin, of_real_sub, of_real_add,
    of_real_cos_of_real_re, of_real_div, of_real_mul, of_real_one, of_real_neg, of_real_bit0],
  convert cos_sub_cos _ _,
  ring,
end

lemma cos_add_cos : cos x + cos y = 2 * cos ((x + y) / 2)  * cos ((x - y) / 2) :=
begin
  rw ← of_real_inj,
  simp only [cos, of_real_sub, of_real_add, of_real_cos_of_real_re, of_real_div, of_real_mul,
    of_real_one, of_real_bit0],
  convert cos_add_cos _ _;
  norm_cast,
end

lemma tan_eq_sin_div_cos : tan x = sin x / cos x :=
by rw [← of_real_inj, of_real_tan, tan_eq_sin_div_cos, of_real_div, of_real_sin, of_real_cos]

lemma tan_mul_cos {x : ℝ} (hx : cos x ≠ 0) : tan x * cos x = sin x :=
by rw [tan_eq_sin_div_cos, div_mul_cancel _ hx]

@[simp] lemma tan_zero : tan 0 = 0 := by simp [tan]

@[simp] lemma tan_neg : tan (-x) = -tan x := by simp [tan, neg_div]

@[simp] lemma sin_sq_add_cos_sq : sin x ^ 2 + cos x ^ 2 = 1 :=
of_real_inj.1 $ by simp

@[simp] lemma cos_sq_add_sin_sq : cos x ^ 2 + sin x ^ 2 = 1 :=
by rw [add_comm, sin_sq_add_cos_sq]

lemma sin_sq_le_one : sin x ^ 2 ≤ 1 :=
by rw ← sin_sq_add_cos_sq x; exact le_add_of_nonneg_right (sq_nonneg _)

lemma cos_sq_le_one : cos x ^ 2 ≤ 1 :=
by rw ← sin_sq_add_cos_sq x; exact le_add_of_nonneg_left (sq_nonneg _)

lemma abs_sin_le_one : |sin x| ≤ 1 :=
abs_le_one_iff_mul_self_le_one.2 $ by simp only [← sq, sin_sq_le_one]

lemma abs_cos_le_one : |cos x| ≤ 1 :=
abs_le_one_iff_mul_self_le_one.2 $ by simp only [← sq, cos_sq_le_one]

lemma sin_le_one : sin x ≤ 1 :=
(abs_le.1 (abs_sin_le_one _)).2

lemma cos_le_one : cos x ≤ 1 :=
(abs_le.1 (abs_cos_le_one _)).2

lemma neg_one_le_sin : -1 ≤ sin x :=
(abs_le.1 (abs_sin_le_one _)).1

lemma neg_one_le_cos : -1 ≤ cos x :=
(abs_le.1 (abs_cos_le_one _)).1

lemma cos_two_mul : cos (2 * x) = 2 * cos x ^ 2 - 1 :=
by rw ← of_real_inj; simp [cos_two_mul]

lemma cos_two_mul' : cos (2 * x) = cos x ^ 2 - sin x ^ 2 :=
by rw ← of_real_inj; simp [cos_two_mul']

lemma sin_two_mul : sin (2 * x) = 2 * sin x * cos x :=
by rw ← of_real_inj; simp [sin_two_mul]

lemma cos_sq : cos x ^ 2 = 1 / 2 + cos (2 * x) / 2 :=
of_real_inj.1 $ by simpa using cos_sq x

lemma cos_sq' : cos x ^ 2 = 1 - sin x ^ 2 :=
by rw [←sin_sq_add_cos_sq x, add_sub_cancel']

lemma sin_sq : sin x ^ 2 = 1 - cos x ^ 2 :=
eq_sub_iff_add_eq.2 $ sin_sq_add_cos_sq _

lemma abs_sin_eq_sqrt_one_sub_cos_sq (x : ℝ) :
  |sin x| = sqrt (1 - cos x ^ 2) :=
by rw [← sin_sq, sqrt_sq_eq_abs]

lemma abs_cos_eq_sqrt_one_sub_sin_sq (x : ℝ) :
  |cos x| = sqrt (1 - sin x ^ 2) :=
by rw [← cos_sq', sqrt_sq_eq_abs]

lemma inv_one_add_tan_sq {x : ℝ} (hx : cos x ≠ 0) : (1 + tan x ^ 2)⁻¹ = cos x ^ 2  :=
have complex.cos x ≠ 0, from mt (congr_arg re) hx,
of_real_inj.1 $ by simpa using complex.inv_one_add_tan_sq this

lemma tan_sq_div_one_add_tan_sq {x : ℝ} (hx : cos x ≠ 0) :
  tan x ^ 2 / (1 + tan x ^ 2) = sin x ^ 2 :=
by simp only [← tan_mul_cos hx, mul_pow, ← inv_one_add_tan_sq hx, div_eq_mul_inv, one_mul]

lemma inv_sqrt_one_add_tan_sq {x : ℝ} (hx : 0 < cos x) :
  (sqrt (1 + tan x ^ 2))⁻¹ = cos x :=
by rw [← sqrt_sq hx.le, ← sqrt_inv, inv_one_add_tan_sq hx.ne']

lemma tan_div_sqrt_one_add_tan_sq {x : ℝ} (hx : 0 < cos x) :
  tan x / sqrt (1 + tan x ^ 2) = sin x :=
by rw [← tan_mul_cos hx.ne', ← inv_sqrt_one_add_tan_sq hx, div_eq_mul_inv]

lemma cos_three_mul : cos (3 * x) = 4 * cos x ^ 3 - 3 * cos x :=
by rw ← of_real_inj; simp [cos_three_mul]

lemma sin_three_mul : sin (3 * x) = 3 * sin x - 4 * sin x ^ 3 :=
by rw ← of_real_inj; simp [sin_three_mul]

/-- The definition of `sinh` in terms of `exp`. -/
lemma sinh_eq (x : ℝ) : sinh x = (exp x - exp (-x)) / 2 :=
eq_div_of_mul_eq two_ne_zero $ by rw [sinh, exp, exp, complex.of_real_neg, complex.sinh, mul_two,
    ← complex.add_re, ← mul_two, div_mul_cancel _ (two_ne_zero' : (2 : ℂ) ≠ 0), complex.sub_re]

@[simp] lemma sinh_zero : sinh 0 = 0 := by simp [sinh]

@[simp] lemma sinh_neg : sinh (-x) = -sinh x :=
by simp [sinh, exp_neg, (neg_div _ _).symm, add_mul]

lemma sinh_add : sinh (x + y) = sinh x * cosh y + cosh x * sinh y :=
by rw ← of_real_inj; simp [sinh_add]

/-- The definition of `cosh` in terms of `exp`. -/
lemma cosh_eq (x : ℝ) : cosh x = (exp x + exp (-x)) / 2 :=
eq_div_of_mul_eq two_ne_zero $ by rw [cosh, exp, exp, complex.of_real_neg, complex.cosh, mul_two,
    ← complex.add_re, ← mul_two, div_mul_cancel _ (two_ne_zero' : (2 : ℂ) ≠ 0), complex.add_re]

@[simp] lemma cosh_zero : cosh 0 = 1 := by simp [cosh]

@[simp] lemma cosh_neg : cosh (-x) = cosh x :=
by simp [cosh, exp_neg]

lemma cosh_add : cosh (x + y) = cosh x * cosh y + sinh x * sinh y :=
by rw ← of_real_inj; simp [cosh, cosh_add]

lemma sinh_sub : sinh (x - y) = sinh x * cosh y - cosh x * sinh y :=
by simp [sub_eq_add_neg, sinh_add, sinh_neg, cosh_neg]

lemma cosh_sub : cosh (x - y) = cosh x * cosh y - sinh x * sinh y :=
by simp [sub_eq_add_neg, cosh_add, sinh_neg, cosh_neg]

lemma tanh_eq_sinh_div_cosh : tanh x = sinh x / cosh x :=
of_real_inj.1 $ by simp [tanh_eq_sinh_div_cosh]

@[simp] lemma tanh_zero : tanh 0 = 0 := by simp [tanh]

@[simp] lemma tanh_neg : tanh (-x) = -tanh x := by simp [tanh, neg_div]

lemma cosh_add_sinh : cosh x + sinh x = exp x :=
by rw ← of_real_inj; simp [cosh_add_sinh]

lemma sinh_add_cosh : sinh x + cosh x = exp x :=
by rw ← of_real_inj; simp [sinh_add_cosh]

lemma cosh_sq_sub_sinh_sq (x : ℝ) : cosh x ^ 2 - sinh x ^ 2 = 1 :=
by rw ← of_real_inj; simp [cosh_sq_sub_sinh_sq]

lemma cosh_sq : cosh x ^ 2 = sinh x ^ 2 + 1 :=
by rw ← of_real_inj; simp [cosh_sq]

lemma sinh_sq : sinh x ^ 2 = cosh x ^ 2 - 1 :=
by rw ← of_real_inj; simp [sinh_sq]

lemma cosh_two_mul : cosh (2 * x) = cosh x ^ 2 + sinh x ^ 2 :=
by rw ← of_real_inj; simp [cosh_two_mul]

lemma sinh_two_mul : sinh (2 * x) = 2 * sinh x * cosh x :=
by rw ← of_real_inj; simp [sinh_two_mul]

lemma cosh_three_mul : cosh (3 * x) = 4 * cosh x ^ 3 - 3 * cosh x :=
by rw ← of_real_inj; simp [cosh_three_mul]

lemma sinh_three_mul : sinh (3 * x) = 4 * sinh x ^ 3 + 3 * sinh x :=
by rw ← of_real_inj; simp [sinh_three_mul]

open is_absolute_value

/- TODO make this private and prove ∀ x -/
lemma add_one_le_exp_of_nonneg {x : ℝ} (hx : 0 ≤ x) : x + 1 ≤ exp x :=
calc x + 1 ≤ lim (⟨(λ n : ℕ, ((exp' x) n).re), is_cau_seq_re (exp' x)⟩ : cau_seq ℝ has_abs.abs) :
  le_lim (cau_seq.le_of_exists ⟨2,
    λ j hj, show x + (1 : ℝ) ≤ (∑ m in range j, (x ^ m / m! : ℂ)).re,
      from have h₁ : (((λ m : ℕ, (x ^ m / m! : ℂ)) ∘ nat.succ) 0).re = x, by simp,
      have h₂ : ((x : ℂ) ^ 0 / 0!).re = 1, by simp,
      begin
        rw [← nat.sub_add_cancel hj, sum_range_succ', sum_range_succ',
          add_re, add_re, h₁, h₂, add_assoc,
          ← coe_re_add_group_hom, (re_add_group_hom).map_sum, coe_re_add_group_hom ],
        refine le_add_of_nonneg_of_le (sum_nonneg (λ m hm, _)) (le_refl _),
        rw [← of_real_pow, ← of_real_nat_cast, ← of_real_div, of_real_re],
        exact div_nonneg (pow_nonneg hx _) (nat.cast_nonneg _),
      end⟩)
... = exp x : by rw [exp, complex.exp, ← cau_seq_re, lim_re]

lemma one_le_exp {x : ℝ} (hx : 0 ≤ x) : 1 ≤ exp x :=
by linarith [add_one_le_exp_of_nonneg hx]

lemma exp_pos (x : ℝ) : 0 < exp x :=
(le_total 0 x).elim (lt_of_lt_of_le zero_lt_one ∘ one_le_exp)
  (λ h, by rw [← neg_neg x, real.exp_neg];
    exact inv_pos.2 (lt_of_lt_of_le zero_lt_one (one_le_exp (neg_nonneg.2 h))))

@[simp] lemma abs_exp (x : ℝ) : |exp x| = exp x :=
abs_of_pos (exp_pos _)

lemma exp_strict_mono : strict_mono exp :=
λ x y h, by rw [← sub_add_cancel y x, real.exp_add];
  exact (lt_mul_iff_one_lt_left (exp_pos _)).2
    (lt_of_lt_of_le (by linarith) (add_one_le_exp_of_nonneg (by linarith)))

@[mono] lemma exp_monotone : ∀ {x y : ℝ}, x ≤ y → exp x ≤ exp y := exp_strict_mono.monotone

@[simp] lemma exp_lt_exp {x y : ℝ} : exp x < exp y ↔ x < y := exp_strict_mono.lt_iff_lt

@[simp] lemma exp_le_exp {x y : ℝ} : exp x ≤ exp y ↔ x ≤ y := exp_strict_mono.le_iff_le

lemma exp_injective : function.injective exp := exp_strict_mono.injective

@[simp] lemma exp_eq_exp {x y : ℝ} : exp x = exp y ↔ x = y := exp_injective.eq_iff

@[simp] lemma exp_eq_one_iff : exp x = 1 ↔ x = 0 :=
by rw [← exp_zero, exp_injective.eq_iff]

@[simp] lemma one_lt_exp_iff {x : ℝ} : 1 < exp x ↔ 0 < x :=
by rw [← exp_zero, exp_lt_exp]

@[simp] lemma exp_lt_one_iff {x : ℝ} : exp x < 1 ↔ x < 0 :=
by rw [← exp_zero, exp_lt_exp]

@[simp] lemma exp_le_one_iff {x : ℝ} : exp x ≤ 1 ↔ x ≤ 0 :=
exp_zero ▸ exp_le_exp

@[simp] lemma one_le_exp_iff {x : ℝ} : 1 ≤ exp x ↔ 0 ≤ x :=
exp_zero ▸ exp_le_exp

/-- `real.cosh` is always positive -/
lemma cosh_pos (x : ℝ) : 0 < real.cosh x :=
(cosh_eq x).symm ▸ half_pos (add_pos (exp_pos x) (exp_pos (-x)))

end real

namespace complex

lemma sum_div_factorial_le {α : Type*} [linear_ordered_field α] (n j : ℕ) (hn : 0 < n) :
  ∑ m in filter (λ k, n ≤ k) (range j), (1 / m! : α) ≤ n.succ / (n! * n) :=
calc ∑ m in filter (λ k, n ≤ k) (range j), (1 / m! : α)
    = ∑ m in range (j - n), 1 / (m + n)! :
  sum_bij (λ m _, m - n)
    (λ m hm, mem_range.2 $ (tsub_lt_tsub_iff_right (by simp at hm; tauto)).2
      (by simp at hm; tauto))
    (λ m hm, by rw nat.sub_add_cancel; simp at *; tauto)
    (λ a₁ a₂ ha₁ ha₂ h,
      by rwa [nat.sub_eq_iff_eq_add, ← nat.sub_add_comm, eq_comm, nat.sub_eq_iff_eq_add,
              add_left_inj, eq_comm] at h;
        simp at *; tauto)
    (λ b hb, ⟨b + n,
      mem_filter.2 ⟨mem_range.2 $ lt_tsub_iff_right.mp (mem_range.1 hb), nat.le_add_left _ _⟩,
      by rw nat.add_sub_cancel⟩)
... ≤ ∑ m in range (j - n), (n! * n.succ ^ m)⁻¹ :
  begin
    refine  sum_le_sum (assume m n, _),
    rw [one_div, inv_le_inv],
    { rw [← nat.cast_pow, ← nat.cast_mul, nat.cast_le, add_comm],
      exact nat.factorial_mul_pow_le_factorial },
    { exact nat.cast_pos.2 (nat.factorial_pos _) },
    { exact mul_pos (nat.cast_pos.2 (nat.factorial_pos _))
        (pow_pos (nat.cast_pos.2 (nat.succ_pos _)) _) },
  end
... = n!⁻¹ * ∑ m in range (j - n), n.succ⁻¹ ^ m :
  by simp [mul_inv₀, mul_sum.symm, sum_mul.symm, -nat.factorial_succ, mul_comm, inv_pow₀]
... = (n.succ - n.succ * n.succ⁻¹ ^ (j - n)) / (n! * n) :
  have h₁ : (n.succ : α) ≠ 1, from @nat.cast_one α _ _ ▸ mt nat.cast_inj.1
        (mt nat.succ.inj (pos_iff_ne_zero.1 hn)),
  have h₂ : (n.succ : α) ≠ 0, from nat.cast_ne_zero.2 (nat.succ_ne_zero _),
  have h₃ : (n! * n : α) ≠ 0,
    from mul_ne_zero (nat.cast_ne_zero.2 (pos_iff_ne_zero.1 (nat.factorial_pos _)))
    (nat.cast_ne_zero.2 (pos_iff_ne_zero.1 hn)),
  have h₄ : (n.succ - 1 : α) = n, by simp,
  by rw [← geom_sum_def, geom_sum_inv h₁ h₂, eq_div_iff_mul_eq h₃,
      mul_comm _ (n! * n : α), ← mul_assoc (n!⁻¹ : α), ← mul_inv_rev₀, h₄,
      ← mul_assoc (n! * n : α), mul_comm (n : α) n!, mul_inv_cancel h₃];
    simp [mul_add, add_mul, mul_assoc, mul_comm]
... ≤ n.succ / (n! * n) :
  begin
    refine iff.mpr (div_le_div_right (mul_pos _ _)) _,
    exact nat.cast_pos.2 (nat.factorial_pos _),
    exact nat.cast_pos.2 hn,
    exact sub_le_self _
      (mul_nonneg (nat.cast_nonneg _) (pow_nonneg (inv_nonneg.2 (nat.cast_nonneg _)) _))
  end

lemma exp_bound {x : ℂ} (hx : abs x ≤ 1) {n : ℕ} (hn : 0 < n) :
  abs (exp x - ∑ m in range n, x ^ m / m!) ≤ abs x ^ n * (n.succ * (n! * n)⁻¹) :=
begin
  rw [← lim_const (∑ m in range n, _), exp, sub_eq_add_neg, ← lim_neg, lim_add, ← lim_abs],
  refine lim_le (cau_seq.le_of_exists ⟨n, λ j hj, _⟩),
  simp_rw ← sub_eq_add_neg,
  show abs (∑ m in range j, x ^ m / m! - ∑ m in range n, x ^ m / m!)
    ≤ abs x ^ n * (n.succ * (n! * n)⁻¹),
  rw sum_range_sub_sum_range hj,
  exact calc abs (∑ m in (range j).filter (λ k, n ≤ k), (x ^ m / m! : ℂ))
      = abs (∑ m in (range j).filter (λ k, n ≤ k), (x ^ n * (x ^ (m - n) / m!) : ℂ)) :
    begin
      refine congr_arg abs (sum_congr rfl (λ m hm, _)),
      rw [mem_filter, mem_range] at hm,
      rw [← mul_div_assoc, ← pow_add, add_tsub_cancel_of_le hm.2]
    end
  ... ≤ ∑ m in filter (λ k, n ≤ k) (range j), abs (x ^ n * (_ / m!)) : abv_sum_le_sum_abv _ _
  ... ≤ ∑ m in filter (λ k, n ≤ k) (range j), abs x ^ n * (1 / m!) :
    begin
      refine sum_le_sum (λ m hm, _),
      rw [abs_mul, abv_pow abs, abs_div, abs_cast_nat],
      refine mul_le_mul_of_nonneg_left ((div_le_div_right _).2 _) _,
      { exact nat.cast_pos.2 (nat.factorial_pos _), },
      { rw abv_pow abs,
        exact (pow_le_one _ (abs_nonneg _) hx), },
      { exact pow_nonneg (abs_nonneg _) _ },
    end
  ... = abs x ^ n * (∑ m in (range j).filter (λ k, n ≤ k), (1 / m! : ℝ)) :
    by simp [abs_mul, abv_pow abs, abs_div, mul_sum.symm]
  ... ≤ abs x ^ n * (n.succ * (n! * n)⁻¹) :
    mul_le_mul_of_nonneg_left (sum_div_factorial_le _ _ hn) (pow_nonneg (abs_nonneg _) _)
end

lemma exp_bound' {x : ℂ} {n : ℕ} (hx : abs x / (n.succ) ≤ 1 / 2) :
  abs (exp x - ∑ m in range n, x ^ m / m!) ≤ abs x ^ n / (n!) * 2 :=
begin
  rw [← lim_const (∑ m in range n, _), exp, sub_eq_add_neg, ← lim_neg, lim_add, ← lim_abs],
  refine lim_le (cau_seq.le_of_exists ⟨n, λ j hj, _⟩),
  simp_rw [←sub_eq_add_neg],
  show abs (∑ m in range j, x ^ m / m! - ∑ m in range n, x ^ m / m!) ≤ abs x ^ n / (n!) * 2,
  let k := j - n,
  have hj : j = n + k := (nat.add_sub_of_le hj).symm,
  rw [hj, sum_range_add_sub_sum_range],
  calc abs (∑ (i : ℕ) in range k, x ^ (n + i) / ((n + i)! : ℂ))
      ≤ ∑ (i : ℕ) in range k, abs (x ^ (n + i) / ((n + i)! : ℂ)) : abv_sum_le_sum_abv _ _
  ... ≤ ∑ (i : ℕ) in range k, (abs x) ^ (n + i) / (n + i)! :
        by simp only [complex.abs_cast_nat, complex.abs_div, abv_pow abs]
  ... ≤ ∑ (i : ℕ) in range k, (abs x) ^ (n + i) / (n! * n.succ ^ i) : _
  ... = ∑ (i : ℕ) in range k, (abs x) ^ (n) / (n!) * ((abs x)^i / n.succ ^ i) : _
  ... ≤ abs x ^ n / (↑n!) * 2 : _,
  { refine sum_le_sum (λ m hm, div_le_div (pow_nonneg (abs_nonneg x) (n + m)) (le_refl _) _ _),
    { exact_mod_cast mul_pos n.factorial_pos (pow_pos n.succ_pos _), },
    { exact_mod_cast (nat.factorial_mul_pow_le_factorial), }, },
  { refine finset.sum_congr rfl (λ _ _, _),
    simp only [pow_add, div_eq_inv_mul, mul_inv₀, mul_left_comm, mul_assoc], },
  { rw [←mul_sum],
    apply mul_le_mul_of_nonneg_left,
    { simp_rw [←div_pow],
      rw [←geom_sum_def, geom_sum_eq, div_le_iff_of_neg],
      { transitivity (-1 : ℝ),
        { linarith },
        { simp only [neg_le_sub_iff_le_add, div_pow, nat.cast_succ, le_add_iff_nonneg_left],
          exact div_nonneg (pow_nonneg (abs_nonneg x) k) (pow_nonneg (n+1).cast_nonneg k) } },
      { linarith },
      { linarith }, },
    { exact div_nonneg (pow_nonneg (abs_nonneg x) n) (nat.cast_nonneg (n!)), }, },
end

lemma abs_exp_sub_one_le {x : ℂ} (hx : abs x ≤ 1) :
  abs (exp x - 1) ≤ 2 * abs x :=
calc abs (exp x - 1) = abs (exp x - ∑ m in range 1, x ^ m / m!) :
  by simp [sum_range_succ]
... ≤ abs x ^ 1 * ((nat.succ 1) * (1! * (1 : ℕ))⁻¹) :
  exp_bound hx dec_trivial
... = 2 * abs x : by simp [two_mul, mul_two, mul_add, mul_comm]

lemma abs_exp_sub_one_sub_id_le {x : ℂ} (hx : abs x ≤ 1) :
  abs (exp x - 1 - x) ≤ (abs x)^2 :=
calc abs (exp x - 1 - x) = abs (exp x - ∑ m in range 2, x ^ m / m!) :
  by simp [sub_eq_add_neg, sum_range_succ_comm, add_assoc]
... ≤ (abs x)^2 * (nat.succ 2 * (2! * (2 : ℕ))⁻¹) :
  exp_bound hx dec_trivial
... ≤ (abs x)^2 * 1 :
  mul_le_mul_of_nonneg_left (by norm_num) (sq_nonneg (abs x))
... = (abs x)^2 :
  by rw [mul_one]

end complex

namespace real

open complex finset

lemma exp_bound {x : ℝ} (hx : |x| ≤ 1) {n : ℕ} (hn : 0 < n) :
  |exp x - ∑ m in range n, x ^ m / m!|≤ |x| ^ n * (n.succ / (n! * n)) :=
begin
  have hxc : complex.abs x ≤ 1, by exact_mod_cast hx,
  convert exp_bound hxc hn; norm_cast
end

/-- A finite initial segment of the exponential series, followed by an arbitrary tail.
For fixed `n` this is just a linear map wrt `r`, and each map is a simple linear function
of the previous (see `exp_near_succ`), with `exp_near n x r ⟶ exp x` as `n ⟶ ∞`,
for any `r`. -/
def exp_near (n : ℕ) (x r : ℝ) : ℝ := ∑ m in range n, x ^ m / m! + x ^ n / n! * r

@[simp] theorem exp_near_zero (x r) : exp_near 0 x r = r := by simp [exp_near]

@[simp] theorem exp_near_succ (n x r) : exp_near (n + 1) x r = exp_near n x (1 + x / (n+1) * r) :=
by simp [exp_near, range_succ, mul_add, add_left_comm, add_assoc, pow_succ, div_eq_mul_inv,
  mul_inv₀]; ac_refl

theorem exp_near_sub (n x r₁ r₂) : exp_near n x r₁ - exp_near n x r₂ = x ^ n / n! * (r₁ - r₂) :=
by simp [exp_near, mul_sub]

lemma exp_approx_end (n m : ℕ) (x : ℝ)
  (e₁ : n + 1 = m) (h : |x| ≤ 1) :
  |exp x - exp_near m x 0| ≤ |x| ^ m / m! * ((m+1)/m) :=
by { simp [exp_near], convert exp_bound h _ using 1, field_simp [mul_comm], linarith }

lemma exp_approx_succ {n} {x a₁ b₁ : ℝ} (m : ℕ)
  (e₁ : n + 1 = m) (a₂ b₂ : ℝ)
  (e : |1 + x / m * a₂ - a₁| ≤ b₁ - |x| / m * b₂)
  (h : |exp x - exp_near m x a₂| ≤ |x| ^ m / m! * b₂) :
  |exp x - exp_near n x a₁| ≤ |x| ^ n / n! * b₁ :=
begin
  refine (_root_.abs_sub_le _ _ _).trans ((add_le_add_right h _).trans _),
  subst e₁, rw [exp_near_succ, exp_near_sub, _root_.abs_mul],
  convert mul_le_mul_of_nonneg_left (le_sub_iff_add_le'.1 e) _,
  { simp [mul_add, pow_succ', div_eq_mul_inv, _root_.abs_mul, _root_.abs_inv, ← pow_abs, mul_inv₀],
    ac_refl },
  { simp [_root_.div_nonneg, _root_.abs_nonneg] }
end

lemma exp_approx_end' {n} {x a b : ℝ} (m : ℕ)
  (e₁ : n + 1 = m) (rm : ℝ) (er : ↑m = rm) (h : |x| ≤ 1)
  (e : |1 - a| ≤ b - |x| / rm * ((rm+1)/rm)) :
  |exp x - exp_near n x a| ≤ |x| ^ n / n! * b :=
by subst er; exact
exp_approx_succ _ e₁ _ _ (by simpa using e) (exp_approx_end _ _ _ e₁ h)

lemma exp_1_approx_succ_eq {n} {a₁ b₁ : ℝ} {m : ℕ}
  (en : n + 1 = m) {rm : ℝ} (er : ↑m = rm)
  (h : |exp 1 - exp_near m 1 ((a₁ - 1) * rm)| ≤ |1| ^ m / m! * (b₁ * rm)) :
  |exp 1 - exp_near n 1 a₁| ≤ |1| ^ n / n! * b₁ :=
begin
  subst er,
  refine exp_approx_succ _ en _ _ _ h,
  field_simp [show (m : ℝ) ≠ 0, by norm_cast; linarith],
end

lemma exp_approx_start (x a b : ℝ)
  (h : |exp x - exp_near 0 x a| ≤ |x| ^ 0 / 0! * b) :
  |exp x - a| ≤ b :=
by simpa using h

lemma cos_bound {x : ℝ} (hx : |x| ≤ 1) :
  |cos x - (1 - x ^ 2 / 2)| ≤ |x| ^ 4 * (5 / 96) :=
calc |cos x - (1 - x ^ 2 / 2)| = abs (complex.cos x - (1 - x ^ 2 / 2)) :
  by rw ← abs_of_real; simp [of_real_bit0, of_real_one, of_real_inv]
... = abs ((complex.exp (x * I) + complex.exp (-x * I) - (2 - x ^ 2)) / 2) :
  by simp [complex.cos, sub_div, add_div, neg_div, div_self (@two_ne_zero' ℂ _ _ _)]
... = abs (((complex.exp (x * I) - ∑ m in range 4, (x * I) ^ m / m!) +
    ((complex.exp (-x * I) - ∑ m in range 4, (-x * I) ^ m / m!))) / 2) :
  congr_arg abs (congr_arg (λ x : ℂ, x / 2) begin
    simp only [sum_range_succ],
    simp [pow_succ],
    apply complex.ext; simp [div_eq_mul_inv, norm_sq]; ring
  end)
... ≤ abs ((complex.exp (x * I) - ∑ m in range 4, (x * I) ^ m / m!) / 2) +
    abs ((complex.exp (-x * I) - ∑ m in range 4, (-x * I) ^ m / m!) / 2) :
  by rw add_div; exact abs_add _ _
... = (abs ((complex.exp (x * I) - ∑ m in range 4, (x * I) ^ m / m!)) / 2 +
    abs ((complex.exp (-x * I) - ∑ m in range 4, (-x * I) ^ m / m!)) / 2) :
  by simp [complex.abs_div]
... ≤ ((complex.abs (x * I) ^ 4 * (nat.succ 4 * (4! * (4 : ℕ))⁻¹)) / 2 +
    (complex.abs (-x * I) ^ 4 * (nat.succ 4 * (4! * (4 : ℕ))⁻¹)) / 2)  :
  add_le_add ((div_le_div_right (by norm_num)).2 (complex.exp_bound (by simpa) dec_trivial))
             ((div_le_div_right (by norm_num)).2 (complex.exp_bound (by simpa) dec_trivial))
... ≤ |x| ^ 4 * (5 / 96) : by norm_num; simp [mul_assoc, mul_comm, mul_left_comm, mul_div_assoc]

lemma sin_bound {x : ℝ} (hx : |x| ≤ 1) :
  |sin x - (x - x ^ 3 / 6)| ≤ |x| ^ 4 * (5 / 96) :=
calc |sin x - (x - x ^ 3 / 6)| = abs (complex.sin x - (x - x ^ 3 / 6)) :
  by rw ← abs_of_real; simp [of_real_bit0, of_real_one, of_real_inv]
... = abs (((complex.exp (-x * I) - complex.exp (x * I)) * I - (2 * x - x ^ 3 / 3)) / 2) :
  by simp [complex.sin, sub_div, add_div, neg_div, mul_div_cancel_left _ (@two_ne_zero' ℂ _ _ _),
    div_div_eq_div_mul, show (3 : ℂ) * 2 = 6, by norm_num]
... = abs ((((complex.exp (-x * I) - ∑ m in range 4, (-x * I) ^ m / m!) -
    (complex.exp (x * I) - ∑ m in range 4, (x * I) ^ m / m!)) * I) / 2) :
  congr_arg abs (congr_arg (λ x : ℂ, x / 2) begin
    simp only [sum_range_succ],
    simp [pow_succ],
    apply complex.ext; simp [div_eq_mul_inv, norm_sq]; ring
  end)
... ≤ abs ((complex.exp (-x * I) - ∑ m in range 4, (-x * I) ^ m / m!) * I / 2) +
    abs (-((complex.exp (x * I) - ∑ m in range 4, (x * I) ^ m / m!) * I) / 2) :
  by rw [sub_mul, sub_eq_add_neg, add_div]; exact abs_add _ _
... = (abs ((complex.exp (x * I) - ∑ m in range 4, (x * I) ^ m / m!)) / 2 +
    abs ((complex.exp (-x * I) - ∑ m in range 4, (-x * I) ^ m / m!)) / 2) :
  by simp [add_comm, complex.abs_div, complex.abs_mul]
... ≤ ((complex.abs (x * I) ^ 4 * (nat.succ 4 * (4! * (4 : ℕ))⁻¹)) / 2 +
    (complex.abs (-x * I) ^ 4 * (nat.succ 4 * (4! * (4 : ℕ))⁻¹)) / 2) :
  add_le_add ((div_le_div_right (by norm_num)).2 (complex.exp_bound (by simpa) dec_trivial))
             ((div_le_div_right (by norm_num)).2 (complex.exp_bound (by simpa) dec_trivial))
... ≤ |x| ^ 4 * (5 / 96) : by norm_num; simp [mul_assoc, mul_comm, mul_left_comm, mul_div_assoc]

lemma cos_pos_of_le_one {x : ℝ} (hx : |x| ≤ 1) : 0 < cos x :=
calc 0 < (1 - x ^ 2 / 2) - |x| ^ 4 * (5 / 96) :
  sub_pos.2 $ lt_sub_iff_add_lt.2
    (calc |x| ^ 4 * (5 / 96) + x ^ 2 / 2
          ≤ 1 * (5 / 96) + 1 / 2 :
        add_le_add
          (mul_le_mul_of_nonneg_right (pow_le_one _ (abs_nonneg _) hx) (by norm_num))
          ((div_le_div_right (by norm_num)).2 (by rw [sq, ← abs_mul_self, _root_.abs_mul];
            exact mul_le_one hx (abs_nonneg _) hx))
      ... < 1 : by norm_num)
... ≤ cos x : sub_le.1 (abs_sub_le_iff.1 (cos_bound hx)).2

lemma sin_pos_of_pos_of_le_one {x : ℝ} (hx0 : 0 < x) (hx : x ≤ 1) : 0 < sin x :=
calc 0 < x - x ^ 3 / 6 - |x| ^ 4 * (5 / 96) :
  sub_pos.2 $ lt_sub_iff_add_lt.2
    (calc |x| ^ 4 * (5 / 96) + x ^ 3 / 6
        ≤ x * (5 / 96) + x / 6 :
      add_le_add
        (mul_le_mul_of_nonneg_right
          (calc |x| ^ 4 ≤ |x| ^ 1 : pow_le_pow_of_le_one (abs_nonneg _)
                (by rwa _root_.abs_of_nonneg (le_of_lt hx0))
                dec_trivial
            ... = x : by simp [_root_.abs_of_nonneg (le_of_lt (hx0))]) (by norm_num))
        ((div_le_div_right (by norm_num)).2
          (calc x ^ 3 ≤ x ^ 1 : pow_le_pow_of_le_one (le_of_lt hx0) hx dec_trivial
            ... = x : pow_one _))
    ... < x : by linarith)
... ≤ sin x : sub_le.1 (abs_sub_le_iff.1 (sin_bound
    (by rwa [_root_.abs_of_nonneg (le_of_lt hx0)]))).2

lemma sin_pos_of_pos_of_le_two {x : ℝ} (hx0 : 0 < x) (hx : x ≤ 2) : 0 < sin x :=
have x / 2 ≤ 1, from (div_le_iff (by norm_num)).mpr (by simpa),
calc 0 < 2 * sin (x / 2) * cos (x / 2) :
  mul_pos (mul_pos (by norm_num) (sin_pos_of_pos_of_le_one (half_pos hx0) this))
    (cos_pos_of_le_one (by rwa [_root_.abs_of_nonneg (le_of_lt (half_pos hx0))]))
... = sin x : by rw [← sin_two_mul, two_mul, add_halves]

lemma cos_one_le : cos 1 ≤ 2 / 3 :=
calc cos 1 ≤ |(1 : ℝ)| ^ 4 * (5 / 96) + (1 - 1 ^ 2 / 2) :
  sub_le_iff_le_add.1 (abs_sub_le_iff.1 (cos_bound (by simp))).1
... ≤ 2 / 3 : by norm_num

lemma cos_one_pos : 0 < cos 1 := cos_pos_of_le_one (le_of_eq abs_one)

lemma cos_two_neg : cos 2 < 0 :=
calc cos 2 = cos (2 * 1) : congr_arg cos (mul_one _).symm
  ... = _ : real.cos_two_mul 1
  ... ≤ 2 * (2 / 3) ^ 2 - 1 : sub_le_sub_right (mul_le_mul_of_nonneg_left
          (by { rw [sq, sq], exact mul_self_le_mul_self (le_of_lt cos_one_pos) cos_one_le })
          zero_le_two) _
  ... < 0 : by norm_num

end real

namespace complex

lemma abs_cos_add_sin_mul_I (x : ℝ) : abs (cos x + sin x * I) = 1 :=
have _ := real.sin_sq_add_cos_sq x,
by simp [add_comm, abs, norm_sq, sq, *, sin_of_real_re, cos_of_real_re, mul_re] at *

@[simp] lemma abs_exp_of_real (x : ℝ) : abs (exp x) = real.exp x :=
by rw [← of_real_exp]; exact abs_of_nonneg (le_of_lt (real.exp_pos _))

lemma abs_exp (z : ℂ) : abs (exp z) = real.exp (z.re) :=
by rw [exp_eq_exp_re_mul_sin_add_cos, abs_mul, abs_exp_of_real, abs_cos_add_sin_mul_I, mul_one]

lemma abs_exp_eq_iff_re_eq {x y : ℂ} : abs (exp x) = abs (exp y) ↔ x.re = y.re :=
by rw [abs_exp, abs_exp, real.exp_eq_exp]

end complex<|MERGE_RESOLUTION|>--- conflicted
+++ resolved
@@ -475,15 +475,9 @@
   rw [← lim_conj],
   refine congr_arg lim (cau_seq.ext (λ _, _)),
   dsimp [exp', function.comp, cau_seq_conj],
-<<<<<<< HEAD
   rw star_sum,
   refine sum_congr rfl (λ n hn, _),
   rw [star_div', star_pow, ← of_real_nat_cast, conj_of_real]
-=======
-  rw star_ring_aut.map_sum,
-  refine sum_congr rfl (λ n hn, _),
-  rw [ring_equiv.map_div, ring_equiv.map_pow, ← of_real_nat_cast, conj_of_real]
->>>>>>> 4391f34a
 end
 
 @[simp] lemma of_real_exp_of_real_re (x : ℝ) : ((exp x).re : ℂ) = exp x :=
@@ -546,13 +540,8 @@
 by simp [sub_eq_add_neg, cosh_add, sinh_neg, cosh_neg]
 
 lemma sinh_conj : sinh (conj x) = conj (sinh x) :=
-<<<<<<< HEAD
 by rw [sinh, ← star_neg, exp_conj, exp_conj, ← star_sub, sinh,
   star_div', conj_bit0, star_one]
-=======
-by rw [sinh, ← ring_equiv.map_neg, exp_conj, exp_conj, ← ring_equiv.map_sub, sinh,
-  ring_equiv.map_div, conj_bit0, ring_equiv.map_one]
->>>>>>> 4391f34a
 
 @[simp] lemma of_real_sinh_of_real_re (x : ℝ) : ((sinh x).re : ℂ) = sinh x :=
 eq_conj_iff_re.1 $ by rw [← sinh_conj, conj_of_real]
@@ -567,13 +556,8 @@
 
 lemma cosh_conj : cosh (conj x) = conj (cosh x) :=
 begin
-<<<<<<< HEAD
   rw [cosh, ← star_neg, exp_conj, exp_conj, ← star_add, cosh,
       star_div', conj_bit0, star_one]
-=======
-  rw [cosh, ← ring_equiv.map_neg, exp_conj, exp_conj, ← ring_equiv.map_add, cosh,
-      ring_equiv.map_div, conj_bit0, ring_equiv.map_one]
->>>>>>> 4391f34a
 end
 
 @[simp] lemma of_real_cosh_of_real_re (x : ℝ) : ((cosh x).re : ℂ) = cosh x :=
@@ -594,11 +578,7 @@
 @[simp] lemma tanh_neg : tanh (-x) = -tanh x := by simp [tanh, neg_div]
 
 lemma tanh_conj : tanh (conj x) = conj (tanh x) :=
-<<<<<<< HEAD
 by rw [tanh, sinh_conj, cosh_conj, ← star_div', tanh]
-=======
-by rw [tanh, sinh_conj, cosh_conj, ← ring_equiv.map_div, tanh]
->>>>>>> 4391f34a
 
 @[simp] lemma of_real_tanh_of_real_re (x : ℝ) : ((tanh x).re : ℂ) = tanh x :=
 eq_conj_iff_re.1 $ by rw [← tanh_conj, conj_of_real]
@@ -771,11 +751,7 @@
 
 lemma sin_conj : sin (conj x) = conj (sin x) :=
 by rw [← mul_left_inj' I_ne_zero, ← sinh_mul_I,
-<<<<<<< HEAD
        ← conj_neg_I, ← star_mul', ← star_mul', sinh_conj,
-=======
-       ← conj_neg_I, ← ring_equiv.map_mul, ← ring_equiv.map_mul, sinh_conj,
->>>>>>> 4391f34a
        mul_neg_eq_neg_mul_symm, sinh_neg, sinh_mul_I, mul_neg_eq_neg_mul_symm]
 
 @[simp] lemma of_real_sin_of_real_re (x : ℝ) : ((sin x).re : ℂ) = sin x :=
@@ -790,11 +766,7 @@
 lemma sin_of_real_re (x : ℝ) : (sin x).re = real.sin x := rfl
 
 lemma cos_conj : cos (conj x) = conj (cos x) :=
-<<<<<<< HEAD
 by rw [← cosh_mul_I, ← conj_neg_I, ← star_mul', ← cosh_mul_I,
-=======
-by rw [← cosh_mul_I, ← conj_neg_I, ← ring_equiv.map_mul, ← cosh_mul_I,
->>>>>>> 4391f34a
        cosh_conj, mul_neg_eq_neg_mul_symm, cosh_neg]
 
 @[simp] lemma of_real_cos_of_real_re (x : ℝ) : ((cos x).re : ℂ) = cos x :=
@@ -818,11 +790,7 @@
 @[simp] lemma tan_neg : tan (-x) = -tan x := by simp [tan, neg_div]
 
 lemma tan_conj : tan (conj x) = conj (tan x) :=
-<<<<<<< HEAD
 by rw [tan, sin_conj, cos_conj, ← star_div', tan]
-=======
-by rw [tan, sin_conj, cos_conj, ← ring_equiv.map_div, tan]
->>>>>>> 4391f34a
 
 @[simp] lemma of_real_tan_of_real_re (x : ℝ) : ((tan x).re : ℂ) = tan x :=
 eq_conj_iff_re.1 $ by rw [← tan_conj, conj_of_real]
