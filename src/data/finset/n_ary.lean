/-
Copyright (c) 2022 Yaël Dillies. All rights reserved.
Released under Apache 2.0 license as described in the file LICENSE.
Authors: Yaël Dillies
-/
import data.finset.prod

/-!
# N-ary images of finsets

This file defines `finset.image₂`, the binary image of finsets. This is the finset version of
`set.image2`. This is mostly useful to define pointwise operations.

## Notes

This file is very similar to the n-ary section of `data.set.basic` and to `order.filter.n_ary`.
Please keep them in sync.

We do not define `finset.image₃` as its only purpose would be to prove properties of `finset.image₂`
and `set.image2` already fulfills this task.
-/

open function set

namespace finset

variables {α α' β β' γ γ' δ δ' ε ε' : Type*}
  [decidable_eq α'] [decidable_eq β'] [decidable_eq γ] [decidable_eq γ'] [decidable_eq δ]
  [decidable_eq δ'] [decidable_eq ε] [decidable_eq ε']
  {f f' : α → β → γ} {g g' : α → β → γ → δ} {s s' : finset α} {t t' : finset β} {u u' : finset γ}
  {a a' : α} {b b' : β} {c : γ}

/-- The image of a binary function `f : α → β → γ` as a function `finset α → finset β → finset γ`.
Mathematically this should be thought of as the image of the corresponding function `α × β → γ`. -/
def image₂ (f : α → β → γ) (s : finset α) (t : finset β) : finset γ :=
(s.product t).image $ uncurry f

@[simp] lemma mem_image₂ : c ∈ image₂ f s t ↔ ∃ a b, a ∈ s ∧ b ∈ t ∧ f a b = c :=
by simp [image₂, and_assoc]

@[simp, norm_cast] lemma coe_image₂ (f : α → β → γ) (s : finset α) (t : finset β) :
  (image₂ f s t : set γ) = set.image2 f s t :=
set.ext $ λ _, mem_image₂

lemma card_image₂_le (f : α → β → γ) (s : finset α) (t : finset β) :
  (image₂ f s t).card ≤ s.card * t.card :=
card_image_le.trans_eq $ card_product _ _

lemma card_image₂_iff :
  (image₂ f s t).card = s.card * t.card ↔
<<<<<<< HEAD
    ((s : set α) ×ˢ (t : set β) : set (α × β)).inj_on (uncurry f) :=
by { rw [←card_product, ←coe_product], exact card_image_eq_iff_inj_on }
=======
    ((s : set α) ×ˢ (t : set β) : set (α × β)).inj_on (λ x, f x.1 x.2) :=
by { rw [←card_product, ←coe_product], exact card_image_iff }
>>>>>>> 2ce8482e

lemma card_image₂ (hf : injective2 f) (s : finset α) (t : finset β) :
  (image₂ f s t).card = s.card * t.card :=
(card_image_of_injective _ hf.uncurry).trans $ card_product _ _

lemma mem_image₂_of_mem (ha : a ∈ s) (hb : b ∈ t) : f a b ∈ image₂ f s t :=
mem_image₂.2 ⟨a, b, ha, hb, rfl⟩

lemma mem_image₂_iff (hf : injective2 f) : f a b ∈ image₂ f s t ↔ a ∈ s ∧ b ∈ t :=
by rw [←mem_coe, coe_image₂, mem_image2_iff hf, mem_coe, mem_coe]

lemma image₂_subset (hs : s ⊆ s') (ht : t ⊆ t') : image₂ f s t ⊆ image₂ f s' t' :=
by { rw [←coe_subset, coe_image₂, coe_image₂], exact image2_subset hs ht }

lemma image₂_subset_left (ht : t ⊆ t') : image₂ f s t ⊆ image₂ f s t' := image₂_subset subset.rfl ht

lemma image₂_subset_right (hs : s ⊆ s') : image₂ f s t ⊆ image₂ f s' t :=
image₂_subset hs subset.rfl

lemma image_subset_image₂_left (hb : b ∈ t) : (λ a, f a b) '' s ⊆ image₂ f s t :=
ball_image_of_ball $ λ a ha, mem_image₂_of_mem ha hb

lemma image_subset_image₂_right (ha : a ∈ s) : f a '' t ⊆ image₂ f s t :=
ball_image_of_ball $ λ b, mem_image₂_of_mem ha

lemma forall_image₂_iff {p : γ → Prop} : (∀ z ∈ image₂ f s t, p z) ↔ ∀ (x ∈ s) (y ∈ t), p (f x y) :=
by simp_rw [←mem_coe, coe_image₂, forall_image2_iff]

@[simp] lemma image₂_subset_iff : image₂ f s t ⊆ u ↔ ∀ (x ∈ s) (y ∈ t), f x y ∈ u :=
forall_image₂_iff

@[simp] lemma image₂_nonempty_iff : (image₂ f s t).nonempty ↔ s.nonempty ∧ t.nonempty :=
by { rw [←coe_nonempty, coe_image₂], exact image2_nonempty_iff }

lemma nonempty.image₂ (hs : s.nonempty) (ht : t.nonempty) : (image₂ f s t).nonempty :=
image₂_nonempty_iff.2 ⟨hs, ht⟩

lemma nonempty.of_image₂_left (h : (image₂ f s t).nonempty) : s.nonempty :=
(image₂_nonempty_iff.1 h).1

lemma nonempty.of_image₂_right (h : (image₂ f s t).nonempty) : t.nonempty :=
(image₂_nonempty_iff.1 h).2

@[simp] lemma image₂_empty_left : image₂ f ∅ t = ∅ := coe_injective $ by simp
@[simp] lemma image₂_empty_right : image₂ f s ∅ = ∅ := coe_injective $ by simp
@[simp] lemma image₂_eq_empty_iff : image₂ f s t = ∅ ↔ s = ∅ ∨ t = ∅ :=
by simp_rw [←not_nonempty_iff_eq_empty, image₂_nonempty_iff, not_and_distrib]

@[simp] lemma image₂_singleton_left : image₂ f {a} t = t.image (λ b, f a b) := ext $ λ x, by simp
@[simp] lemma image₂_singleton_right : image₂ f s {b} = s.image (λ a, f a b) := ext $ λ x, by simp
lemma image₂_singleton_left' : image₂ f {a} t = t.image (f a) := image₂_singleton_left

lemma image₂_singleton : image₂ f {a} {b} = {f a b} := by simp

lemma image₂_union_left [decidable_eq α] : image₂ f (s ∪ s') t = image₂ f s t ∪ image₂ f s' t :=
coe_injective $ by { push_cast, exact image2_union_left }

lemma image₂_union_right [decidable_eq β] : image₂ f s (t ∪ t') = image₂ f s t ∪ image₂ f s t' :=
coe_injective $ by { push_cast, exact image2_union_right }

lemma image₂_inter_subset_left [decidable_eq α] :
  image₂ f (s ∩ s') t ⊆ image₂ f s t ∩ image₂ f s' t :=
coe_subset.1 $ by { push_cast, exact image2_inter_subset_left }

lemma image₂_inter_subset_right [decidable_eq β] :
  image₂ f s (t ∩ t') ⊆ image₂ f s t ∩ image₂ f s t' :=
coe_subset.1 $ by { push_cast, exact image2_inter_subset_right }

lemma image₂_congr (h : ∀ (a ∈ s) (b ∈ t), f a b = f' a b) : image₂ f s t = image₂ f' s t :=
coe_injective $ by { push_cast, exact image2_congr h }

/-- A common special case of `image₂_congr` -/
lemma image₂_congr' (h : ∀ a b, f a b = f' a b) : image₂ f s t = image₂ f' s t :=
image₂_congr $ λ a _ b _, h a b

lemma subset_image₂ {s : set α} {t : set β} (hu : ↑u ⊆ image2 f s t) :
  ∃ (s' : finset α) (t' : finset β), ↑s' ⊆ s ∧ ↑t' ⊆ t ∧ u ⊆ image₂ f s' t' :=
begin
  apply finset.induction_on' u,
  { exact ⟨∅, ∅, set.empty_subset _, set.empty_subset _, empty_subset _⟩ },
  rintro a u ha _ _ ⟨s', t', hs, hs', h⟩,
  obtain ⟨x, y, hx, hy, ha⟩ := hu ha,
  haveI := classical.dec_eq α,
  haveI := classical.dec_eq β,
  refine ⟨insert x s', insert y t', _⟩,
  simp_rw [coe_insert, set.insert_subset],
  exact ⟨⟨hx, hs⟩, ⟨hy, hs'⟩, insert_subset.2 ⟨mem_image₂.2 ⟨x, y, mem_insert_self _ _,
    mem_insert_self _ _, ha⟩, h.trans $ image₂_subset (subset_insert _ _) $ subset_insert _ _⟩⟩,
end

/-!
### Algebraic replacement rules

A collection of lemmas to transfer associativity, commutativity, distributivity, ... of operations
to the associativity, commutativity, distributivity, ... of `finset.image₂` of those operations.

The proof pattern is `image₂_lemma operation_lemma`. For example, `image₂_comm mul_comm` proves that
`image₂ (*) f g = image₂ (*) g f` in a `comm_semigroup`.
-/

lemma image_image₂ (f : α → β → γ) (g : γ → δ) :
  (image₂ f s t).image g = image₂ (λ a b, g (f a b)) s t :=
coe_injective $ by { push_cast, exact image_image2 _ _ }

lemma image₂_image_left (f : γ → β → δ) (g : α → γ) :
  image₂ f (s.image g) t = image₂ (λ a b, f (g a) b) s t :=
coe_injective $ by { push_cast, exact image2_image_left _ _ }

lemma image₂_image_right (f : α → γ → δ) (g : β → γ) :
  image₂ f s (t.image g) = image₂ (λ a b, f a (g b)) s t :=
coe_injective $ by { push_cast, exact image2_image_right _ _ }

lemma image₂_swap (f : α → β → γ) (s : finset α) (t : finset β) :
  image₂ f s t = image₂ (λ a b, f b a) t s :=
coe_injective $ by { push_cast, exact image2_swap _ _ _ }

@[simp] lemma image₂_left [decidable_eq α] (h : t.nonempty) : image₂ (λ x y, x) s t = s :=
coe_injective $ by { push_cast, exact image2_left h }

@[simp] lemma image₂_right [decidable_eq β] (h : s.nonempty) : image₂ (λ x y, y) s t = t :=
coe_injective $ by { push_cast, exact image2_right h }

lemma image₂_assoc {γ : Type*} {u : finset γ} {f : δ → γ → ε} {g : α → β → δ} {f' : α → ε' → ε}
  {g' : β → γ → ε'} (h_assoc : ∀ a b c, f (g a b) c = f' a (g' b c)) :
  image₂ f (image₂ g s t) u = image₂ f' s (image₂ g' t u) :=
coe_injective $ by { push_cast, exact image2_assoc h_assoc }

lemma image₂_comm {g : β → α → γ} (h_comm : ∀ a b, f a b = g b a) : image₂ f s t = image₂ g t s :=
(image₂_swap _ _ _).trans $ by simp_rw h_comm

lemma image₂_left_comm {γ : Type*} {u : finset γ} {f : α → δ → ε} {g : β → γ → δ} {f' : α → γ → δ'}
  {g' : β → δ' → ε} (h_left_comm : ∀ a b c, f a (g b c) = g' b (f' a c)) :
  image₂ f s (image₂ g t u) = image₂ g' t (image₂ f' s u) :=
coe_injective $ by { push_cast, exact image2_left_comm h_left_comm }

lemma image₂_right_comm {γ : Type*} {u : finset γ} {f : δ → γ → ε} {g : α → β → δ} {f' : α → γ → δ'}
  {g' : δ' → β → ε} (h_right_comm : ∀ a b c, f (g a b) c = g' (f' a c) b) :
  image₂ f (image₂ g s t) u = image₂ g' (image₂ f' s u) t :=
coe_injective $ by { push_cast, exact image2_right_comm h_right_comm }

lemma image_image₂_distrib {g : γ → δ} {f' : α' → β' → δ} {g₁ : α → α'} {g₂ : β → β'}
  (h_distrib : ∀ a b, g (f a b) = f' (g₁ a) (g₂ b)) :
  (image₂ f s t).image g = image₂ f' (s.image g₁) (t.image g₂) :=
coe_injective $ by { push_cast, exact image_image2_distrib h_distrib }

/-- Symmetric of `finset.image₂_image_left_comm`. -/
lemma image_image₂_distrib_left {g : γ → δ} {f' : α' → β → δ} {g' : α → α'}
  (h_distrib : ∀ a b, g (f a b) = f' (g' a) b) :
  (image₂ f s t).image g = image₂ f' (s.image g') t :=
coe_injective $ by { push_cast, exact image_image2_distrib_left h_distrib }

/-- Symmetric of `finset.image_image₂_right_comm`. -/
lemma image_image₂_distrib_right {g : γ → δ} {f' : α → β' → δ} {g' : β → β'}
  (h_distrib : ∀ a b, g (f a b) = f' a (g' b)) :
  (image₂ f s t).image g = image₂ f' s (t.image g') :=
coe_injective $ by { push_cast, exact image_image2_distrib_right h_distrib }

/-- Symmetric of `finset.image_image₂_distrib_left`. -/
lemma image₂_image_left_comm {f : α' → β → γ} {g : α → α'} {f' : α → β → δ} {g' : δ → γ}
  (h_left_comm : ∀ a b, f (g a) b = g' (f' a b)) :
  image₂ f (s.image g) t = (image₂ f' s t).image g' :=
(image_image₂_distrib_left $ λ a b, (h_left_comm a b).symm).symm

/-- Symmetric of `finset.image_image₂_distrib_right`. -/
lemma image_image₂_right_comm {f : α → β' → γ} {g : β → β'} {f' : α → β → δ} {g' : δ → γ}
  (h_right_comm : ∀ a b, f a (g b) = g' (f' a b)) :
  image₂ f s (t.image g) = (image₂ f' s t).image g' :=
(image_image₂_distrib_right $ λ a b, (h_right_comm a b).symm).symm

/-- The other direction does not hold because of the `s`-`s` cross terms on the RHS. -/
lemma image₂_distrib_subset_left {γ : Type*} {u : finset γ} {f : α → δ → ε} {g : β → γ → δ}
  {f₁ : α → β → β'} {f₂ : α → γ → γ'} {g' : β' → γ' → ε}
  (h_distrib : ∀ a b c, f a (g b c) = g' (f₁ a b) (f₂ a c)) :
  image₂ f s (image₂ g t u) ⊆ image₂ g' (image₂ f₁ s t) (image₂ f₂ s u) :=
coe_subset.1 $ by { push_cast, exact set.image2_distrib_subset_left h_distrib }

/-- The other direction does not hold because of the `u`-`u` cross terms on the RHS. -/
lemma image₂_distrib_subset_right {γ : Type*} {u : finset γ} {f : δ → γ → ε} {g : α → β → δ}
  {f₁ : α → γ → α'} {f₂ : β → γ → β'} {g' : α' → β' → ε}
  (h_distrib : ∀ a b c, f (g a b) c = g' (f₁ a c) (f₂ b c)) :
  image₂ f (image₂ g s t) u ⊆ image₂ g' (image₂ f₁ s u) (image₂ f₂ t u) :=
coe_subset.1 $ by { push_cast, exact set.image2_distrib_subset_right h_distrib }

lemma image_image₂_antidistrib {g : γ → δ} {f' : β' → α' → δ} {g₁ : β → β'} {g₂ : α → α'}
  (h_antidistrib : ∀ a b, g (f a b) = f' (g₁ b) (g₂ a)) :
  (image₂ f s t).image g = image₂ f' (t.image g₁) (s.image g₂) :=
by { rw image₂_swap f, exact image_image₂_distrib (λ _ _, h_antidistrib _ _) }

/-- Symmetric of `finset.image₂_image_left_anticomm`. -/
lemma image_image₂_antidistrib_left {g : γ → δ} {f' : β' → α → δ} {g' : β → β'}
  (h_antidistrib : ∀ a b, g (f a b) = f' (g' b) a) :
  (image₂ f s t).image g = image₂ f' (t.image g') s :=
coe_injective $ by { push_cast, exact image_image2_antidistrib_left h_antidistrib }

/-- Symmetric of `finset.image_image₂_right_anticomm`. -/
lemma image_image₂_antidistrib_right {g : γ → δ} {f' : β → α' → δ} {g' : α → α'}
  (h_antidistrib : ∀ a b, g (f a b) = f' b (g' a)) :
  (image₂ f s t).image g = image₂ f' t (s.image g') :=
coe_injective $ by { push_cast, exact image_image2_antidistrib_right h_antidistrib }

/-- Symmetric of `finset.image_image₂_antidistrib_left`. -/
lemma image₂_image_left_anticomm {f : α' → β → γ} {g : α → α'} {f' : β → α → δ} {g' : δ → γ}
  (h_left_anticomm : ∀ a b, f (g a) b = g' (f' b a)) :
  image₂ f (s.image g) t = (image₂ f' t s).image g' :=
(image_image₂_antidistrib_left $ λ a b, (h_left_anticomm b a).symm).symm

/-- Symmetric of `finset.image_image₂_antidistrib_right`. -/
lemma image_image₂_right_anticomm {f : α → β' → γ} {g : β → β'} {f' : β → α → δ} {g' : δ → γ}
  (h_right_anticomm : ∀ a b, f a (g b) = g' (f' b a)) :
  image₂ f s (t.image g) = (image₂ f' t s).image g' :=
(image_image₂_antidistrib_right $ λ a b, (h_right_anticomm b a).symm).symm

end finset<|MERGE_RESOLUTION|>--- conflicted
+++ resolved
@@ -48,13 +48,8 @@
 
 lemma card_image₂_iff :
   (image₂ f s t).card = s.card * t.card ↔
-<<<<<<< HEAD
-    ((s : set α) ×ˢ (t : set β) : set (α × β)).inj_on (uncurry f) :=
-by { rw [←card_product, ←coe_product], exact card_image_eq_iff_inj_on }
-=======
     ((s : set α) ×ˢ (t : set β) : set (α × β)).inj_on (λ x, f x.1 x.2) :=
 by { rw [←card_product, ←coe_product], exact card_image_iff }
->>>>>>> 2ce8482e
 
 lemma card_image₂ (hf : injective2 f) (s : finset α) (t : finset β) :
   (image₂ f s t).card = s.card * t.card :=
