--- conflicted
+++ resolved
@@ -438,13 +438,6 @@
 Note that `finset α` is not a `distrib` because `s * t + s * u` has cross terms that `s * (t + u)`
 lacks.
 
-<<<<<<< HEAD
--- `{10, 16, 18, 20, 8, 9}`
-#eval {1, 2} * ({3, 4} + {5, 6} : finset ℕ)
-
--- `{10, 11, 12, 13, 14, 15, 16, 18, 20, 8, 9}`
-#eval ({1, 2} : finset ℕ) * {3, 4} + {1, 2} * {5, 6}
-=======
 ```lean
 -- {10, 16, 18, 20, 8, 9}
 #eval {1, 2} * ({3, 4} + {5, 6} : finset ℕ)
@@ -452,7 +445,6 @@
 -- {10, 11, 12, 13, 14, 15, 16, 18, 20, 8, 9}
 #eval ({1, 2} : finset ℕ) * {3, 4} + {1, 2} * {5, 6}
 ```
->>>>>>> f1c08cde
 -/
 
 lemma mul_add_subset : s * (t + u) ⊆ s * t + s * u := image₂_distrib_subset_left mul_add
