/-
Copyright (c) 2020 Floris van Doorn. All rights reserved.
Released under Apache 2.0 license as described in the file LICENSE.
Authors: Floris van Doorn, Yaël Dillies
-/
import data.finset.n_ary
import data.finset.preimage
import data.set.pointwise

/-!
# Pointwise operations of finsets

This file defines pointwise algebraic operations on finsets.

## Main declarations

For finsets `s` and `t`:
* `0` (`finset.has_zero`): The singleton `{0}`.
* `1` (`finset.has_one`): The singleton `{1}`.
* `-s` (`finset.has_neg`): Negation, finset of all `-x` where `x ∈ s`.
* `s⁻¹` (`finset.has_inv`): Inversion, finset of all `x⁻¹` where `x ∈ s`.
* `s + t` (`finset.has_add`): Addition, finset of all `x + y` where `x ∈ s` and `y ∈ t`.
* `s * t` (`finset.has_mul`): Multiplication, finset of all `x * y` where `x ∈ s` and `y ∈ t`.
* `s - t` (`finset.has_sub`): Subtraction, finset of all `x - y` where `x ∈ s` and `y ∈ t`.
* `s / t` (`finset.has_div`): Division, finset of all `x / y` where `x ∈ s` and `y ∈ t`.
* `s +ᵥ t` (`finset.has_vadd`): Scalar addition, finset of all `x +ᵥ y` where `x ∈ s` and `y ∈ t`.
* `s • t` (`finset.has_scalar`): Scalar multiplication, finset of all `x • y` where `x ∈ s` and
  `y ∈ t`.
* `s -ᵥ t` (`finset.has_vsub`): Scalar subtraction, finset of all `x -ᵥ y` where `x ∈ s` and
  `y ∈ t`.
* `a • s` (`finset.has_scalar_finset`): Scaling, finset of all `a • x` where `x ∈ s`.
* `a +ᵥ s` (`finset.has_vadd_finset`): Translation, finset of all `a +ᵥ x` where `x ∈ s`.

For `α` a semigroup/monoid, `finset α` is a semigroup/monoid.
As an unfortunate side effect, this means that `n • s`, where `n : ℕ`, is ambiguous between
pointwise scaling and repeated pointwise addition; the former has `(2 : ℕ) • {1, 2} = {2, 4}`, while
the latter has `(2 : ℕ) • {1, 2} = {2, 3, 4}`. See note [pointwise nat action].

## Implementation notes

We put all instances in the locale `pointwise`, so that these instances are not available by
default. Note that we do not mark them as reducible (as argued by note [reducible non-instances])
since we expect the locale to be open whenever the instances are actually used (and making the
instances reducible changes the behavior of `simp`.

## Tags

finset multiplication, finset addition, pointwise addition, pointwise multiplication,
pointwise subtraction
-/

open function
open_locale pointwise

variables {F α β γ : Type*}

namespace finset

/-! ### `0`/`1` as finsets -/

section has_one
variables [has_one α] {s : finset α} {a : α}

/-- The finset `1 : finset α` is defined as `{1}` in locale `pointwise`. -/
@[to_additive "The finset `0 : finset α` is defined as `{0}` in locale `pointwise`."]
protected def has_one : has_one (finset α) := ⟨{1}⟩

localized "attribute [instance] finset.has_one finset.has_zero" in pointwise

@[simp, to_additive] lemma mem_one : a ∈ (1 : finset α) ↔ a = 1 := mem_singleton
@[simp, to_additive] lemma coe_one : ↑(1 : finset α) = (1 : set α) := coe_singleton 1
@[simp, to_additive] lemma one_subset : (1 : finset α) ⊆ s ↔ (1 : α) ∈ s := singleton_subset_iff
@[to_additive] lemma singleton_one : ({1} : finset α) = 1 := rfl
@[to_additive] lemma one_mem_one : (1 : α) ∈ (1 : finset α) := mem_singleton_self _
@[to_additive] lemma one_nonempty : (1 : finset α).nonempty := ⟨1, one_mem_one⟩
@[simp, to_additive] protected lemma map_one {f : α ↪ β} : map f 1 = {f 1} := map_singleton f 1
@[simp, to_additive] lemma image_one [decidable_eq β] {f : α → β} : image f 1 = {f 1} :=
image_singleton _ _
@[to_additive] lemma subset_one_iff_eq : s ⊆ 1 ↔ s = ∅ ∨ s = 1 := subset_singleton_iff
@[to_additive] lemma nonempty.subset_one_iff (h : s.nonempty) : s ⊆ 1 ↔ s = 1 :=
h.subset_singleton_iff

/-- The singleton operation as a `one_hom`. -/
@[to_additive "The singleton operation as a `zero_hom`."]
def singleton_one_hom : one_hom α (finset α) := ⟨singleton, singleton_one⟩

@[simp, to_additive] lemma coe_singleton_one_hom : (singleton_one_hom : α → finset α) = singleton :=
rfl
@[simp, to_additive] lemma singleton_one_hom_apply (a : α) : singleton_one_hom a = {a} := rfl

end has_one

/-! ### Finset negation/inversion -/

section has_inv
variables [decidable_eq α] [has_inv α] {s s₁ s₂ t t₁ t₂ u : finset α} {a b : α}

/-- The pointwise inversion of finset `s⁻¹` is defined as `{x⁻¹ | x ∈ s}` in locale `pointwise`. -/
@[to_additive "The pointwise negation of finset `-s` is defined as `{-x | x ∈ s}` in locale
`pointwise`."]
protected def has_inv : has_inv (finset α) := ⟨image has_inv.inv⟩

localized "attribute [instance] finset.has_inv finset.has_neg" in pointwise

@[to_additive] lemma inv_def : s⁻¹ = s.image (λ x, x⁻¹) := rfl
@[to_additive] lemma image_inv : s.image (λ x, x⁻¹)  = s⁻¹ := rfl
@[to_additive] lemma mem_inv {x : α} : x ∈ s⁻¹ ↔ ∃ y ∈ s, y⁻¹ = x := mem_image
@[to_additive] lemma inv_mem_inv (ha : a ∈ s) : a⁻¹ ∈ s⁻¹ := mem_image_of_mem _ ha
@[to_additive] lemma card_inv_le : s⁻¹.card ≤ s.card := card_image_le

@[simp, to_additive] lemma inv_empty : (∅ : finset α)⁻¹ = ∅ := image_empty _
@[simp, to_additive] lemma inv_nonempty_iff : s⁻¹.nonempty ↔ s.nonempty := nonempty.image_iff _

alias inv_nonempty_iff ↔ finset.nonempty.inv finset.nonempty.of_inv

@[to_additive, mono] lemma inv_subset_inv  (h : s ⊆ t) : s⁻¹ ⊆ t⁻¹ := image_subset_image h

attribute [mono] neg_subset_neg

@[simp, to_additive] lemma inv_singleton (a : α) : ({a} : finset α)⁻¹ = {a⁻¹} := image_singleton _ _

end has_inv

open_locale pointwise

section has_involutive_inv
variables [decidable_eq α] [has_involutive_inv α] {s t : finset α}

@[simp, norm_cast, to_additive]
lemma coe_inv (s : finset α) : ↑(s⁻¹) = (s : set α)⁻¹ := coe_image.trans set.image_inv

@[simp, to_additive] lemma card_inv : s⁻¹.card = s.card := card_image_of_injective _ inv_injective

@[simp, to_additive] lemma preimage_inv : s.preimage has_inv.inv (inv_injective.inj_on _) = s⁻¹ :=
coe_injective $ by rw [coe_preimage, set.inv_preimage, coe_inv]

end has_involutive_inv

/-! ### Finset addition/multiplication -/

section has_mul
variables [decidable_eq α] [decidable_eq β] [has_mul α] [has_mul β] [mul_hom_class F α β] (m : F)
  {s s₁ s₂ t t₁ t₂ u : finset α} {a b : α}

/-- The pointwise multiplication of finsets `s * t` and `t` is defined as `{x * y | x ∈ s, y ∈ t}`
in locale `pointwise`. -/
@[to_additive "The pointwise addition of finsets `s + t` is defined as `{x + y | x ∈ s, y ∈ t}` in
locale `pointwise`."]
protected def has_mul : has_mul (finset α) := ⟨image₂ (*)⟩

localized "attribute [instance] finset.has_mul finset.has_add" in pointwise

@[to_additive]
lemma mul_def : s * t = (s.product t).image (λ p : α × α, p.1 * p.2) := rfl

@[to_additive add_image_prod]
lemma image_mul_prod : (s.product t).image (λ x : α × α, x.fst * x.snd)  = s * t := rfl

@[to_additive]
lemma mem_mul {x : α} : x ∈ s * t ↔ ∃ y z, y ∈ s ∧ z ∈ t ∧ y * z = x := mem_image₂

@[simp, norm_cast, to_additive]
lemma coe_mul (s t : finset α) : (↑(s * t) : set α) = ↑s * ↑t := coe_image₂ _ _ _

@[to_additive] lemma mul_mem_mul : a ∈ s → b ∈ t → a * b ∈ s * t := mem_image₂_of_mem
@[to_additive] lemma card_mul_le : (s * t).card ≤ s.card * t.card := card_image₂_le _ _ _

@[to_additive] lemma card_mul_iff :
  (s * t).card = s.card * t.card ↔
    ((s : set α) ×ˢ (t : set α) : set (α × α)).inj_on (λ p, p.1 * p.2) := card_image₂_iff

@[simp, to_additive] lemma empty_mul (s : finset α) : ∅ * s = ∅ := image₂_empty_left
@[simp, to_additive] lemma mul_empty (s : finset α) : s * ∅ = ∅ := image₂_empty_right
@[simp, to_additive] lemma mul_eq_empty : s * t = ∅ ↔ s = ∅ ∨ t = ∅ := image₂_eq_empty_iff
@[simp, to_additive] lemma mul_nonempty : (s * t).nonempty ↔ s.nonempty ∧ t.nonempty :=
image₂_nonempty_iff
@[to_additive] lemma nonempty.mul : s.nonempty → t.nonempty → (s * t).nonempty := nonempty.image₂
@[to_additive] lemma nonempty.of_mul_left : (s * t).nonempty → s.nonempty := nonempty.of_image₂_left
@[to_additive] lemma nonempty.of_mul_right : (s * t).nonempty → t.nonempty :=
nonempty.of_image₂_right
@[simp, to_additive] lemma mul_singleton (a : α) : s * {a} = s.image (* a) := image₂_singleton_right
@[simp, to_additive] lemma singleton_mul (a : α) : {a} * s = s.image ((*) a) :=
image₂_singleton_left
@[simp, to_additive] lemma singleton_mul_singleton (a b : α) : ({a} : finset α) * {b} = {a * b} :=
image₂_singleton

@[to_additive, mono] lemma mul_subset_mul : s₁ ⊆ s₂ → t₁ ⊆ t₂ → s₁ * t₁ ⊆ s₂ * t₂ := image₂_subset
@[to_additive] lemma mul_subset_mul_left : t₁ ⊆ t₂ → s * t₁ ⊆ s * t₂ := image₂_subset_left
@[to_additive] lemma mul_subset_mul_right : s₁ ⊆ s₂ → s₁ * t ⊆ s₂ * t := image₂_subset_right
@[to_additive] lemma mul_subset_iff : s * t ⊆ u ↔ ∀ (x ∈ s) (y ∈ t), x * y ∈ u := image₂_subset_iff

attribute [mono] add_subset_add

@[to_additive] lemma union_mul : (s₁ ∪ s₂) * t = s₁ * t ∪ s₂ * t := image₂_union_left
@[to_additive] lemma mul_union : s * (t₁ ∪ t₂) = s * t₁ ∪ s * t₂ := image₂_union_right
@[to_additive] lemma inter_mul_subset : (s₁ ∩ s₂) * t ⊆ s₁ * t ∩ (s₂ * t) :=
image₂_inter_subset_left
@[to_additive] lemma mul_inter_subset : s * (t₁ ∩ t₂) ⊆ s * t₁ ∩ (s * t₂) :=
image₂_inter_subset_right

/-- If a finset `u` is contained in the product of two sets `s * t`, we can find two finsets `s'`,
`t'` such that `s' ⊆ s`, `t' ⊆ t` and `u ⊆ s' * t'`. -/
@[to_additive "If a finset `u` is contained in the sum of two sets `s + t`, we can find two finsets
`s'`, `t'` such that `s' ⊆ s`, `t' ⊆ t` and `u ⊆ s' + t'`."]
lemma subset_mul {s t : set α} : ↑u ⊆ s * t → ∃ s' t' : finset α, ↑s' ⊆ s ∧ ↑t' ⊆ t ∧ u ⊆ s' * t' :=
subset_image₂

@[to_additive] lemma image_mul : (s * t).image (m : α → β) = s.image m * t.image m :=
image_image₂_distrib $ map_mul m

/-- The singleton operation as a `mul_hom`. -/
@[to_additive "The singleton operation as an `add_hom`."]
def singleton_mul_hom : α →ₙ* finset α := ⟨singleton, λ a b, (singleton_mul_singleton _ _).symm⟩

@[simp, to_additive] lemma coe_singleton_mul_hom : (singleton_mul_hom : α → finset α) = singleton :=
rfl
@[simp, to_additive] lemma singleton_mul_hom_apply (a : α) : singleton_mul_hom a = {a} := rfl

end has_mul

/-! ### Finset subtraction/division -/

section has_div
variables [decidable_eq α] [has_div α] {s s₁ s₂ t t₁ t₂ u : finset α} {a b : α}

/-- The pointwise division of sfinets `s / t` is defined as `{x / y | x ∈ s, y ∈ t}` in locale
`pointwise`. -/
@[to_additive "The pointwise subtraction of finsets `s - t` is defined as `{x - y | x ∈ s, y ∈ t}`
in locale `pointwise`."]
protected def has_div : has_div (finset α) := ⟨image₂ (/)⟩

localized "attribute [instance] finset.has_div finset.has_sub" in pointwise

@[to_additive]
lemma div_def : s / t = (s.product t).image (λ p : α × α, p.1 / p.2) := rfl

@[to_additive add_image_prod]
lemma image_div_prod : (s.product t).image (λ x : α × α, x.fst / x.snd)  = s / t := rfl

@[to_additive] lemma mem_div : a ∈ s / t ↔ ∃ b c, b ∈ s ∧ c ∈ t ∧ b / c = a := mem_image₂

@[simp, norm_cast, to_additive]
lemma coe_div (s t : finset α) : (↑(s / t) : set α) = ↑s / ↑t := coe_image₂ _ _ _

@[to_additive] lemma div_mem_div : a ∈ s → b ∈ t →  a / b ∈ s / t := mem_image₂_of_mem
@[to_additive] lemma div_card_le : (s / t).card ≤ s.card * t.card := card_image₂_le _ _ _

@[simp, to_additive] lemma empty_div (s : finset α) : ∅ / s = ∅ := image₂_empty_left
@[simp, to_additive] lemma div_empty (s : finset α) : s / ∅ = ∅ := image₂_empty_right
@[simp, to_additive] lemma div_eq_empty : s / t = ∅ ↔ s = ∅ ∨ t = ∅ := image₂_eq_empty_iff
@[simp, to_additive] lemma div_nonempty : (s / t).nonempty ↔ s.nonempty ∧ t.nonempty :=
image₂_nonempty_iff
@[to_additive] lemma nonempty.div : s.nonempty → t.nonempty → (s / t).nonempty := nonempty.image₂
@[to_additive] lemma nonempty.of_div_left : (s / t).nonempty → s.nonempty := nonempty.of_image₂_left
@[to_additive] lemma nonempty.of_div_right : (s / t).nonempty → t.nonempty :=
nonempty.of_image₂_right
@[simp, to_additive] lemma div_singleton (a : α) : s / {a} = s.image (/ a) := image₂_singleton_right
@[simp, to_additive] lemma singleton_div (a : α) : {a} / s = s.image ((/) a) :=
image₂_singleton_left
@[simp, to_additive] lemma singleton_div_singleton (a b : α) : ({a} : finset α) / {b} = {a / b} :=
image₂_singleton

@[to_additive, mono] lemma div_subset_div : s₁ ⊆ s₂ → t₁ ⊆ t₂ → s₁ / t₁ ⊆ s₂ / t₂ := image₂_subset
@[to_additive] lemma div_subset_div_left : t₁ ⊆ t₂ → s / t₁ ⊆ s / t₂ := image₂_subset_left
@[to_additive] lemma div_subset_div_right : s₁ ⊆ s₂ → s₁ / t ⊆ s₂ / t := image₂_subset_right
@[to_additive] lemma div_subset_iff : s / t ⊆ u ↔ ∀ (x ∈ s) (y ∈ t), x / y ∈ u := image₂_subset_iff

attribute [mono] sub_subset_sub

@[to_additive] lemma union_div : (s₁ ∪ s₂) / t = s₁ / t ∪ s₂ / t := image₂_union_left
@[to_additive] lemma div_union : s / (t₁ ∪ t₂) = s / t₁ ∪ s / t₂ := image₂_union_right
@[to_additive] lemma inter_div_subset : (s₁ ∩ s₂) / t ⊆ s₁ / t ∩ (s₂ / t) :=
image₂_inter_subset_left
@[to_additive] lemma div_inter_subset : s / (t₁ ∩ t₂) ⊆ s / t₁ ∩ (s / t₂) :=
image₂_inter_subset_right

/-- If a finset `u` is contained in the product of two sets `s / t`, we can find two finsets `s'`,
`t'` such that `s' ⊆ s`, `t' ⊆ t` and `u ⊆ s' / t'`. -/
@[to_additive "If a finset `u` is contained in the sum of two sets `s - t`, we can find two finsets
`s'`, `t'` such that `s' ⊆ s`, `t' ⊆ t` and `u ⊆ s' - t'`."]
lemma subset_div {s t : set α} : ↑u ⊆ s / t → ∃ s' t' : finset α, ↑s' ⊆ s ∧ ↑t' ⊆ t ∧ u ⊆ s' / t' :=
subset_image₂

end has_div

/-! ### Instances -/

open_locale pointwise

section instances
variables [decidable_eq α] [decidable_eq β]

/-- Repeated pointwise addition (not the same as pointwise repeated addition!) of a `finset`. See
note [pointwise nat action]. -/
protected def has_nsmul [has_zero α] [has_add α] : has_scalar ℕ (finset α) := ⟨nsmul_rec⟩

/-- Repeated pointwise multiplication (not the same as pointwise repeated multiplication!) of a
`finset`. See note [pointwise nat action]. -/
@[to_additive]
protected def has_npow [has_one α] [has_mul α] : has_pow (finset α) ℕ := ⟨λ s n, npow_rec n s⟩

/-- Repeated pointwise addition/subtraction (not the same as pointwise repeated
addition/subtraction!) of a `finset`. See note [pointwise nat action]. -/
protected def has_zsmul [has_zero α] [has_add α] [has_neg α] : has_scalar ℤ (finset α) :=
⟨zsmul_rec⟩

/-- Repeated pointwise multiplication/division (not the same as pointwise repeated
multiplication/division!) of a `finset`. See note [pointwise nat action]. -/
@[to_additive] protected def has_zpow [has_one α] [has_mul α] [has_inv α] : has_pow (finset α) ℤ :=
⟨λ s n, zpow_rec n s⟩

localized "attribute [instance] finset.has_nsmul finset.has_npow finset.has_zsmul finset.has_zpow"
  in pointwise

/-- `finset α` is a `semigroup` under pointwise operations if `α` is. -/
@[to_additive "`finset α` is an `add_semigroup` under pointwise operations if `α` is. "]
protected def semigroup [semigroup α] : semigroup (finset α) :=
coe_injective.semigroup _ coe_mul

/-- `finset α` is a `comm_semigroup` under pointwise operations if `α` is. -/
@[to_additive "`finset α` is an `add_comm_semigroup` under pointwise operations if `α` is. "]
protected def comm_semigroup [comm_semigroup α] : comm_semigroup (finset α) :=
coe_injective.comm_semigroup _ coe_mul

section mul_one_class
variables [mul_one_class α]

/-- `finset α` is a `mul_one_class` under pointwise operations if `α` is. -/
@[to_additive "`finset α` is an `add_zero_class` under pointwise operations if `α` is."]
protected def mul_one_class : mul_one_class (finset α) :=
coe_injective.mul_one_class _ (coe_singleton 1) coe_mul

localized "attribute [instance] finset.semigroup finset.add_semigroup finset.comm_semigroup
  finset.add_comm_semigroup finset.mul_one_class finset.add_zero_class" in pointwise

@[to_additive] lemma subset_mul_left (s : finset α) {t : finset α} (ht : (1 : α) ∈ t) : s ⊆ s * t :=
λ a ha, mem_mul.2 ⟨a, 1, ha, ht, mul_one _⟩

@[to_additive] lemma subset_mul_right {s : finset α} (t : finset α) (hs : (1 : α) ∈ s) :
  t ⊆ s * t :=
λ a ha, mem_mul.2 ⟨1, a, hs, ha, one_mul _⟩

/-- The singleton operation as a `monoid_hom`. -/
@[to_additive "The singleton operation as an `add_monoid_hom`."]
def singleton_monoid_hom : α →* finset α := { ..singleton_mul_hom, ..singleton_one_hom }

@[simp, to_additive] lemma coe_singleton_monoid_hom :
  (singleton_monoid_hom : α → finset α) = singleton := rfl
@[simp, to_additive] lemma singleton_monoid_hom_apply (a : α) : singleton_monoid_hom a = {a} := rfl

end mul_one_class

section monoid
variables [monoid α] {s t : finset α} {a : α} {m n : ℕ}

@[simp, to_additive]
lemma coe_pow (s : finset α) (n : ℕ) : ↑(s ^ n) = (s ^ n : set α) :=
begin
  change ↑(npow_rec n s) = _,
  induction n with n ih,
  { rw [npow_rec, pow_zero, coe_one] },
  { rw [npow_rec, pow_succ, coe_mul, ih] }
end

/-- `finset α` is a `monoid` under pointwise operations if `α` is. -/
@[to_additive "`finset α` is an `add_monoid` under pointwise operations if `α` is. "]
protected def monoid : monoid (finset α) := coe_injective.monoid _ coe_one coe_mul coe_pow

localized "attribute [instance] finset.monoid finset.add_monoid" in pointwise

@[to_additive] lemma pow_mem_pow (ha : a ∈ s) : ∀ n : ℕ, a ^ n ∈ s ^ n
| 0 := by { rw pow_zero, exact one_mem_one }
| (n + 1) := by { rw pow_succ, exact mul_mem_mul ha (pow_mem_pow _) }

@[to_additive] lemma pow_subset_pow (hst : s ⊆ t) : ∀ n : ℕ, s ^ n ⊆ t ^ n
| 0 := by { rw pow_zero, exact subset.rfl }
| (n + 1) := by { rw pow_succ, exact mul_subset_mul hst (pow_subset_pow _) }

<<<<<<< HEAD
@[simp, to_additive] lemma empty_pow {n : ℕ} (hn : n ≠ 0) : (∅ : finset α) ^ n = ∅ :=
by rw [← tsub_add_cancel_of_le (nat.succ_le_of_lt $ nat.pos_of_ne_zero hn), pow_succ, empty_mul]

@[simp, to_additive] lemma univ_mul_univ [fintype α] : (univ : finset α) * univ = univ :=
begin
  have : ∀ x, ∃ a b : α, a * b = x := λ x, ⟨x, 1, mul_one x⟩,
  simpa only [mem_mul, eq_univ_iff_forall, mem_univ, true_and]
end

@[simp, to_additive nsmul_univ] lemma univ_pow [fintype α] {n : ℕ} (hn : n ≠ 0) :
=======
@[to_additive] lemma pow_subset_pow_of_one_mem (hs : (1 : α) ∈ s) : m ≤ n → s ^ m ⊆ s ^ n :=
begin
  refine nat.le_induction _ (λ n h ih, _) _,
  { exact subset.rfl },
  { rw pow_succ,
    exact ih.trans (subset_mul_right _ hs) }
end

@[simp, to_additive] lemma empty_pow (hn : n ≠ 0) : (∅ : finset α) ^ n = ∅ :=
by rw [←tsub_add_cancel_of_le (nat.succ_le_of_lt $ nat.pos_of_ne_zero hn), pow_succ, empty_mul]

@[to_additive] lemma mul_univ_of_one_mem [fintype α] (hs : (1 : α) ∈ s) : s * univ = univ :=
eq_univ_iff_forall.2 $ λ a, mem_mul.2 ⟨_, _, hs, mem_univ _, one_mul _⟩

@[to_additive] lemma univ_mul_of_one_mem [fintype α] (ht : (1 : α) ∈ t) : univ * t = univ :=
eq_univ_iff_forall.2 $ λ a, mem_mul.2 ⟨_, _, mem_univ _, ht, mul_one _⟩

@[simp, to_additive] lemma univ_mul_univ [fintype α] : (univ : finset α) * univ = univ :=
mul_univ_of_one_mem $ mem_univ _

@[simp, to_additive nsmul_univ] lemma univ_pow [fintype α] (hn : n ≠ 0) :
>>>>>>> 2ce8482e
  (univ : finset α) ^ n = univ :=
coe_injective $ by rw [coe_pow, coe_univ, set.univ_pow hn]

@[to_additive] protected lemma _root_.is_unit.finset : is_unit a → is_unit ({a} : finset α) :=
is_unit.map (singleton_monoid_hom : α →* finset α)

end monoid

/-- `finset α` is a `comm_monoid` under pointwise operations if `α` is. -/
@[to_additive "`finset α` is an `add_comm_monoid` under pointwise operations if `α` is. "]
protected def comm_monoid [comm_monoid α] : comm_monoid (finset α) :=
coe_injective.comm_monoid _ coe_one coe_mul coe_pow

open_locale pointwise

section division_monoid
variables [division_monoid α] {s t : finset α}

@[simp, to_additive] lemma coe_zpow (s : finset α) : ∀ n : ℤ, ↑(s ^ n) = (s ^ n : set α)
| (int.of_nat n) := coe_pow _ _
| (int.neg_succ_of_nat n) :=
  by { refine (coe_inv _).trans _, convert congr_arg has_inv.inv (coe_pow _ _) }

@[to_additive] protected lemma mul_eq_one_iff : s * t = 1 ↔ ∃ a b, s = {a} ∧ t = {b} ∧ a * b = 1 :=
by simp_rw [←coe_inj, coe_mul, coe_one, set.mul_eq_one_iff, coe_singleton]

/-- `finset α` is a division monoid under pointwise operations if `α` is. -/
@[to_additive subtraction_monoid "`finset α` is a subtraction monoid under pointwise operations if
`α` is."]
protected def division_monoid : division_monoid (finset α) :=
coe_injective.division_monoid _ coe_one coe_mul coe_inv coe_div coe_pow coe_zpow

@[simp, to_additive] lemma is_unit_iff : is_unit s ↔ ∃ a, s = {a} ∧ is_unit a :=
begin
  split,
  { rintro ⟨u, rfl⟩,
    obtain ⟨a, b, ha, hb, h⟩ := finset.mul_eq_one_iff.1 u.mul_inv,
    refine ⟨a, ha, ⟨a, b, h, singleton_injective _⟩, rfl⟩,
    rw [←singleton_mul_singleton, ←ha, ←hb],
    exact u.inv_mul },
  { rintro ⟨a, rfl, ha⟩,
    exact ha.finset }
end

@[simp, to_additive] lemma is_unit_coe : is_unit (s : set α) ↔ is_unit s :=
by simp_rw [is_unit_iff, set.is_unit_iff, coe_eq_singleton]

end division_monoid

/-- `finset α` is a commutative division monoid under pointwise operations if `α` is. -/
@[to_additive subtraction_comm_monoid "`finset α` is a commutative subtraction monoid under
pointwise operations if `α` is."]
protected def division_comm_monoid [division_comm_monoid α] : division_comm_monoid (finset α) :=
coe_injective.division_comm_monoid _ coe_one coe_mul coe_inv coe_div coe_pow coe_zpow

/-- `finset α` has distributive negation if `α` has. -/
protected def has_distrib_neg [has_mul α] [has_distrib_neg α] : has_distrib_neg (finset α) :=
coe_injective.has_distrib_neg _ coe_neg coe_mul

localized "attribute [instance] finset.comm_monoid finset.add_comm_monoid finset.division_monoid
  finset.subtraction_monoid finset.division_comm_monoid finset.subtraction_comm_monoid
  finset.has_distrib_neg" in pointwise

section distrib
variables [distrib α] (s t u : finset α)

/-!
Note that `finset α` is not a `distrib` because `s * t + s * u` has cross terms that `s * (t + u)`
lacks.

```lean
-- {10, 16, 18, 20, 8, 9}
#eval {1, 2} * ({3, 4} + {5, 6} : finset ℕ)

-- {10, 11, 12, 13, 14, 15, 16, 18, 20, 8, 9}
#eval ({1, 2} : finset ℕ) * {3, 4} + {1, 2} * {5, 6}
```
-/

lemma mul_add_subset : s * (t + u) ⊆ s * t + s * u := image₂_distrib_subset_left mul_add
lemma add_mul_subset : (s + t) * u ⊆ s * u + t * u := image₂_distrib_subset_right add_mul

end distrib

section mul_zero_class
variables [mul_zero_class α] {s t : finset α}

/-! Note that `finset` is not a `mul_zero_class` because `0 * ∅ ≠ 0`. -/

lemma mul_zero_subset (s : finset α) : s * 0 ⊆ 0 := by simp [subset_iff, mem_mul]
lemma zero_mul_subset (s : finset α) : 0 * s ⊆ 0 := by simp [subset_iff, mem_mul]

lemma nonempty.mul_zero (hs : s.nonempty) : s * 0 = 0 :=
s.mul_zero_subset.antisymm $ by simpa [mem_mul] using hs

lemma nonempty.zero_mul (hs : s.nonempty) : 0 * s = 0 :=
s.zero_mul_subset.antisymm $ by simpa [mem_mul] using hs

end mul_zero_class

section group
variables [group α] [division_monoid β] [monoid_hom_class F α β] (m : F) {s t : finset α} {a b : α}

/-! Note that `finset` is not a `group` because `s / s ≠ 1` in general. -/

@[simp, to_additive] lemma one_mem_div_iff : (1 : α) ∈ s / t ↔ ¬ disjoint s t :=
by rw [←mem_coe, disjoint_iff_disjoint_coe, coe_div, set.one_mem_div_iff]

@[to_additive] lemma not_one_mem_div_iff : (1 : α) ∉ s / t ↔ disjoint s t :=
one_mem_div_iff.not_left

@[to_additive] lemma nonempty.one_mem_div (h : s.nonempty) : (1 : α) ∈ s / s :=
let ⟨a, ha⟩ := h in mem_div.2 ⟨a, a, ha, ha, div_self' _⟩

@[to_additive] lemma is_unit_singleton (a : α) : is_unit ({a} : finset α) :=
(group.is_unit a).finset

@[simp] lemma is_unit_iff_singleton : is_unit s ↔ ∃ a, s = {a} :=
by simp only [is_unit_iff, group.is_unit, and_true]

@[simp, to_additive]
lemma image_mul_left :
  image (λ b, a * b) t = preimage t (λ b, a⁻¹ * b) ((mul_right_injective _).inj_on _) :=
coe_injective $ by simp

@[simp, to_additive]
lemma image_mul_right : image (* b) t = preimage t (* b⁻¹) ((mul_left_injective _).inj_on _) :=
coe_injective $ by simp

@[to_additive]
lemma image_mul_left' :
  image (λ b, a⁻¹ * b) t = preimage t (λ b, a * b) ((mul_right_injective _).inj_on _) :=
by simp

@[to_additive]
lemma image_mul_right' : image (* b⁻¹) t = preimage t (* b) ((mul_left_injective _).inj_on _) :=
by simp

lemma image_div : (s / t).image (m : α → β) = s.image m / t.image m :=
image_image₂_distrib $ map_div m

end group

section group_with_zero
variables [group_with_zero α] {s t : finset α}

lemma div_zero_subset (s : finset α) : s / 0 ⊆ 0 := by simp [subset_iff, mem_div]
lemma zero_div_subset (s : finset α) : 0 / s ⊆ 0 := by simp [subset_iff, mem_div]

lemma nonempty.div_zero (hs : s.nonempty) : s / 0 = 0 :=
s.div_zero_subset.antisymm $ by simpa [mem_div] using hs

lemma nonempty.zero_div (hs : s.nonempty) : 0 / s = 0 :=
s.zero_div_subset.antisymm $ by simpa [mem_div] using hs

end group_with_zero
end instances

section group
variables [group α] {s t : finset α} {a b : α}

@[simp, to_additive]
lemma preimage_mul_left_singleton :
  preimage {b} ((*) a) ((mul_right_injective _).inj_on _) = {a⁻¹ * b} :=
by { classical, rw [← image_mul_left', image_singleton] }

@[simp, to_additive]
lemma preimage_mul_right_singleton :
  preimage {b} (* a) ((mul_left_injective _).inj_on _) = {b * a⁻¹} :=
by { classical, rw [← image_mul_right', image_singleton] }

@[simp, to_additive]
lemma preimage_mul_left_one : preimage 1 ((*) a) ((mul_right_injective _).inj_on _) = {a⁻¹} :=
by { classical, rw [← image_mul_left', image_one, mul_one] }

@[simp, to_additive]
lemma preimage_mul_right_one : preimage 1 (* b) ((mul_left_injective _).inj_on _) = {b⁻¹} :=
by { classical, rw [← image_mul_right', image_one, one_mul] }

@[to_additive]
lemma preimage_mul_left_one' : preimage 1 ((*) a⁻¹) ((mul_right_injective _).inj_on _) = {a} :=
by rw [preimage_mul_left_one, inv_inv]

@[to_additive]
lemma preimage_mul_right_one' : preimage 1 (* b⁻¹) ((mul_left_injective _).inj_on _) = {b} :=
by rw [preimage_mul_right_one, inv_inv]

end group

/-! ### Scalar addition/multiplication of finsets -/

section has_scalar
variables [decidable_eq β] [has_scalar α β] {s s₁ s₂ : finset α} {t t₁ t₂ u : finset β} {a : α}
  {b : β}

/-- The pointwise product of two finsets `s` and `t`: `s • t = {x • y | x ∈ s, y ∈ t}`. -/
@[to_additive has_vadd "The pointwise sum of two finsets `s` and
`t`: `s +ᵥ t = {x +ᵥ y | x ∈ s, y ∈ t}`."]
protected def has_scalar : has_scalar (finset α) (finset β) := ⟨image₂ (•)⟩

localized "attribute [instance] finset.has_scalar finset.has_vadd" in pointwise

@[to_additive] lemma smul_def : s • t = (s.product t).image (λ p : α × β, p.1 • p.2) := rfl

@[to_additive]
lemma image_smul_product : (s.product t).image (λ x : α × β, x.fst • x.snd)  = s • t := rfl

@[to_additive] lemma mem_smul {x : β} : x ∈ s • t ↔ ∃ y z, y ∈ s ∧ z ∈ t ∧ y • z = x := mem_image₂

@[simp, norm_cast, to_additive]
lemma coe_smul (s : finset α) (t : finset β) : (↑(s • t) : set β) = (s : set α) • t :=
coe_image₂ _ _ _

@[to_additive] lemma smul_mem_smul : a ∈ s → b ∈ t → a • b ∈ s • t := mem_image₂_of_mem
@[to_additive] lemma smul_card_le : (s • t).card ≤ s.card • t.card := card_image₂_le _ _ _

@[simp, to_additive] lemma empty_smul (t : finset β) : (∅ : finset α) • t = ∅ := image₂_empty_left
@[simp, to_additive] lemma smul_empty (s : finset α) : s • (∅ : finset β) = ∅ := image₂_empty_right
@[simp, to_additive] lemma smul_eq_empty : s • t = ∅ ↔ s = ∅ ∨ t = ∅ := image₂_eq_empty_iff
@[simp, to_additive] lemma smul_nonempty_iff : (s • t).nonempty ↔ s.nonempty ∧ t.nonempty :=
image₂_nonempty_iff
@[to_additive] lemma nonempty.smul : s.nonempty → t.nonempty → (s • t).nonempty := nonempty.image₂
@[to_additive] lemma nonempty.of_smul_left : (s • t).nonempty → s.nonempty :=
nonempty.of_image₂_left
@[to_additive] lemma nonempty.of_smul_right : (s • t).nonempty → t.nonempty :=
nonempty.of_image₂_right
@[simp, to_additive] lemma smul_singleton (b : β) : s • ({b} : finset β) = s.image (• b) :=
image₂_singleton_right
@[simp, to_additive] lemma singleton_smul (a : α) : ({a} : finset α) • t = t.image ((•) a) :=
image₂_singleton_left
@[simp, to_additive] lemma singleton_smul_singleton (a : α) (b : β) :
  ({a} : finset α) • ({b} : finset β) = {a • b} :=
image₂_singleton

@[to_additive, mono] lemma smul_subset_smul : s₁ ⊆ s₂ → t₁ ⊆ t₂ → s₁ • t₁ ⊆ s₂ • t₂ := image₂_subset
@[to_additive] lemma smul_subset_smul_left : t₁ ⊆ t₂ → s • t₁ ⊆ s • t₂ := image₂_subset_left
@[to_additive] lemma smul_subset_smul_right : s₁ ⊆ s₂ → s₁ • t ⊆ s₂ • t := image₂_subset_right
@[to_additive] lemma smul_subset_iff : s • t ⊆ u ↔ ∀ (a ∈ s) (b ∈ t), a • b ∈ u := image₂_subset_iff

attribute [mono] vadd_subset_vadd

@[to_additive] lemma union_smul [decidable_eq α] : (s₁ ∪ s₂) • t = s₁ • t ∪ s₂ • t :=
image₂_union_left
@[to_additive] lemma smul_union : s • (t₁ ∪ t₂) = s • t₁ ∪ s • t₂ := image₂_union_right
@[to_additive] lemma inter_smul_subset [decidable_eq α] : (s₁ ∩ s₂) • t ⊆ s₁ • t ∩ s₂ • t :=
image₂_inter_subset_left
@[to_additive] lemma smul_inter_subset : s • (t₁ ∩ t₂) ⊆ s • t₁ ∩ s • t₂ :=
image₂_inter_subset_right

/-- If a finset `u` is contained in the scalar product of two sets `s • t`, we can find two finsets
`s'`, `t'` such that `s' ⊆ s`, `t' ⊆ t` and `u ⊆ s' • t'`. -/
@[to_additive "If a finset `u` is contained in the scalar sum of two sets `s +ᵥ t`, we can find two
finsets `s'`, `t'` such that `s' ⊆ s`, `t' ⊆ t` and `u ⊆ s' +ᵥ t'`."]
lemma subset_smul {s : set α} {t : set β} :
  ↑u ⊆ s • t → ∃ (s' : finset α) (t' : finset β), ↑s' ⊆ s ∧ ↑t' ⊆ t ∧ u ⊆ s' • t' :=
subset_image₂

end has_scalar

/-! ### Scalar subtraction of finsets -/

section has_vsub
variables [decidable_eq α] [has_vsub α β] {s s₁ s₂ t t₁ t₂ : finset β} {u : finset α} {a : α}
  {b c : β}
include α

/-- The pointwise product of two finsets `s` and `t`: `s -ᵥ t = {x -ᵥ y | x ∈ s, y ∈ t}`. -/
protected def has_vsub : has_vsub (finset α) (finset β) := ⟨image₂ (-ᵥ)⟩

localized "attribute [instance] finset.has_vsub" in pointwise

lemma vsub_def : s -ᵥ t = image₂ (-ᵥ) s t := rfl
@[simp] lemma image_vsub_product : image₂ (-ᵥ) s t  = s -ᵥ t := rfl

lemma mem_vsub : a ∈ s -ᵥ t ↔ ∃ b c, b ∈ s ∧ c ∈ t ∧ b -ᵥ c = a := mem_image₂

@[simp, norm_cast]
lemma coe_vsub (s t : finset β) : (↑(s -ᵥ t) : set α) = (s : set β) -ᵥ t := coe_image₂ _ _ _

lemma vsub_mem_vsub : b ∈ s → c ∈ t → b -ᵥ c ∈ s -ᵥ t := mem_image₂_of_mem
lemma vsub_card_le : (s -ᵥ t : finset α).card ≤ s.card * t.card := card_image₂_le _ _ _

@[simp] lemma empty_vsub (t : finset β) : (∅ : finset β) -ᵥ t = ∅ := image₂_empty_left
@[simp] lemma vsub_empty (s : finset β) : s -ᵥ (∅ : finset β) = ∅ := image₂_empty_right
@[simp] lemma vsub_eq_empty : s -ᵥ t = ∅ ↔ s = ∅ ∨ t = ∅ := image₂_eq_empty_iff
@[simp] lemma vsub_nonempty : (s -ᵥ t : finset α).nonempty ↔ s.nonempty ∧ t.nonempty :=
image₂_nonempty_iff
lemma nonempty.vsub : s.nonempty → t.nonempty → (s -ᵥ t : finset α).nonempty := nonempty.image₂
lemma nonempty.of_vsub_left : (s -ᵥ t : finset α).nonempty → s.nonempty := nonempty.of_image₂_left
lemma nonempty.of_vsub_right : (s -ᵥ t : finset α).nonempty → t.nonempty := nonempty.of_image₂_right
@[simp] lemma vsub_singleton (b : β) : s -ᵥ ({b} : finset β) = s.image (-ᵥ b) :=
image₂_singleton_right
@[simp] lemma singleton_vsub (a : β) : ({a} : finset β) -ᵥ t = t.image ((-ᵥ) a) :=
image₂_singleton_left
@[simp] lemma singleton_vsub_singleton (a b : β) : ({a} : finset β) -ᵥ {b} = {a -ᵥ b} :=
image₂_singleton

@[mono] lemma vsub_subset_vsub : s₁ ⊆ s₂ → t₁ ⊆ t₂ → s₁ -ᵥ t₁ ⊆ s₂ -ᵥ t₂ := image₂_subset
lemma vsub_subset_vsub_left : t₁ ⊆ t₂ → s -ᵥ t₁ ⊆ s -ᵥ t₂ := image₂_subset_left
lemma vsub_subset_vsub_right : s₁ ⊆ s₂ → s₁ -ᵥ t ⊆ s₂ -ᵥ t := image₂_subset_right
lemma vsub_subset_iff : s -ᵥ t ⊆ u ↔ ∀ (x ∈ s) (y ∈ t), x -ᵥ y ∈ u := image₂_subset_iff

section
variables [decidable_eq β]

lemma union_vsub : (s₁ ∪ s₂) -ᵥ t = (s₁ -ᵥ t) ∪ (s₂ -ᵥ t) := image₂_union_left
lemma vsub_union : s -ᵥ (t₁ ∪ t₂) = (s -ᵥ t₁) ∪ (s -ᵥ t₂) := image₂_union_right
lemma inter_vsub_subset : (s₁ ∩ s₂) -ᵥ t ⊆ (s₁ -ᵥ t) ∩ (s₂ -ᵥ t) := image₂_inter_subset_left
lemma vsub_inter_subset : s -ᵥ (t₁ ∩ t₂) ⊆ (s -ᵥ t₁) ∩ (s -ᵥ t₂) := image₂_inter_subset_right

end

/-- If a finset `u` is contained in the pointwise subtraction of two sets `s -ᵥ t`, we can find two
finsets `s'`, `t'` such that `s' ⊆ s`, `t' ⊆ t` and `u ⊆ s' -ᵥ t'`. -/
lemma subset_vsub {s t : set β} :
  ↑u ⊆ s -ᵥ t → ∃ s' t' : finset β, ↑s' ⊆ s ∧ ↑t' ⊆ t ∧ u ⊆ s' -ᵥ t' :=
subset_image₂

end has_vsub

/-! ### Translation/scaling of finsets -/

section has_scalar
variables [decidable_eq β] [has_scalar α β] {s s₁ s₂ t u : finset β} {a : α} {b : β}

/-- The scaling of a finset `s` by a scalar `a`: `a • s = {a • x | x ∈ s}`. -/
@[to_additive has_vadd_finset "The translation of a finset `s` by a vector `a`:
`a +ᵥ s = {a +ᵥ x | x ∈ s}`."]
protected def has_scalar_finset : has_scalar α (finset β) := ⟨λ a, image $ (•) a⟩

localized "attribute [instance] finset.has_scalar_finset finset.has_vadd_finset" in pointwise

@[to_additive] lemma smul_finset_def : a • s = s.image ((•) a) := rfl
@[to_additive] lemma image_smul : s.image (λ x, a • x)  = a • s := rfl

@[to_additive]
lemma mem_smul_finset {x : β} : x ∈ a • s ↔ ∃ y, y ∈ s ∧ a • y = x :=
by simp only [finset.smul_finset_def, and.assoc, mem_image, exists_prop, prod.exists, mem_product]

@[simp, norm_cast, to_additive]
lemma coe_smul_finset (a : α) (s : finset β) : (↑(a • s) : set β) = a • s := coe_image

@[to_additive] lemma smul_finset_mem_smul_finset : b ∈ s → a • b ∈ a • s := mem_image_of_mem _
@[to_additive] lemma smul_finset_card_le : (a • s).card ≤ s.card := card_image_le

@[simp, to_additive] lemma smul_finset_empty (a : α) : a • (∅ : finset β) = ∅ := image_empty _
@[simp, to_additive] lemma smul_finset_eq_empty : a • s = ∅ ↔ s = ∅ := image_eq_empty
@[simp, to_additive] lemma smul_finset_nonempty : (a • s).nonempty ↔ s.nonempty :=
nonempty.image_iff _
@[to_additive] lemma nonempty.smul_finset (hs : s.nonempty) : (a • s).nonempty := hs.image _

@[to_additive, mono]
lemma smul_finset_subset_smul_finset : s ⊆ t → a • s ⊆ a • t := image_subset_image

attribute [mono] add_subset_add

@[simp, to_additive]
lemma smul_finset_singleton (b : β) : a • ({b} : finset β) = {a • b} := image_singleton _ _

@[to_additive] lemma smul_finset_union : a • (s₁ ∪ s₂) = a • s₁ ∪ a • s₂ := image_union _ _
@[to_additive] lemma smul_finset_inter_subset : a • (s₁ ∩ s₂) ⊆ a • s₁ ∩ (a • s₂) :=
image_inter_subset _ _ _

end has_scalar

open_locale pointwise

section instances
variables [decidable_eq γ]

@[to_additive]
instance smul_comm_class_set [has_scalar α γ] [has_scalar β γ] [smul_comm_class α β γ] :
  smul_comm_class α (finset β) (finset γ) :=
⟨λ a s t, coe_injective $ by simp only [coe_smul_finset, coe_smul, smul_comm]⟩

@[to_additive]
instance smul_comm_class_set' [has_scalar α γ] [has_scalar β γ] [smul_comm_class α β γ] :
  smul_comm_class (finset α) β (finset γ) :=
by haveI := smul_comm_class.symm α β γ; exact smul_comm_class.symm _ _ _

@[to_additive]
instance smul_comm_class [has_scalar α γ] [has_scalar β γ] [smul_comm_class α β γ] :
  smul_comm_class (finset α) (finset β) (finset γ) :=
⟨λ s t u, coe_injective $ by simp_rw [coe_smul, smul_comm]⟩

instance is_scalar_tower [has_scalar α β] [has_scalar α γ] [has_scalar β γ]
  [is_scalar_tower α β γ] :
  is_scalar_tower α β (finset γ) :=
⟨λ a b s, by simp only [←image_smul, image_image, smul_assoc]⟩

variables [decidable_eq β]

instance is_scalar_tower' [has_scalar α β] [has_scalar α γ] [has_scalar β γ]
  [is_scalar_tower α β γ] :
  is_scalar_tower α (finset β) (finset γ) :=
⟨λ a s t, coe_injective $ by simp only [coe_smul_finset, coe_smul, smul_assoc]⟩

instance is_scalar_tower'' [has_scalar α β] [has_scalar α γ] [has_scalar β γ]
  [is_scalar_tower α β γ] :
  is_scalar_tower (finset α) (finset β) (finset γ) :=
⟨λ a s t, coe_injective $ by simp only [coe_smul_finset, coe_smul, smul_assoc]⟩

instance is_central_scalar [has_scalar α β] [has_scalar αᵐᵒᵖ β] [is_central_scalar α β] :
  is_central_scalar α (finset β) :=
⟨λ a s, coe_injective $ by simp only [coe_smul_finset, coe_smul, op_smul_eq_smul]⟩

/-- A multiplicative action of a monoid `α` on a type `β` gives a multiplicative action of
`finset α` on `finset β`. -/
@[to_additive "An additive action of an additive monoid `α` on a type `β` gives an additive action
of `finset α` on `finset β`"]
protected def mul_action [decidable_eq α] [monoid α] [mul_action α β] :
  mul_action (finset α) (finset β) :=
{ mul_smul := λ _ _ _, image₂_assoc mul_smul,
  one_smul := λ s, image₂_singleton_left.trans $ by simp_rw [one_smul, image_id'] }

/-- A multiplicative action of a monoid on a type `β` gives a multiplicative action on `finset β`.
-/
@[to_additive "An additive action of an additive monoid on a type `β` gives an additive action
on `finset β`."]
protected def mul_action_finset [monoid α] [mul_action α β] : mul_action α (finset β) :=
coe_injective.mul_action _ coe_smul_finset

localized "attribute [instance] finset.mul_action_finset finset.add_action_finset
  finset.mul_action finset.add_action" in pointwise

/-- A distributive multiplicative action of a monoid on an additive monoid `β` gives a distributive
multiplicative action on `finset β`. -/
protected def distrib_mul_action_finset [monoid α] [add_monoid β] [distrib_mul_action α β] :
  distrib_mul_action α (finset β) :=
function.injective.distrib_mul_action ⟨coe, coe_zero, coe_add⟩ coe_injective coe_smul_finset

/-- A multiplicative action of a monoid on a monoid `β` gives a multiplicative action on `set β`. -/
protected def mul_distrib_mul_action_finset [monoid α] [monoid β] [mul_distrib_mul_action α β] :
  mul_distrib_mul_action α (finset β) :=
function.injective.mul_distrib_mul_action ⟨coe, coe_one, coe_mul⟩ coe_injective coe_smul_finset

localized "attribute [instance] finset.distrib_mul_action_finset
  finset.mul_distrib_mul_action_finset" in pointwise

end instances
end finset<|MERGE_RESOLUTION|>--- conflicted
+++ resolved
@@ -376,18 +376,6 @@
 | 0 := by { rw pow_zero, exact subset.rfl }
 | (n + 1) := by { rw pow_succ, exact mul_subset_mul hst (pow_subset_pow _) }
 
-<<<<<<< HEAD
-@[simp, to_additive] lemma empty_pow {n : ℕ} (hn : n ≠ 0) : (∅ : finset α) ^ n = ∅ :=
-by rw [← tsub_add_cancel_of_le (nat.succ_le_of_lt $ nat.pos_of_ne_zero hn), pow_succ, empty_mul]
-
-@[simp, to_additive] lemma univ_mul_univ [fintype α] : (univ : finset α) * univ = univ :=
-begin
-  have : ∀ x, ∃ a b : α, a * b = x := λ x, ⟨x, 1, mul_one x⟩,
-  simpa only [mem_mul, eq_univ_iff_forall, mem_univ, true_and]
-end
-
-@[simp, to_additive nsmul_univ] lemma univ_pow [fintype α] {n : ℕ} (hn : n ≠ 0) :
-=======
 @[to_additive] lemma pow_subset_pow_of_one_mem (hs : (1 : α) ∈ s) : m ≤ n → s ^ m ⊆ s ^ n :=
 begin
   refine nat.le_induction _ (λ n h ih, _) _,
@@ -409,7 +397,6 @@
 mul_univ_of_one_mem $ mem_univ _
 
 @[simp, to_additive nsmul_univ] lemma univ_pow [fintype α] (hn : n ≠ 0) :
->>>>>>> 2ce8482e
   (univ : finset α) ^ n = univ :=
 coe_injective $ by rw [coe_pow, coe_univ, set.univ_pow hn]
 
