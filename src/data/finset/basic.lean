/-
Copyright (c) 2015 Microsoft Corporation. All rights reserved.
Released under Apache 2.0 license as described in the file LICENSE.
Authors: Leonardo de Moura, Jeremy Avigad, Minchao Wu, Mario Carneiro
-/
import data.int.basic
import data.multiset.finset_ops
import tactic.apply
import tactic.monotonicity
import tactic.nth_rewrite

/-!
# Finite sets

Terms of type `finset α` are one way of talking about finite subsets of `α` in mathlib.
Below, `finset α` is defined as a structure with 2 fields:

  1. `val` is a `multiset α` of elements;
  2. `nodup` is a proof that `val` has no duplicates.

Finsets in Lean are constructive in that they have an underlying `list` that enumerates their
elements. In particular, any function that uses the data of the underlying list cannot depend on its
ordering. This is handled on the `multiset` level by multiset API, so in most cases one needn't
worry about it explicitly.

Finsets give a basic foundation for defining finite sums and products over types:

  1. `∑ i in (s : finset α), f i`;
  2. `∏ i in (s : finset α), f i`.

Lean refers to these operations as `big_operator`s.
More information can be found in `algebra.big_operators.basic`.

Finsets are directly used to define fintypes in Lean.
A `fintype α` instance for a type `α` consists of
a universal `finset α` containing every term of `α`, called `univ`. See `data.fintype.basic`.
There is also `univ'`, the noncomputable partner to `univ`,
which is defined to be `α` as a finset if `α` is finite,
and the empty finset otherwise. See `data.fintype.basic`.

`finset.card`, the size of a finset is defined in `data.finset.card`. This is then used to define
`fintype.card`, the size of a type.

## Main declarations

### Main definitions

* `finset`: Defines a type for the finite subsets of `α`.
  Constructing a `finset` requires two pieces of data: `val`, a `multiset α` of elements,
  and `nodup`, a proof that `val` has no duplicates.
* `finset.has_mem`: Defines membership `a ∈ (s : finset α)`.
* `finset.has_coe`: Provides a coercion `s : finset α` to `s : set α`.
* `finset.has_coe_to_sort`: Coerce `s : finset α` to the type of all `x ∈ s`.
* `finset.induction_on`: Induction on finsets. To prove a proposition about an arbitrary `finset α`,
  it suffices to prove it for the empty finset, and to show that if it holds for some `finset α`,
  then it holds for the finset obtained by inserting a new element.
* `finset.choose`: Given a proof `h` of existence and uniqueness of a certain element
  satisfying a predicate, `choose s h` returns the element of `s` satisfying that predicate.

### Finset constructions

* `singleton`: Denoted by `{a}`; the finset consisting of one element.
* `finset.empty`: Denoted by `∅`. The finset associated to any type consisting of no elements.
* `finset.range`: For any `n : ℕ`, `range n` is equal to `{0, 1, ... , n - 1} ⊆ ℕ`.
  This convention is consistent with other languages and normalizes `card (range n) = n`.
  Beware, `n` is not in `range n`.
* `finset.attach`: Given `s : finset α`, `attach s` forms a finset of elements of the subtype
  `{a // a ∈ s}`; in other words, it attaches elements to a proof of membership in the set.

### Finsets from functions

* `finset.image`: Given a function `f : α → β`, `s.image f` is the image finset in `β`.
* `finset.map`: Given an embedding `f : α ↪ β`, `s.map f` is the image finset in `β`.
* `finset.filter`: Given a predicate `p : α → Prop`, `s.filter p` is
  the finset consisting of those elements in `s` satisfying the predicate `p`.

### The lattice structure on subsets of finsets

There is a natural lattice structure on the subsets of a set.
In Lean, we use lattice notation to talk about things involving unions and intersections. See
`order.lattice`. For the lattice structure on finsets, `⊥` is called `bot` with `⊥ = ∅` and `⊤` is
called `top` with `⊤ = univ`.

* `finset.has_subset`: Lots of API about lattices, otherwise behaves exactly as one would expect.
* `finset.has_union`: Defines `s ∪ t` (or `s ⊔ t`) as the union of `s` and `t`.
  See `finset.sup`/`finset.bUnion` for finite unions.
* `finset.has_inter`: Defines `s ∩ t` (or `s ⊓ t`) as the intersection of `s` and `t`.
  See `finset.inf` for finite intersections.
* `finset.disj_union`: Given a hypothesis `h` which states that finsets `s` and `t` are disjoint,
  `s.disj_union t h` is the set such that `a ∈ disj_union s t h` iff `a ∈ s` or `a ∈ t`; this does
  not require decidable equality on the type `α`.

### Operations on two or more finsets

* `insert` and `finset.cons`: For any `a : α`, `insert s a` returns `s ∪ {a}`. `cons s a h`
  returns the same except that it requires a hypothesis stating that `a` is not already in `s`.
  This does not require decidable equality on the type `α`.
* `finset.has_union`: see "The lattice structure on subsets of finsets"
* `finset.has_inter`: see "The lattice structure on subsets of finsets"
* `finset.erase`: For any `a : α`, `erase s a` returns `s` with the element `a` removed.
* `finset.has_sdiff`: Defines the set difference `s \ t` for finsets `s` and `t`.
* `finset.product`: Given finsets of `α` and `β`, defines finsets of `α × β`.
  For arbitrary dependent products, see `data.finset.pi`.
* `finset.bUnion`: Finite unions of finsets; given an indexing function `f : α → finset β` and a
  `s : finset α`, `s.bUnion f` is the union of all finsets of the form `f a` for `a ∈ s`.
* `finset.bInter`: TODO: Implemement finite intersections.

### Maps constructed using finsets

* `finset.piecewise`: Given two functions `f`, `g`, `s.piecewise f g` is a function which is equal
  to `f` on `s` and `g` on the complement.

### Predicates on finsets

* `disjoint`: defined via the lattice structure on finsets; two sets are disjoint if their
  intersection is empty.
* `finset.nonempty`: A finset is nonempty if it has elements.
  This is equivalent to saying `s ≠ ∅`. TODO: Decide on the simp normal form.

### Equivalences between finsets

* The `data.equiv` files describe a general type of equivalence, so look in there for any lemmas.
  There is some API for rewriting sums and products from `s` to `t` given that `s ≃ t`.
  TODO: examples

## Tags

finite sets, finset

-/

open multiset subtype nat function

universes u

variables {α : Type*} {β : Type*} {γ : Type*}

/-- `finset α` is the type of finite sets of elements of `α`. It is implemented
  as a multiset (a list up to permutation) which has no duplicate elements. -/
structure finset (α : Type*) :=
(val : multiset α)
(nodup : nodup val)

namespace finset

theorem eq_of_veq : ∀ {s t : finset α}, s.1 = t.1 → s = t
| ⟨s, _⟩ ⟨t, _⟩ rfl := rfl

@[simp] theorem val_inj {s t : finset α} : s.1 = t.1 ↔ s = t :=
⟨eq_of_veq, congr_arg _⟩

@[simp] theorem dedup_eq_self [decidable_eq α] (s : finset α) : dedup s.1 = s.1 :=
s.2.dedup

instance has_decidable_eq [decidable_eq α] : decidable_eq (finset α)
| s₁ s₂ := decidable_of_iff _ val_inj

/-! ### membership -/

instance : has_mem α (finset α) := ⟨λ a s, a ∈ s.1⟩

theorem mem_def {a : α} {s : finset α} : a ∈ s ↔ a ∈ s.1 := iff.rfl

@[simp] theorem mem_mk {a : α} {s nd} : a ∈ @finset.mk α s nd ↔ a ∈ s := iff.rfl

instance decidable_mem [h : decidable_eq α] (a : α) (s : finset α) : decidable (a ∈ s) :=
multiset.decidable_mem _ _

/-! ### set coercion -/

/-- Convert a finset to a set in the natural way. -/
instance : has_coe_t (finset α) (set α) := ⟨λ s, {x | x ∈ s}⟩

@[simp, norm_cast] lemma mem_coe {a : α} {s : finset α} : a ∈ (s : set α) ↔ a ∈ s := iff.rfl

@[simp] lemma set_of_mem {α} {s : finset α} : {a | a ∈ s} = s := rfl

@[simp] lemma coe_mem {s : finset α} (x : (s : set α)) : ↑x ∈ s := x.2

@[simp] lemma mk_coe {s : finset α} (x : (s : set α)) {h} :
  (⟨x, h⟩ : (s : set α)) = x :=
subtype.coe_eta _ _

instance decidable_mem' [decidable_eq α] (a : α) (s : finset α) :
  decidable (a ∈ (s : set α)) := s.decidable_mem _

/-! ### extensionality -/
theorem ext_iff {s₁ s₂ : finset α} : s₁ = s₂ ↔ ∀ a, a ∈ s₁ ↔ a ∈ s₂ :=
val_inj.symm.trans $ s₁.nodup.ext s₂.nodup

@[ext]
theorem ext {s₁ s₂ : finset α} : (∀ a, a ∈ s₁ ↔ a ∈ s₂) → s₁ = s₂ :=
ext_iff.2

@[simp, norm_cast] theorem coe_inj {s₁ s₂ : finset α} : (s₁ : set α) = s₂ ↔ s₁ = s₂ :=
set.ext_iff.trans ext_iff.symm

lemma coe_injective {α} : injective (coe : finset α → set α) :=
λ s t, coe_inj.1

/-! ### type coercion -/

/-- Coercion from a finset to the corresponding subtype. -/
instance {α : Type u} : has_coe_to_sort (finset α) (Type u) := ⟨λ s, {x // x ∈ s}⟩

instance pi_finset_coe.can_lift (ι : Type*) (α : Π i : ι, Type*) [ne : Π i, nonempty (α i)]
  (s : finset ι) :
can_lift (Π i : s, α i) (Π i, α i) :=
{ coe := λ f i, f i,
  .. pi_subtype.can_lift ι α (∈ s) }

instance pi_finset_coe.can_lift' (ι α : Type*) [ne : nonempty α] (s : finset ι) :
  can_lift (s → α) (ι → α) :=
pi_finset_coe.can_lift ι (λ _, α) s

instance finset_coe.can_lift (s : finset α) : can_lift α s :=
{ coe := coe,
  cond := λ a, a ∈ s,
  prf := λ a ha, ⟨⟨a, ha⟩, rfl⟩ }

@[simp, norm_cast] lemma coe_sort_coe (s : finset α) :
  ((s : set α) : Sort*) = s := rfl

/-! ### Subset and strict subset relations -/

section subset
variables {s t : finset α}

instance : has_subset (finset α) := ⟨λ s t, ∀ ⦃a⦄, a ∈ s → a ∈ t⟩
instance : has_ssubset (finset α) := ⟨λ s t, s ⊆ t ∧ ¬ t ⊆ s⟩

instance : partial_order (finset α) :=
{ le := (⊆),
  lt := (⊂),
  le_refl := λ s a, id,
  le_trans := λ s t u hst htu a ha, htu $ hst ha,
  le_antisymm := λ s t hst hts, ext $ λ a, ⟨@hst _, @hts _⟩ }

instance : is_refl (finset α) (⊆) := has_le.le.is_refl
instance : is_trans (finset α) (⊆) := has_le.le.is_trans
instance : is_antisymm (finset α) (⊆) := has_le.le.is_antisymm
instance : is_irrefl (finset α) (⊂) := has_lt.lt.is_irrefl
instance : is_trans (finset α) (⊂) := has_lt.lt.is_trans
instance : is_asymm (finset α) (⊂) := has_lt.lt.is_asymm
instance : is_nonstrict_strict_order (finset α) (⊆) (⊂) := ⟨λ _ _, iff.rfl⟩

lemma subset_def : s ⊆ t ↔ s.1 ⊆ t.1 := iff.rfl
lemma ssubset_def : s ⊂ t ↔ s ⊆ t ∧ ¬ t ⊆ s := iff.rfl

@[simp] theorem subset.refl (s : finset α) : s ⊆ s := subset.refl _
protected lemma subset.rfl {s :finset α} : s ⊆ s := subset.refl _

protected theorem subset_of_eq {s t : finset α} (h : s = t) : s ⊆ t := h ▸ subset.refl _

theorem subset.trans {s₁ s₂ s₃ : finset α} : s₁ ⊆ s₂ → s₂ ⊆ s₃ → s₁ ⊆ s₃ := subset.trans

theorem superset.trans {s₁ s₂ s₃ : finset α} : s₁ ⊇ s₂ → s₂ ⊇ s₃ → s₁ ⊇ s₃ :=
λ h' h, subset.trans h h'

theorem mem_of_subset {s₁ s₂ : finset α} {a : α} : s₁ ⊆ s₂ → a ∈ s₁ → a ∈ s₂ := mem_of_subset

lemma not_mem_mono {s t : finset α} (h : s ⊆ t) {a : α} : a ∉ t → a ∉ s := mt $ @h _

theorem subset.antisymm {s₁ s₂ : finset α} (H₁ : s₁ ⊆ s₂) (H₂ : s₂ ⊆ s₁) : s₁ = s₂ :=
ext $ λ a, ⟨@H₁ a, @H₂ a⟩

theorem subset_iff {s₁ s₂ : finset α} : s₁ ⊆ s₂ ↔ ∀ ⦃x⦄, x ∈ s₁ → x ∈ s₂ := iff.rfl

@[simp, norm_cast] theorem coe_subset {s₁ s₂ : finset α} :
  (s₁ : set α) ⊆ s₂ ↔ s₁ ⊆ s₂ := iff.rfl

@[simp] theorem val_le_iff {s₁ s₂ : finset α} : s₁.1 ≤ s₂.1 ↔ s₁ ⊆ s₂ := le_iff_subset s₁.2

theorem subset.antisymm_iff {s₁ s₂ : finset α} : s₁ = s₂ ↔ s₁ ⊆ s₂ ∧ s₂ ⊆ s₁ :=
le_antisymm_iff

theorem not_subset (s t : finset α) : ¬(s ⊆ t) ↔ ∃ x ∈ s, ¬(x ∈ t) :=
by simp only [←finset.coe_subset, set.not_subset, exists_prop, finset.mem_coe]

@[simp] theorem le_eq_subset : ((≤) : finset α → finset α → Prop) = (⊆) := rfl
@[simp] theorem lt_eq_subset : ((<) : finset α → finset α → Prop) = (⊂) := rfl

theorem le_iff_subset {s₁ s₂ : finset α} : s₁ ≤ s₂ ↔ s₁ ⊆ s₂ := iff.rfl
theorem lt_iff_ssubset {s₁ s₂ : finset α} : s₁ < s₂ ↔ s₁ ⊂ s₂ := iff.rfl

@[simp, norm_cast] lemma coe_ssubset {s₁ s₂ : finset α} : (s₁ : set α) ⊂ s₂ ↔ s₁ ⊂ s₂ :=
show (s₁ : set α) ⊂ s₂ ↔ s₁ ⊆ s₂ ∧ ¬s₂ ⊆ s₁,
  by simp only [set.ssubset_def, finset.coe_subset]

@[simp] theorem val_lt_iff {s₁ s₂ : finset α} : s₁.1 < s₂.1 ↔ s₁ ⊂ s₂ :=
and_congr val_le_iff $ not_congr val_le_iff

lemma ssubset_iff_subset_ne {s t : finset α} : s ⊂ t ↔ s ⊆ t ∧ s ≠ t :=
@lt_iff_le_and_ne _ _ s t

theorem ssubset_iff_of_subset {s₁ s₂ : finset α} (h : s₁ ⊆ s₂) : s₁ ⊂ s₂ ↔ ∃ x ∈ s₂, x ∉ s₁ :=
set.ssubset_iff_of_subset h

lemma ssubset_of_ssubset_of_subset {s₁ s₂ s₃ : finset α} (hs₁s₂ : s₁ ⊂ s₂) (hs₂s₃ : s₂ ⊆ s₃) :
  s₁ ⊂ s₃ :=
set.ssubset_of_ssubset_of_subset hs₁s₂ hs₂s₃

lemma ssubset_of_subset_of_ssubset {s₁ s₂ s₃ : finset α} (hs₁s₂ : s₁ ⊆ s₂) (hs₂s₃ : s₂ ⊂ s₃) :
  s₁ ⊂ s₃ :=
set.ssubset_of_subset_of_ssubset hs₁s₂ hs₂s₃

lemma exists_of_ssubset {s₁ s₂ : finset α} (h : s₁ ⊂ s₂) :
  ∃ x ∈ s₂, x ∉ s₁ :=
set.exists_of_ssubset h

end subset

-- TODO: these should be global attributes, but this will require fixing other files
local attribute [trans] subset.trans superset.trans

/-! ### Order embedding from `finset α` to `set α` -/

/-- Coercion to `set α` as an `order_embedding`. -/
def coe_emb : finset α ↪o set α := ⟨⟨coe, coe_injective⟩, λ s t, coe_subset⟩

@[simp] lemma coe_coe_emb : ⇑(coe_emb : finset α ↪o set α) = coe := rfl

/-! ### Nonempty -/

/-- The property `s.nonempty` expresses the fact that the finset `s` is not empty. It should be used
in theorem assumptions instead of `∃ x, x ∈ s` or `s ≠ ∅` as it gives access to a nice API thanks
to the dot notation. -/
protected def nonempty (s : finset α) : Prop := ∃ x:α, x ∈ s

@[simp, norm_cast] lemma coe_nonempty {s : finset α} : (s:set α).nonempty ↔ s.nonempty := iff.rfl

@[simp] lemma nonempty_coe_sort (s : finset α) : nonempty ↥s ↔ s.nonempty := nonempty_subtype

alias coe_nonempty ↔ _ finset.nonempty.to_set

lemma nonempty.bex {s : finset α} (h : s.nonempty) : ∃ x:α, x ∈ s := h

lemma nonempty.mono {s t : finset α} (hst : s ⊆ t) (hs : s.nonempty) : t.nonempty :=
set.nonempty.mono hst hs

lemma nonempty.forall_const {s : finset α} (h : s.nonempty) {p : Prop} : (∀ x ∈ s, p) ↔ p :=
let ⟨x, hx⟩ := h in ⟨λ h, h x hx, λ h x hx, h⟩

/-! ### empty -/

/-- The empty finset -/
protected def empty : finset α := ⟨0, nodup_zero⟩

instance : has_emptyc (finset α) := ⟨finset.empty⟩

instance inhabited_finset : inhabited (finset α) := ⟨∅⟩

@[simp] theorem empty_val : (∅ : finset α).1 = 0 := rfl

@[simp] theorem not_mem_empty (a : α) : a ∉ (∅ : finset α) := id

@[simp] theorem not_nonempty_empty : ¬(∅ : finset α).nonempty :=
λ ⟨x, hx⟩, not_mem_empty x hx

@[simp] theorem mk_zero : (⟨0, nodup_zero⟩ : finset α) = ∅ := rfl

theorem ne_empty_of_mem {a : α} {s : finset α} (h : a ∈ s) : s ≠ ∅ :=
λ e, not_mem_empty a $ e ▸ h

theorem nonempty.ne_empty {s : finset α} (h : s.nonempty) : s ≠ ∅ :=
exists.elim h $ λ a, ne_empty_of_mem

@[simp] theorem empty_subset (s : finset α) : ∅ ⊆ s := zero_subset _

lemma eq_empty_of_forall_not_mem {s : finset α} (H : ∀ x, x ∉ s) : s = ∅ :=
eq_of_veq (eq_zero_of_forall_not_mem H)

lemma eq_empty_iff_forall_not_mem {s : finset α} : s = ∅ ↔ ∀ x, x ∉ s :=
⟨by rintro rfl x; exact id, λ h, eq_empty_of_forall_not_mem h⟩

@[simp] theorem val_eq_zero {s : finset α} : s.1 = 0 ↔ s = ∅ := @val_inj _ s ∅

theorem subset_empty {s : finset α} : s ⊆ ∅ ↔ s = ∅ := subset_zero.trans val_eq_zero

@[simp] lemma not_ssubset_empty (s : finset α) : ¬s ⊂ ∅ :=
λ h, let ⟨x, he, hs⟩ := exists_of_ssubset h in he

theorem nonempty_of_ne_empty {s : finset α} (h : s ≠ ∅) : s.nonempty :=
exists_mem_of_ne_zero (mt val_eq_zero.1 h)

theorem nonempty_iff_ne_empty {s : finset α} : s.nonempty ↔ s ≠ ∅ :=
⟨nonempty.ne_empty, nonempty_of_ne_empty⟩

@[simp] theorem not_nonempty_iff_eq_empty {s : finset α} : ¬s.nonempty ↔ s = ∅ :=
nonempty_iff_ne_empty.not.trans not_not

theorem eq_empty_or_nonempty (s : finset α) : s = ∅ ∨ s.nonempty :=
classical.by_cases or.inl (λ h, or.inr (nonempty_of_ne_empty h))

@[simp, norm_cast] lemma coe_empty : ((∅ : finset α) : set α) = ∅ := rfl

@[simp, norm_cast] lemma coe_eq_empty {s : finset α} : (s : set α) = ∅ ↔ s = ∅ :=
by rw [← coe_empty, coe_inj]

/-- A `finset` for an empty type is empty. -/
lemma eq_empty_of_is_empty [is_empty α] (s : finset α) : s = ∅ :=
finset.eq_empty_of_forall_not_mem is_empty_elim

/-! ### singleton -/
/--
`{a} : finset a` is the set `{a}` containing `a` and nothing else.

This differs from `insert a ∅` in that it does not require a `decidable_eq` instance for `α`.
-/
instance : has_singleton α (finset α) := ⟨λ a, ⟨{a}, nodup_singleton a⟩⟩

@[simp] theorem singleton_val (a : α) : ({a} : finset α).1 = {a} := rfl

@[simp] theorem mem_singleton {a b : α} : b ∈ ({a} : finset α) ↔ b = a := mem_singleton

lemma eq_of_mem_singleton {x y : α} (h : x ∈ ({y} : finset α)) : x = y := mem_singleton.1 h

theorem not_mem_singleton {a b : α} : a ∉ ({b} : finset α) ↔ a ≠ b := not_congr mem_singleton

theorem mem_singleton_self (a : α) : a ∈ ({a} : finset α) := or.inl rfl

lemma singleton_injective : injective (singleton : α → finset α) :=
λ a b h, mem_singleton.1 (h ▸ mem_singleton_self _)

theorem singleton_inj {a b : α} : ({a} : finset α) = {b} ↔ a = b :=
singleton_injective.eq_iff

@[simp] theorem singleton_nonempty (a : α) : ({a} : finset α).nonempty := ⟨a, mem_singleton_self a⟩

@[simp] theorem singleton_ne_empty (a : α) : ({a} : finset α) ≠ ∅ := (singleton_nonempty a).ne_empty

@[simp, norm_cast] lemma coe_singleton (a : α) : (({a} : finset α) : set α) = {a} :=
by { ext, simp }

@[simp, norm_cast] lemma coe_eq_singleton {α : Type*} {s : finset α} {a : α} :
  (s : set α) = {a} ↔ s = {a} :=
by rw [←finset.coe_singleton, finset.coe_inj]

lemma eq_singleton_iff_unique_mem {s : finset α} {a : α} :
  s = {a} ↔ a ∈ s ∧ ∀ x ∈ s, x = a :=
begin
  split; intro t,
    rw t,
    refine ⟨finset.mem_singleton_self _, λ _, finset.mem_singleton.1⟩,
  ext, rw finset.mem_singleton,
  refine ⟨t.right _, λ r, r.symm ▸ t.left⟩
end

lemma eq_singleton_iff_nonempty_unique_mem {s : finset α} {a : α} :
  s = {a} ↔ s.nonempty ∧ ∀ x ∈ s, x = a :=
begin
  split,
  { rintro rfl, simp },
  { rintros ⟨hne, h_uniq⟩, rw eq_singleton_iff_unique_mem, refine ⟨_, h_uniq⟩,
    rw ← h_uniq hne.some hne.some_spec, exact hne.some_spec }
end

lemma singleton_iff_unique_mem (s : finset α) : (∃ a, s = {a}) ↔ ∃! a, a ∈ s :=
by simp only [eq_singleton_iff_unique_mem, exists_unique]

lemma singleton_subset_set_iff {s : set α} {a : α} : ↑({a} : finset α) ⊆ s ↔ a ∈ s :=
by rw [coe_singleton, set.singleton_subset_iff]

@[simp] lemma singleton_subset_iff {s : finset α} {a : α} : {a} ⊆ s ↔ a ∈ s :=
singleton_subset_set_iff

@[simp] lemma subset_singleton_iff {s : finset α} {a : α} : s ⊆ {a} ↔ s = ∅ ∨ s = {a} :=
begin
  refine ⟨λ hs, s.eq_empty_or_nonempty.imp_right _, _⟩,
  { rintro ⟨t, ht⟩,
    apply subset.antisymm hs,
    rwa [singleton_subset_iff, ←mem_singleton.1 (hs ht)] },
  rintro (rfl | rfl),
  { exact empty_subset _ },
  exact subset.rfl,
end

lemma subset_singleton_iff' {s : finset α} {a : α} : s ⊆ {a} ↔ ∀ b ∈ s, b = a :=
forall₂_congr $ λ _ _, mem_singleton

@[simp] lemma ssubset_singleton_iff {s : finset α} {a : α} :
  s ⊂ {a} ↔ s = ∅ :=
by rw [←coe_ssubset, coe_singleton, set.ssubset_singleton_iff, coe_eq_empty]

lemma eq_empty_of_ssubset_singleton {s : finset α} {x : α} (hs : s ⊂ {x}) : s = ∅ :=
ssubset_singleton_iff.1 hs

/-! ### cons -/

section cons
variables {s t : finset α} {a b : α}

/-- `cons a s h` is the set `{a} ∪ s` containing `a` and the elements of `s`. It is the same as
`insert a s` when it is defined, but unlike `insert a s` it does not require `decidable_eq α`,
and the union is guaranteed to be disjoint. -/
def cons (a : α) (s : finset α) (h : a ∉ s) : finset α := ⟨a ::ₘ s.1, nodup_cons.2 ⟨h, s.2⟩⟩

@[simp] lemma mem_cons {h} : b ∈ s.cons a h ↔ b = a ∨ b ∈ s := mem_cons
@[simp] lemma mem_cons_self (a : α) (s : finset α) {h} : a ∈ cons a s h := mem_cons_self _ _
@[simp] lemma cons_val (h : a ∉ s) : (cons a s h).1 = a ::ₘ s.1 := rfl

lemma forall_mem_cons (h : a ∉ s) (p : α → Prop) :
  (∀ x, x ∈ cons a s h → p x) ↔ p a ∧ ∀ x, x ∈ s → p x :=
by simp only [mem_cons, or_imp_distrib, forall_and_distrib, forall_eq]

@[simp] lemma mk_cons {s : multiset α} (h : (a ::ₘ s).nodup) :
  (⟨a ::ₘ s, h⟩ : finset α) = cons a ⟨s, (nodup_cons.1 h).2⟩ (nodup_cons.1 h).1 := rfl

@[simp] lemma nonempty_cons (h : a ∉ s) : (cons a s h).nonempty := ⟨a, mem_cons.2 $ or.inl rfl⟩

@[simp] lemma nonempty_mk_coe : ∀ {l : list α} {hl}, (⟨↑l, hl⟩ : finset α).nonempty ↔ l ≠ []
| []       hl := by simp
| (a :: l) hl := by simp [← multiset.cons_coe]

@[simp] lemma coe_cons {a s h} : (@cons α a s h : set α) = insert a s := by { ext, simp }

lemma subset_cons (h : a ∉ s) : s ⊆ s.cons a h := subset_cons _ _
lemma ssubset_cons (h : a ∉ s) : s ⊂ s.cons a h := ssubset_cons h
lemma cons_subset {h : a ∉ s} : s.cons a h ⊆ t ↔ a ∈ t ∧ s ⊆ t := cons_subset

@[simp] lemma cons_subset_cons {hs ht} : s.cons a hs ⊆ t.cons a ht ↔ s ⊆ t :=
by rwa [← coe_subset, coe_cons, coe_cons, set.insert_subset_insert_iff, coe_subset]

lemma ssubset_iff_exists_cons_subset : s ⊂ t ↔ ∃ a (h : a ∉ s), s.cons a h ⊆ t :=
begin
  refine ⟨λ h, _, λ ⟨a, ha, h⟩, ssubset_of_ssubset_of_subset (ssubset_cons _) h⟩,
  obtain ⟨a, hs, ht⟩ := (not_subset _ _).1 h.2,
  exact ⟨a, ht, cons_subset.2 ⟨hs, h.subset⟩⟩,
end

end cons

/-! ### disjoint union -/

/-- `disj_union s t h` is the set such that `a ∈ disj_union s t h` iff `a ∈ s` or `a ∈ t`.
It is the same as `s ∪ t`, but it does not require decidable equality on the type. The hypothesis
ensures that the sets are disjoint. -/
def disj_union {α} (s t : finset α) (h : ∀ a ∈ s, a ∉ t) : finset α :=
⟨s.1 + t.1, multiset.nodup_add.2 ⟨s.2, t.2, h⟩⟩

@[simp] theorem mem_disj_union {α s t h a} :
  a ∈ @disj_union α s t h ↔ a ∈ s ∨ a ∈ t :=
by rcases s with ⟨⟨s⟩⟩; rcases t with ⟨⟨t⟩⟩; apply list.mem_append

/-! ### insert -/

section decidable_eq
variables [decidable_eq α] {s t u v : finset α} {a b : α}

/-- `insert a s` is the set `{a} ∪ s` containing `a` and the elements of `s`. -/
instance : has_insert α (finset α) := ⟨λ a s, ⟨_, s.2.ndinsert a⟩⟩

lemma insert_def (a : α) (s : finset α) : insert a s = ⟨_, s.2.ndinsert a⟩ := rfl

@[simp] theorem insert_val (a : α) (s : finset α) : (insert a s).1 = ndinsert a s.1 := rfl

theorem insert_val' (a : α) (s : finset α) : (insert a s).1 = dedup (a ::ₘ s.1) :=
by rw [dedup_cons, dedup_eq_self]; refl

theorem insert_val_of_not_mem {a : α} {s : finset α} (h : a ∉ s) : (insert a s).1 = a ::ₘ s.1 :=
by rw [insert_val, ndinsert_of_not_mem h]

@[simp] lemma mem_insert : a ∈ insert b s ↔ a = b ∨ a ∈ s := mem_ndinsert

theorem mem_insert_self (a : α) (s : finset α) : a ∈ insert a s := mem_ndinsert_self a s.1
lemma mem_insert_of_mem (h : a ∈ s) : a ∈ insert b s := mem_ndinsert_of_mem h
lemma mem_of_mem_insert_of_ne (h : b ∈ insert a s) : b ≠ a → b ∈ s := (mem_insert.1 h).resolve_left
lemma eq_of_not_mem_of_mem_insert (ha : b ∈ insert a s) (hb : b ∉ s) : b = a :=
(mem_insert.1 ha).resolve_right hb

@[simp] theorem cons_eq_insert {α} [decidable_eq α] (a s h) : @cons α a s h = insert a s :=
ext $ λ a, by simp

@[simp, norm_cast] lemma coe_insert (a : α) (s : finset α) :
  ↑(insert a s) = (insert a s : set α) :=
set.ext $ λ x, by simp only [mem_coe, mem_insert, set.mem_insert_iff]

lemma mem_insert_coe {s : finset α} {x y : α} : x ∈ insert y s ↔ x ∈ insert y (s : set α) :=
by simp

instance : is_lawful_singleton α (finset α) := ⟨λ a, by { ext, simp }⟩

@[simp] lemma insert_eq_of_mem (h : a ∈ s) : insert a s = s := eq_of_veq $ ndinsert_of_mem h

@[simp] theorem insert_singleton_self_eq (a : α) : ({a, a} : finset α) = {a} :=
insert_eq_of_mem $ mem_singleton_self _

theorem insert.comm (a b : α) (s : finset α) : insert a (insert b s) = insert b (insert a s) :=
ext $ λ x, by simp only [mem_insert, or.left_comm]

theorem insert_singleton_comm (a b : α) : ({a, b} : finset α) = {b, a} :=
begin
  ext,
  simp [or.comm]
end

@[simp] theorem insert_idem (a : α) (s : finset α) : insert a (insert a s) = insert a s :=
ext $ λ x, by simp only [mem_insert, or.assoc.symm, or_self]

@[simp] theorem insert_nonempty (a : α) (s : finset α) : (insert a s).nonempty :=
⟨a, mem_insert_self a s⟩

@[simp] theorem insert_ne_empty (a : α) (s : finset α) : insert a s ≠ ∅ :=
(insert_nonempty a s).ne_empty

/-!
The universe annotation is required for the following instance, possibly this is a bug in Lean. See
leanprover.zulipchat.com/#narrow/stream/113488-general/topic/strange.20error.20(universe.20issue.3F)
-/

instance {α : Type u} [decidable_eq α] (i : α) (s : finset α) :
  nonempty.{u + 1} ((insert i s : finset α) : set α) :=
(finset.coe_nonempty.mpr (s.insert_nonempty i)).to_subtype

lemma ne_insert_of_not_mem (s t : finset α) {a : α} (h : a ∉ s) : s ≠ insert a t :=
by { contrapose! h, simp [h] }

lemma insert_subset : insert a s ⊆ t ↔ a ∈ t ∧ s ⊆ t :=
by simp only [subset_iff, mem_insert, forall_eq, or_imp_distrib, forall_and_distrib]

lemma subset_insert (a : α) (s : finset α) : s ⊆ insert a s := λ b, mem_insert_of_mem

theorem insert_subset_insert (a : α) {s t : finset α} (h : s ⊆ t) : insert a s ⊆ insert a t :=
insert_subset.2 ⟨mem_insert_self _ _, subset.trans h (subset_insert _ _)⟩

lemma insert_inj (ha : a ∉ s) : insert a s = insert b s ↔ a = b :=
⟨λ h, eq_of_not_mem_of_mem_insert (h.subst $ mem_insert_self _ _) ha, congr_arg _⟩

lemma insert_inj_on (s : finset α) : set.inj_on (λ a, insert a s) sᶜ := λ a h b _, (insert_inj h).1

lemma ssubset_iff : s ⊂ t ↔ ∃ a ∉ s, insert a s ⊆ t :=
by exact_mod_cast @set.ssubset_iff_insert α s t

lemma ssubset_insert (h : a ∉ s) : s ⊂ insert a s := ssubset_iff.mpr ⟨a, h, subset.rfl⟩

lemma ssubset_iff_exists_insert_subset {s t : finset α} : s ⊂ t ↔ ∃ a ∉ s, insert a s ⊆ t :=
by simp_rw [ssubset_iff_exists_cons_subset, cons_eq_insert]

@[elab_as_eliminator]
lemma cons_induction {α : Type*} {p : finset α → Prop}
  (h₁ : p ∅) (h₂ : ∀ ⦃a : α⦄ {s : finset α} (h : a ∉ s), p s → p (cons a s h)) : ∀ s, p s
| ⟨s, nd⟩ := multiset.induction_on s (λ _, h₁) (λ a s IH nd, begin
    cases nodup_cons.1 nd with m nd',
    rw [← (eq_of_veq _ : cons a (finset.mk s _) m = ⟨a ::ₘ s, nd⟩)],
    { exact h₂ (by exact m) (IH nd') },
    { rw [cons_val] }
  end) nd

@[elab_as_eliminator]
lemma cons_induction_on {α : Type*} {p : finset α → Prop} (s : finset α)
  (h₁ : p ∅) (h₂ : ∀ ⦃a : α⦄ {s : finset α} (h : a ∉ s), p s → p (cons a s h)) : p s :=
cons_induction h₁ h₂ s

@[elab_as_eliminator]
protected theorem induction {α : Type*} {p : finset α → Prop} [decidable_eq α]
  (h₁ : p ∅) (h₂ : ∀ ⦃a : α⦄ {s : finset α}, a ∉ s → p s → p (insert a s)) : ∀ s, p s :=
cons_induction h₁ $ λ a s ha, (s.cons_eq_insert a ha).symm ▸ h₂ ha

/--
To prove a proposition about an arbitrary `finset α`,
it suffices to prove it for the empty `finset`,
and to show that if it holds for some `finset α`,
then it holds for the `finset` obtained by inserting a new element.
-/
@[elab_as_eliminator]
protected theorem induction_on {α : Type*} {p : finset α → Prop} [decidable_eq α]
  (s : finset α) (h₁ : p ∅) (h₂ : ∀ ⦃a : α⦄ {s : finset α}, a ∉ s → p s → p (insert a s)) : p s :=
finset.induction h₁ h₂ s

/--
To prove a proposition about `S : finset α`,
it suffices to prove it for the empty `finset`,
and to show that if it holds for some `finset α ⊆ S`,
then it holds for the `finset` obtained by inserting a new element of `S`.
-/
@[elab_as_eliminator]
theorem induction_on' {α : Type*} {p : finset α → Prop} [decidable_eq α]
  (S : finset α) (h₁ : p ∅) (h₂ : ∀ {a s}, a ∈ S → s ⊆ S → a ∉ s → p s → p (insert a s)) : p S :=
@finset.induction_on α (λ T, T ⊆ S → p T) _ S (λ _, h₁) (λ a s has hqs hs,
  let ⟨hS, sS⟩ := finset.insert_subset.1 hs in h₂ hS sS has (hqs sS)) (finset.subset.refl S)

/-- To prove a proposition about a nonempty `s : finset α`, it suffices to show it holds for all
singletons and that if it holds for nonempty `t : finset α`, then it also holds for the `finset`
obtained by inserting an element in `t`. -/
@[elab_as_eliminator]
lemma nonempty.cons_induction {α : Type*} {p : Π s : finset α, s.nonempty → Prop}
  (h₀ : ∀ a, p {a} (singleton_nonempty _))
  (h₁ : ∀ ⦃a⦄ s (h : a ∉ s) hs, p s hs → p (finset.cons a s h) (nonempty_cons h))
  {s : finset α} (hs : s.nonempty) : p s hs :=
begin
  induction s using finset.cons_induction with a t ha h,
  { exact (not_nonempty_empty hs).elim },
  obtain rfl | ht := t.eq_empty_or_nonempty,
  { exact h₀ a },
  { exact h₁ t ha ht (h ht) }
end

/-- Inserting an element to a finite set is equivalent to the option type. -/
def subtype_insert_equiv_option {t : finset α} {x : α} (h : x ∉ t) :
  {i // i ∈ insert x t} ≃ option {i // i ∈ t} :=
begin
  refine
  { to_fun := λ y, if h : ↑y = x then none else some ⟨y, (mem_insert.mp y.2).resolve_left h⟩,
    inv_fun := λ y, y.elim ⟨x, mem_insert_self _ _⟩ $ λ z, ⟨z, mem_insert_of_mem z.2⟩,
    .. },
  { intro y, by_cases h : ↑y = x,
    simp only [subtype.ext_iff, h, option.elim, dif_pos, subtype.coe_mk],
    simp only [h, option.elim, dif_neg, not_false_iff, subtype.coe_eta, subtype.coe_mk] },
  { rintro (_|y), simp only [option.elim, dif_pos, subtype.coe_mk],
    have : ↑y ≠ x, { rintro ⟨⟩, exact h y.2 },
    simp only [this, option.elim, subtype.eta, dif_neg, not_false_iff, subtype.coe_eta,
      subtype.coe_mk] },
end

/-! ### Lattice structure -/

/-- `s ∪ t` is the set such that `a ∈ s ∪ t` iff `a ∈ s` or `a ∈ t`. -/
instance : has_union (finset α) := ⟨λ s t, ⟨_, t.2.ndunion s.1⟩⟩

/-- `s ∩ t` is the set such that `a ∈ s ∩ t` iff `a ∈ s` and `a ∈ t`. -/
instance : has_inter (finset α) := ⟨λ s t, ⟨_, s.2.ndinter t.1⟩⟩

instance : lattice (finset α) :=
{ sup          := (∪),
  sup_le       := λ s t u hs ht a ha, (mem_ndunion.1 ha).elim (λ h, hs h) (λ h, ht h),
  le_sup_left  := λ s t a h, mem_ndunion.2 $ or.inl h,
  le_sup_right := λ s t a h, mem_ndunion.2 $ or.inr h,
  inf          := (∩),
  le_inf       := λ s t u ht hu a h, mem_ndinter.2 ⟨ht h, hu h⟩,
  inf_le_left  := λ s t a h, (mem_ndinter.1 h).1,
  inf_le_right := λ s t a h, (mem_ndinter.1 h).2,
  ..finset.partial_order }

/-! #### union -/

@[simp] lemma sup_eq_union : ((⊔) : finset α → finset α → finset α) = (∪) := rfl
@[simp] lemma inf_eq_inter : ((⊓) : finset α → finset α → finset α) = (∩) := rfl

lemma union_val_nd (s t : finset α) : (s ∪ t).1 = ndunion s.1 t.1 := rfl

@[simp] lemma union_val (s t : finset α) : (s ∪ t).1 = s.1 ∪ t.1 := ndunion_eq_union s.2
@[simp] lemma mem_union : a ∈ s ∪ t ↔ a ∈ s ∨ a ∈ t := mem_ndunion
@[simp] lemma disj_union_eq_union (s t h) : @disj_union α s t h = s ∪ t := ext $ λ a, by simp

lemma mem_union_left (t : finset α) (h : a ∈ s) : a ∈ s ∪ t := mem_union.2 $ or.inl h
lemma mem_union_right (s : finset α) (h : a ∈ t) : a ∈ s ∪ t := mem_union.2 $ or.inr h

lemma forall_mem_union {p : α → Prop} : (∀ a ∈ s ∪ t, p a) ↔ (∀ a ∈ s, p a) ∧ ∀ a ∈ t, p a :=
⟨λ h, ⟨λ a, h a ∘ mem_union_left _, λ b, h b ∘ mem_union_right _⟩,
 λ h ab hab, (mem_union.mp hab).elim (h.1 _) (h.2 _)⟩

lemma not_mem_union : a ∉ s ∪ t ↔ a ∉ s ∧ a ∉ t := by rw [mem_union, not_or_distrib]

@[simp, norm_cast]
lemma coe_union (s₁ s₂ : finset α) : ↑(s₁ ∪ s₂) = (s₁ ∪ s₂ : set α) := set.ext $ λ x, mem_union

lemma union_subset (hs : s ⊆ u) : t ⊆ u → s ∪ t ⊆ u := sup_le $ le_iff_subset.2 hs

theorem subset_union_left (s₁ s₂ : finset α) : s₁ ⊆ s₁ ∪ s₂ := λ x, mem_union_left _
theorem subset_union_right (s₁ s₂ : finset α) : s₂ ⊆ s₁ ∪ s₂ := λ x, mem_union_right _

lemma union_subset_union (hsu : s ⊆ u) (htv : t ⊆ v) : s ∪ t ⊆ u ∪ v :=
sup_le_sup (le_iff_subset.2 hsu) htv

lemma union_comm (s₁ s₂ : finset α) : s₁ ∪ s₂ = s₂ ∪ s₁ := sup_comm

instance : is_commutative (finset α) (∪) := ⟨union_comm⟩

@[simp] lemma union_assoc (s₁ s₂ s₃ : finset α) : (s₁ ∪ s₂) ∪ s₃ = s₁ ∪ (s₂ ∪ s₃) := sup_assoc

instance : is_associative (finset α) (∪) := ⟨union_assoc⟩

@[simp] lemma union_idempotent (s : finset α) : s ∪ s = s := sup_idem

instance : is_idempotent (finset α) (∪) := ⟨union_idempotent⟩

lemma union_subset_left (h : s ∪ t ⊆ u) : s ⊆ u := (subset_union_left _ _).trans  h

lemma union_subset_right {s t u : finset α} (h : s ∪ t ⊆ u) : t ⊆ u :=
subset.trans (subset_union_right _ _) h

lemma union_left_comm (s t u : finset α) : s ∪ (t ∪ u) = t ∪ (s ∪ u) :=
ext $ λ _, by simp only [mem_union, or.left_comm]

lemma union_right_comm (s t u : finset α) : (s ∪ t) ∪ u = (s ∪ u) ∪ t :=
ext $ λ x, by simp only [mem_union, or_assoc, or_comm (x ∈ t)]

theorem union_self (s : finset α) : s ∪ s = s := union_idempotent s

@[simp] theorem union_empty (s : finset α) : s ∪ ∅ = s :=
ext $ λ x, mem_union.trans $ or_false _

@[simp] theorem empty_union (s : finset α) : ∅ ∪ s = s :=
ext $ λ x, mem_union.trans $ false_or _

theorem insert_eq (a : α) (s : finset α) : insert a s = {a} ∪ s := rfl

@[simp] theorem insert_union (a : α) (s t : finset α) : insert a s ∪ t = insert a (s ∪ t) :=
by simp only [insert_eq, union_assoc]

@[simp] theorem union_insert (a : α) (s t : finset α) : s ∪ insert a t = insert a (s ∪ t) :=
by simp only [insert_eq, union_left_comm]

lemma insert_union_distrib (a : α) (s t : finset α) : insert a (s ∪ t) = insert a s ∪ insert a t :=
by simp only [insert_union, union_insert, insert_idem]

@[simp] lemma union_eq_left_iff_subset {s t : finset α} : s ∪ t = s ↔ t ⊆ s := sup_eq_left
@[simp] lemma left_eq_union_iff_subset {s t : finset α} : s = s ∪ t ↔ t ⊆ s :=
by rw [← union_eq_left_iff_subset, eq_comm]

@[simp] lemma union_eq_right_iff_subset {s t : finset α} : s ∪ t = t ↔ s ⊆ t := sup_eq_right
@[simp] lemma right_eq_union_iff_subset {s t : finset α} : s = t ∪ s ↔ t ⊆ s :=
by rw [← union_eq_right_iff_subset, eq_comm]

/--
To prove a relation on pairs of `finset X`, it suffices to show that it is
  * symmetric,
  * it holds when one of the `finset`s is empty,
  * it holds for pairs of singletons,
  * if it holds for `[a, c]` and for `[b, c]`, then it holds for `[a ∪ b, c]`.
-/
lemma induction_on_union (P : finset α → finset α → Prop)
  (symm : ∀ {a b}, P a b → P b a)
  (empty_right : ∀ {a}, P a ∅)
  (singletons : ∀ {a b}, P {a} {b})
  (union_of : ∀ {a b c}, P a c → P b c → P (a ∪ b) c) :
  ∀ a b, P a b :=
begin
  intros a b,
  refine finset.induction_on b empty_right (λ x s xs hi, symm _),
  rw finset.insert_eq,
  apply union_of _ (symm hi),
  refine finset.induction_on a empty_right (λ a t ta hi, symm _),
  rw finset.insert_eq,
  exact union_of singletons (symm hi),
end

lemma exists_mem_subset_of_subset_bUnion_of_directed_on {α ι : Type*}
  {f : ι → set α}  {c : set ι} {a : ι} (hac : a ∈ c) (hc : directed_on (λ i j, f i ⊆ f j) c)
  {s : finset α} (hs : (s : set α) ⊆ ⋃ i ∈ c, f i) : ∃ i ∈ c, (s : set α) ⊆ f i :=
begin
  classical,
  revert hs,
  apply s.induction_on,
  { intros,
    use [a, hac],
    simp },
  { intros b t hbt htc hbtc,
    obtain ⟨i : ι , hic : i ∈ c, hti : (t : set α) ⊆ f i⟩ :=
      htc (set.subset.trans (t.subset_insert b) hbtc),
    obtain ⟨j, hjc, hbj⟩ : ∃ j ∈ c, b ∈ f j,
      by simpa [set.mem_Union₂] using hbtc (t.mem_insert_self b),
    rcases hc j hjc i hic with ⟨k, hkc, hk, hk'⟩,
    use [k, hkc],
    rw [coe_insert, set.insert_subset],
    exact ⟨hk hbj, trans hti hk'⟩ }
end

/-! #### inter -/

theorem inter_val_nd (s₁ s₂ : finset α) : (s₁ ∩ s₂).1 = ndinter s₁.1 s₂.1 := rfl

@[simp] lemma inter_val (s₁ s₂ : finset α) : (s₁ ∩ s₂).1 = s₁.1 ∩ s₂.1 := ndinter_eq_inter s₁.2

@[simp] theorem mem_inter {a : α} {s₁ s₂ : finset α} : a ∈ s₁ ∩ s₂ ↔ a ∈ s₁ ∧ a ∈ s₂ := mem_ndinter

theorem mem_of_mem_inter_left {a : α} {s₁ s₂ : finset α} (h : a ∈ s₁ ∩ s₂) :
  a ∈ s₁ := (mem_inter.1 h).1

theorem mem_of_mem_inter_right {a : α} {s₁ s₂ : finset α} (h : a ∈ s₁ ∩ s₂) :
  a ∈ s₂ := (mem_inter.1 h).2

theorem mem_inter_of_mem {a : α} {s₁ s₂ : finset α} : a ∈ s₁ → a ∈ s₂ → a ∈ s₁ ∩ s₂ :=
and_imp.1 mem_inter.2

theorem inter_subset_left (s₁ s₂ : finset α) : s₁ ∩ s₂ ⊆ s₁ := λ a, mem_of_mem_inter_left

theorem inter_subset_right (s₁ s₂ : finset α) : s₁ ∩ s₂ ⊆ s₂ := λ a, mem_of_mem_inter_right

lemma subset_inter {s₁ s₂ u : finset α} : s₁ ⊆ s₂ → s₁ ⊆ u → s₁ ⊆ s₂ ∩ u :=
by simp only [subset_iff, mem_inter] {contextual:=tt}; intros; split; trivial

@[simp, norm_cast]
lemma coe_inter (s₁ s₂ : finset α) : ↑(s₁ ∩ s₂) = (s₁ ∩ s₂ : set α) := set.ext $ λ _, mem_inter

@[simp] theorem union_inter_cancel_left {s t : finset α} : (s ∪ t) ∩ s = s :=
by rw [← coe_inj, coe_inter, coe_union, set.union_inter_cancel_left]

@[simp] theorem union_inter_cancel_right {s t : finset α} : (s ∪ t) ∩ t = t :=
by rw [← coe_inj, coe_inter, coe_union, set.union_inter_cancel_right]

theorem inter_comm (s₁ s₂ : finset α) : s₁ ∩ s₂ = s₂ ∩ s₁ :=
ext $ λ _, by simp only [mem_inter, and_comm]

@[simp] theorem inter_assoc (s₁ s₂ s₃ : finset α) : (s₁ ∩ s₂) ∩ s₃ = s₁ ∩ (s₂ ∩ s₃) :=
ext $ λ _, by simp only [mem_inter, and_assoc]

theorem inter_left_comm (s₁ s₂ s₃ : finset α) : s₁ ∩ (s₂ ∩ s₃) = s₂ ∩ (s₁ ∩ s₃) :=
ext $ λ _, by simp only [mem_inter, and.left_comm]

theorem inter_right_comm (s₁ s₂ s₃ : finset α) : (s₁ ∩ s₂) ∩ s₃ = (s₁ ∩ s₃) ∩ s₂ :=
ext $ λ _, by simp only [mem_inter, and.right_comm]

@[simp] lemma inter_self (s : finset α) : s ∩ s = s := ext $ λ _, mem_inter.trans $ and_self _
@[simp] lemma inter_empty (s : finset α) : s ∩ ∅ = ∅ := ext $ λ _, mem_inter.trans $ and_false _
@[simp] lemma empty_inter (s : finset α) : ∅ ∩ s = ∅ := ext $ λ _, mem_inter.trans $ false_and _

@[simp] lemma inter_union_self (s t : finset α) : s ∩ (t ∪ s) = s :=
by rw [inter_comm, union_inter_cancel_right]

@[simp] theorem insert_inter_of_mem {s₁ s₂ : finset α} {a : α} (h : a ∈ s₂) :
  insert a s₁ ∩ s₂ = insert a (s₁ ∩ s₂) :=
ext $ λ x, have x = a ∨ x ∈ s₂ ↔ x ∈ s₂, from or_iff_right_of_imp $ by rintro rfl; exact h,
by simp only [mem_inter, mem_insert, or_and_distrib_left, this]

@[simp] theorem inter_insert_of_mem {s₁ s₂ : finset α} {a : α} (h : a ∈ s₁) :
  s₁ ∩ insert a s₂ = insert a (s₁ ∩ s₂) :=
by rw [inter_comm, insert_inter_of_mem h, inter_comm]

@[simp] theorem insert_inter_of_not_mem {s₁ s₂ : finset α} {a : α} (h : a ∉ s₂) :
  insert a s₁ ∩ s₂ = s₁ ∩ s₂ :=
ext $ λ x, have ¬ (x = a ∧ x ∈ s₂), by rintro ⟨rfl, H⟩; exact h H,
by simp only [mem_inter, mem_insert, or_and_distrib_right, this, false_or]

@[simp] theorem inter_insert_of_not_mem {s₁ s₂ : finset α} {a : α} (h : a ∉ s₁) :
  s₁ ∩ insert a s₂ = s₁ ∩ s₂ :=
by rw [inter_comm, insert_inter_of_not_mem h, inter_comm]

@[simp] theorem singleton_inter_of_mem {a : α} {s : finset α} (H : a ∈ s) : {a} ∩ s = {a} :=
show insert a ∅ ∩ s = insert a ∅, by rw [insert_inter_of_mem H, empty_inter]

@[simp] theorem singleton_inter_of_not_mem {a : α} {s : finset α} (H : a ∉ s) : {a} ∩ s = ∅ :=
eq_empty_of_forall_not_mem $ by simp only [mem_inter, mem_singleton]; rintro x ⟨rfl, h⟩; exact H h

@[simp] theorem inter_singleton_of_mem {a : α} {s : finset α} (h : a ∈ s) : s ∩ {a} = {a} :=
by rw [inter_comm, singleton_inter_of_mem h]

@[simp] theorem inter_singleton_of_not_mem {a : α} {s : finset α} (h : a ∉ s) : s ∩ {a} = ∅ :=
by rw [inter_comm, singleton_inter_of_not_mem h]

@[mono]
lemma inter_subset_inter {x y s t : finset α} (h : x ⊆ y) (h' : s ⊆ t) : x ∩ s ⊆ y ∩ t :=
begin
  intros a a_in,
  rw finset.mem_inter at a_in ⊢,
  exact ⟨h a_in.1, h' a_in.2⟩
end

lemma inter_subset_inter_left (h : t ⊆ u) : s ∩ t ⊆ s ∩ u := inter_subset_inter subset.rfl h
lemma inter_subset_inter_right (h : s ⊆ t) : s ∩ u ⊆ t ∩ u := inter_subset_inter h subset.rfl

instance {α : Type u} : order_bot (finset α) :=
{ bot := ∅, bot_le := empty_subset }

@[simp] lemma bot_eq_empty {α : Type u} : (⊥ : finset α) = ∅ := rfl

instance : distrib_lattice (finset α) :=
{ le_sup_inf := assume a b c, show (a ∪ b) ∩ (a ∪ c) ⊆ a ∪ b ∩ c,
    by simp only [subset_iff, mem_inter, mem_union, and_imp, or_imp_distrib] {contextual:=tt};
    simp only [true_or, imp_true_iff, true_and, or_true],
  ..finset.lattice }

@[simp] theorem union_left_idem (s t : finset α) : s ∪ (s ∪ t) = s ∪ t := sup_left_idem

@[simp] theorem union_right_idem (s t : finset α) : s ∪ t ∪ t = s ∪ t := sup_right_idem
@[simp] theorem inter_left_idem (s t : finset α) : s ∩ (s ∩ t) = s ∩ t := inf_left_idem

@[simp] theorem inter_right_idem (s t : finset α) : s ∩ t ∩ t = s ∩ t := inf_right_idem

theorem inter_distrib_left (s t u : finset α) : s ∩ (t ∪ u) = (s ∩ t) ∪ (s ∩ u) := inf_sup_left

theorem inter_distrib_right (s t u : finset α) : (s ∪ t) ∩ u = (s ∩ u) ∪ (t ∩ u) := inf_sup_right

theorem union_distrib_left (s t u : finset α) : s ∪ (t ∩ u) = (s ∪ t) ∩ (s ∪ u) := sup_inf_left

theorem union_distrib_right (s t u : finset α) : (s ∩ t) ∪ u = (s ∪ u) ∩ (t ∪ u) := sup_inf_right

lemma union_eq_empty_iff (A B : finset α) : A ∪ B = ∅ ↔ A = ∅ ∧ B = ∅ := sup_eq_bot_iff

lemma union_subset_iff : s ∪ t ⊆ u ↔ s ⊆ u ∧ t ⊆ u := (sup_le_iff : s ⊔ t ≤ u ↔ s ≤ u ∧ t ≤ u)
lemma subset_inter_iff : s ⊆ t ∩ u ↔ s ⊆ t ∧ s ⊆ u := (le_inf_iff : s ≤ t ⊓ u ↔ s ≤ t ∧ s ≤ u)

lemma inter_eq_left_iff_subset (s t : finset α) : s ∩ t = s ↔ s ⊆ t := inf_eq_left
lemma inter_eq_right_iff_subset (s t : finset α) : t ∩ s = s ↔ s ⊆ t := inf_eq_right

lemma ite_subset_union (s s' : finset α) (P : Prop) [decidable P] :
  ite P s s' ⊆ s ∪ s' := ite_le_sup s s' P

lemma inter_subset_ite (s s' : finset α) (P : Prop) [decidable P] :
  s ∩ s' ⊆ ite P s s' := inf_le_ite s s' P

/-! ### erase -/

/-- `erase s a` is the set `s - {a}`, that is, the elements of `s` which are
  not equal to `a`. -/
def erase (s : finset α) (a : α) : finset α := ⟨_, s.2.erase a⟩

@[simp] theorem erase_val (s : finset α) (a : α) : (erase s a).1 = s.1.erase a := rfl

@[simp] theorem mem_erase {a b : α} {s : finset α} : a ∈ erase s b ↔ a ≠ b ∧ a ∈ s :=
s.2.mem_erase_iff

lemma not_mem_erase (a : α) (s : finset α) : a ∉ erase s a := s.2.not_mem_erase

-- While this can be solved by `simp`, this lemma is eligible for `dsimp`
@[nolint simp_nf, simp] theorem erase_empty (a : α) : erase ∅ a = ∅ := rfl

@[simp] lemma erase_singleton (a : α) : ({a} : finset α).erase a = ∅ :=
begin
  ext x,
  rw [mem_erase, mem_singleton, not_and_self],
  refl,
end

lemma ne_of_mem_erase : b ∈ erase s a → b ≠ a := λ h, (mem_erase.1 h).1
lemma mem_of_mem_erase : b ∈ erase s a → b ∈ s := mem_of_mem_erase

lemma mem_erase_of_ne_of_mem : a ≠ b → a ∈ s → a ∈ erase s b :=
by simp only [mem_erase]; exact and.intro

/-- An element of `s` that is not an element of `erase s a` must be
`a`. -/
lemma eq_of_mem_of_not_mem_erase (hs : b ∈ s) (hsa : b ∉ s.erase a) : b = a :=
begin
  rw [mem_erase, not_and] at hsa,
  exact not_imp_not.mp hsa hs
end

theorem erase_insert {a : α} {s : finset α} (h : a ∉ s) : erase (insert a s) a = s :=
ext $ assume x, by simp only [mem_erase, mem_insert, and_or_distrib_left, not_and_self, false_or];
apply and_iff_right_of_imp; rintro H rfl; exact h H

theorem insert_erase {a : α} {s : finset α} (h : a ∈ s) : insert a (erase s a) = s :=
ext $ assume x, by simp only [mem_insert, mem_erase, or_and_distrib_left, dec_em, true_and];
apply or_iff_right_of_imp; rintro rfl; exact h

theorem erase_subset_erase (a : α) {s t : finset α} (h : s ⊆ t) : erase s a ⊆ erase t a :=
val_le_iff.1 $ erase_le_erase _ $ val_le_iff.2 h

theorem erase_subset (a : α) (s : finset α) : erase s a ⊆ s := erase_subset _ _

lemma subset_erase {a : α} {s t : finset α} : s ⊆ t.erase a ↔ s ⊆ t ∧ a ∉ s :=
⟨λ h, ⟨h.trans (erase_subset _ _), λ ha, not_mem_erase _ _ (h ha)⟩,
  λ h b hb, mem_erase.2 ⟨ne_of_mem_of_not_mem hb h.2, h.1 hb⟩⟩

@[simp, norm_cast] lemma coe_erase (a : α) (s : finset α) : ↑(erase s a) = (s \ {a} : set α) :=
set.ext $ λ _, mem_erase.trans $ by rw [and_comm, set.mem_diff, set.mem_singleton_iff]; refl

lemma erase_ssubset {a : α} {s : finset α} (h : a ∈ s) : s.erase a ⊂ s :=
calc s.erase a ⊂ insert a (s.erase a) : ssubset_insert $ not_mem_erase _ _
  ... = _ : insert_erase h

lemma ssubset_iff_exists_subset_erase {s t : finset α} : s ⊂ t ↔ ∃ a ∈ t, s ⊆ t.erase a :=
begin
  refine ⟨λ h, _, λ ⟨a, ha, h⟩, ssubset_of_subset_of_ssubset h $ erase_ssubset ha⟩,
  obtain ⟨a, ht, hs⟩ := (not_subset _ _).1 h.2,
  exact ⟨a, ht, subset_erase.2 ⟨h.1, hs⟩⟩,
end

@[simp]
theorem erase_eq_of_not_mem {a : α} {s : finset α} (h : a ∉ s) : erase s a = s :=
eq_of_veq $ erase_of_not_mem h

lemma erase_idem {a : α} {s : finset α} : erase (erase s a) a = erase s a :=
by simp

lemma erase_right_comm {a b : α} {s : finset α} : erase (erase s a) b = erase (erase s b) a :=
by { ext x, simp only [mem_erase, ←and_assoc], rw and_comm (x ≠ a) }

theorem subset_insert_iff {a : α} {s t : finset α} : s ⊆ insert a t ↔ erase s a ⊆ t :=
by simp only [subset_iff, or_iff_not_imp_left, mem_erase, mem_insert, and_imp];
exact forall_congr (λ x, forall_swap)

theorem erase_insert_subset (a : α) (s : finset α) : erase (insert a s) a ⊆ s :=
subset_insert_iff.1 $ subset.rfl

theorem insert_erase_subset (a : α) (s : finset α) : s ⊆ insert a (erase s a) :=
subset_insert_iff.2 $ subset.rfl

lemma erase_inj {x y : α} (s : finset α) (hx : x ∈ s) : s.erase x = s.erase y ↔ x = y :=
begin
  refine ⟨λ h, _, congr_arg _⟩,
  rw eq_of_mem_of_not_mem_erase hx,
  rw ←h,
  simp,
end

lemma erase_inj_on (s : finset α) : set.inj_on s.erase s := λ _ _ _ _, (erase_inj s ‹_›).mp

/-! ### sdiff -/

/-- `s \ t` is the set consisting of the elements of `s` that are not in `t`. -/
instance : has_sdiff (finset α) := ⟨λs₁ s₂, ⟨s₁.1 - s₂.1, nodup_of_le tsub_le_self s₁.2⟩⟩

@[simp] lemma sdiff_val (s₁ s₂ : finset α) : (s₁ \ s₂).val = s₁.val - s₂.val := rfl

@[simp] theorem mem_sdiff : a ∈ s \ t ↔ a ∈ s ∧ a ∉ t := mem_sub_of_nodup s.2

@[simp] theorem inter_sdiff_self (s₁ s₂ : finset α) : s₁ ∩ (s₂ \ s₁) = ∅ :=
eq_empty_of_forall_not_mem $
by simp only [mem_inter, mem_sdiff]; rintro x ⟨h, _, hn⟩; exact hn h

instance : generalized_boolean_algebra (finset α) :=
{ sup_inf_sdiff := λ x y, by { simp only [ext_iff, mem_union, mem_sdiff, inf_eq_inter, sup_eq_union,
      mem_inter], tauto },
  inf_inf_sdiff := λ x y, by { simp only [ext_iff, inter_sdiff_self, inter_empty, inter_assoc,
      false_iff, inf_eq_inter, not_mem_empty], tauto },
  ..finset.has_sdiff,
  ..finset.distrib_lattice,
  ..finset.order_bot }

lemma not_mem_sdiff_of_mem_right (h : a ∈ t) : a ∉ s \ t :=
by simp only [mem_sdiff, h, not_true, not_false_iff, and_false]

lemma not_mem_sdiff_of_not_mem_left (h : a ∉ s) : a ∉ s \ t := by simpa

lemma union_sdiff_of_subset (h : s ⊆ t) : s ∪ (t \ s) = t := sup_sdiff_cancel_right h

theorem sdiff_union_of_subset {s₁ s₂ : finset α} (h : s₁ ⊆ s₂) : (s₂ \ s₁) ∪ s₁ = s₂ :=
(union_comm _ _).trans (union_sdiff_of_subset h)

lemma inter_sdiff (s t u : finset α) : s ∩ (t \ u) = s ∩ t \ u := by { ext x, simp [and_assoc] }

@[simp] lemma sdiff_inter_self (s₁ s₂ : finset α) : (s₂ \ s₁) ∩ s₁ = ∅ := inf_sdiff_self_left

@[simp] lemma sdiff_self (s₁ : finset α) : s₁ \ s₁ = ∅ := sdiff_self

lemma sdiff_inter_distrib_right (s t u : finset α) : s \ (t ∩ u) = (s \ t) ∪ (s \ u) := sdiff_inf

@[simp] lemma sdiff_inter_self_left (s t : finset α) : s \ (s ∩ t) = s \ t := sdiff_inf_self_left
@[simp] lemma sdiff_inter_self_right (s t : finset α) : s \ (t ∩ s) = s \ t := sdiff_inf_self_right

@[simp] lemma sdiff_empty : s \ ∅ = s := sdiff_bot

@[mono] lemma sdiff_subset_sdiff (hst : s ⊆ t) (hvu : v ⊆ u) : s \ u ⊆ t \ v :=
sdiff_le_sdiff ‹s ≤ t› ‹v ≤ u›

@[simp, norm_cast] lemma coe_sdiff (s₁ s₂ : finset α) : ↑(s₁ \ s₂) = (s₁ \ s₂ : set α) :=
set.ext $ λ _, mem_sdiff

@[simp] theorem union_sdiff_self_eq_union : s ∪ (t \ s) = s ∪ t := sup_sdiff_self_right

@[simp] theorem sdiff_union_self_eq_union : (s \ t) ∪ t = s ∪ t := sup_sdiff_self_left

lemma union_sdiff_symm : s ∪ (t \ s) = t ∪ (s \ t) := sup_sdiff_symm

lemma sdiff_union_inter (s t : finset α) : (s \ t) ∪ (s ∩ t) = s := sup_sdiff_inf _ _

@[simp] lemma sdiff_idem (s t : finset α) : s \ t \ t = s \ t := sdiff_idem

lemma sdiff_eq_empty_iff_subset : s \ t = ∅ ↔ s ⊆ t := sdiff_eq_bot_iff

lemma sdiff_nonempty : (s \ t).nonempty ↔ ¬ s ⊆ t :=
nonempty_iff_ne_empty.trans sdiff_eq_empty_iff_subset.not

@[simp] lemma empty_sdiff (s : finset α) : ∅ \ s = ∅ := bot_sdiff

lemma insert_sdiff_of_not_mem (s : finset α) {t : finset α} {x : α} (h : x ∉ t) :
  (insert x s) \ t = insert x (s \ t) :=
begin
  rw [← coe_inj, coe_insert, coe_sdiff, coe_sdiff, coe_insert],
  exact set.insert_diff_of_not_mem s h
end

lemma insert_sdiff_of_mem (s : finset α) {x : α} (h : x ∈ t) : (insert x s) \ t = s \ t :=
begin
  rw [← coe_inj, coe_sdiff, coe_sdiff, coe_insert],
  exact set.insert_diff_of_mem s h
end

@[simp] lemma insert_sdiff_insert (s t : finset α) (x : α) :
  (insert x s) \ (insert x t) = s \ insert x t :=
insert_sdiff_of_mem _ (mem_insert_self _ _)

lemma sdiff_insert_of_not_mem {x : α} (h : x ∉ s) (t : finset α) : s \ (insert x t) = s \ t :=
begin
  refine subset.antisymm (sdiff_subset_sdiff (subset.refl _) (subset_insert _ _)) (λ y hy, _),
  simp only [mem_sdiff, mem_insert, not_or_distrib] at hy ⊢,
  exact ⟨hy.1, λ hxy, h $ hxy ▸ hy.1, hy.2⟩
end

@[simp] lemma sdiff_subset (s t : finset α) : s \ t ⊆ s := show s \ t ≤ s, from sdiff_le

lemma sdiff_ssubset (h : t ⊆ s) (ht : t.nonempty) : s \ t ⊂ s := sdiff_lt ‹t ≤ s› ht.ne_empty

lemma union_sdiff_distrib (s₁ s₂ t : finset α) : (s₁ ∪ s₂) \ t = s₁ \ t ∪ s₂ \ t := sup_sdiff
lemma sdiff_union_distrib (s t₁ t₂ : finset α) : s \ (t₁ ∪ t₂) = (s \ t₁) ∩ (s \ t₂) := sdiff_sup

lemma union_sdiff_self (s t : finset α) : (s ∪ t) \ t = s \ t := sup_sdiff_right_self

lemma sdiff_singleton_eq_erase (a : α) (s : finset α) : s \ singleton a = erase s a :=
by { ext, rw [mem_erase, mem_sdiff, mem_singleton], tauto }

@[simp] lemma sdiff_singleton_not_mem_eq_self (s : finset α) {a : α} (ha : a ∉ s) : s \ {a} = s :=
by simp only [sdiff_singleton_eq_erase, ha, erase_eq_of_not_mem, not_false_iff]

lemma sdiff_erase {x : α} (hx : x ∈ s) : s \ s.erase x = {x} :=
begin
  rw [← sdiff_singleton_eq_erase, sdiff_sdiff_right_self],
  exact inf_eq_right.2 (singleton_subset_iff.2 hx),
end

lemma sdiff_sdiff_self_left (s t : finset α) : s \ (s \ t) = s ∩ t := sdiff_sdiff_right_self

lemma sdiff_sdiff_eq_self (h : t ⊆ s) : s \ (s \ t) = t := sdiff_sdiff_eq_self h

lemma sdiff_eq_sdiff_iff_inter_eq_inter {s t₁ t₂ : finset α} : s \ t₁ = s \ t₂ ↔ s ∩ t₁ = s ∩ t₂ :=
sdiff_eq_sdiff_iff_inf_eq_inf

lemma union_eq_sdiff_union_sdiff_union_inter (s t : finset α) :
  s ∪ t = (s \ t) ∪ (t \ s) ∪ (s ∩ t) :=
sup_eq_sdiff_sup_sdiff_sup_inf

lemma erase_eq_empty_iff (s : finset α) (a : α) : s.erase a = ∅ ↔ s = ∅ ∨ s = {a} :=
by rw [←sdiff_singleton_eq_erase, sdiff_eq_empty_iff_subset, subset_singleton_iff]

end decidable_eq

/-! ### attach -/

/-- `attach s` takes the elements of `s` and forms a new set of elements of the subtype
`{x // x ∈ s}`. -/
def attach (s : finset α) : finset {x // x ∈ s} := ⟨attach s.1, nodup_attach.2 s.2⟩

theorem sizeof_lt_sizeof_of_mem [has_sizeof α] {x : α} {s : finset α} (hx : x ∈ s) :
  sizeof x < sizeof s := by
{ cases s, dsimp [sizeof, has_sizeof.sizeof, finset.sizeof],
  apply lt_add_left, exact multiset.sizeof_lt_sizeof_of_mem hx }

@[simp] theorem attach_val (s : finset α) : s.attach.1 = s.1.attach := rfl

@[simp] theorem mem_attach (s : finset α) : ∀ x, x ∈ s.attach := mem_attach _

@[simp] theorem attach_empty : attach (∅ : finset α) = ∅ := rfl

@[simp] lemma attach_nonempty_iff (s : finset α) : s.attach.nonempty ↔ s.nonempty :=
by simp [finset.nonempty]

@[simp] lemma attach_eq_empty_iff (s : finset α) : s.attach = ∅ ↔ s = ∅ :=
by simpa [eq_empty_iff_forall_not_mem]

/-! ### piecewise -/

section piecewise

/-- `s.piecewise f g` is the function equal to `f` on the finset `s`, and to `g` on its
complement. -/
def piecewise {α : Type*} {δ : α → Sort*} (s : finset α) (f g : Π i, δ i) [Π j, decidable (j ∈ s)] :
  Π i, δ i :=
λi, if i ∈ s then f i else g i

variables {δ : α → Sort*} (s : finset α) (f g : Π i, δ i)

@[simp] lemma piecewise_insert_self [decidable_eq α] {j : α} [∀ i, decidable (i ∈ insert j s)] :
  (insert j s).piecewise f g j = f j :=
by simp [piecewise]

@[simp] lemma piecewise_empty [Π i : α, decidable (i ∈ (∅ : finset α))] : piecewise ∅ f g = g :=
by { ext i, simp [piecewise] }

variable [Π j, decidable (j ∈ s)]

-- TODO: fix this in norm_cast
@[norm_cast move] lemma piecewise_coe [∀ j, decidable (j ∈ (s : set α))] :
  (s : set α).piecewise f g = s.piecewise f g :=
by { ext, congr }

@[simp, priority 980]
lemma piecewise_eq_of_mem {i : α} (hi : i ∈ s) : s.piecewise f g i = f i := by simp [piecewise, hi]

@[simp, priority 980]
lemma piecewise_eq_of_not_mem {i : α} (hi : i ∉ s) : s.piecewise f g i = g i :=
by simp [piecewise, hi]

lemma piecewise_congr {f f' g g' : Π i, δ i} (hf : ∀ i ∈ s, f i = f' i) (hg : ∀ i ∉ s, g i = g' i) :
  s.piecewise f g = s.piecewise f' g' :=
funext $ λ i, if_ctx_congr iff.rfl (hf i) (hg i)

@[simp, priority 990]
lemma piecewise_insert_of_ne [decidable_eq α] {i j : α} [∀ i, decidable (i ∈ insert j s)]
  (h : i ≠ j) : (insert j s).piecewise f g i = s.piecewise f g i :=
by simp [piecewise, h]

lemma piecewise_insert [decidable_eq α] (j : α) [∀ i, decidable (i ∈ insert j s)] :
  (insert j s).piecewise f g = update (s.piecewise f g) j (f j) :=
by { classical, simp only [← piecewise_coe, coe_insert, ← set.piecewise_insert] }

lemma piecewise_cases {i} (p : δ i → Prop) (hf : p (f i)) (hg : p (g i)) : p (s.piecewise f g i) :=
by by_cases hi : i ∈ s; simpa [hi]

lemma piecewise_mem_set_pi {δ : α → Type*} {t : set α} {t' : Π i, set (δ i)}
  {f g} (hf : f ∈ set.pi t t') (hg : g ∈ set.pi t t') : s.piecewise f g ∈ set.pi t t' :=
by { classical, rw ← piecewise_coe, exact set.piecewise_mem_pi ↑s hf hg }

lemma piecewise_singleton [decidable_eq α] (i : α) :
  piecewise {i} f g = update g i (f i) :=
by rw [← insert_emptyc_eq, piecewise_insert, piecewise_empty]

lemma piecewise_piecewise_of_subset_left {s t : finset α} [Π i, decidable (i ∈ s)]
  [Π i, decidable (i ∈ t)] (h : s ⊆ t) (f₁ f₂ g : Π a, δ a) :
  s.piecewise (t.piecewise f₁ f₂) g = s.piecewise f₁ g :=
s.piecewise_congr (λ i hi, piecewise_eq_of_mem _ _ _ (h hi)) (λ _ _, rfl)

@[simp] lemma piecewise_idem_left (f₁ f₂ g : Π a, δ a) :
  s.piecewise (s.piecewise f₁ f₂) g = s.piecewise f₁ g :=
piecewise_piecewise_of_subset_left (subset.refl _) _ _ _

lemma piecewise_piecewise_of_subset_right {s t : finset α} [Π i, decidable (i ∈ s)]
  [Π i, decidable (i ∈ t)] (h : t ⊆ s) (f g₁ g₂ : Π a, δ a) :
  s.piecewise f (t.piecewise g₁ g₂) = s.piecewise f g₂ :=
s.piecewise_congr (λ _ _, rfl) (λ i hi, t.piecewise_eq_of_not_mem _ _ (mt (@h _) hi))

@[simp] lemma piecewise_idem_right (f g₁ g₂ : Π a, δ a) :
  s.piecewise f (s.piecewise g₁ g₂) = s.piecewise f g₂ :=
piecewise_piecewise_of_subset_right (subset.refl _) f g₁ g₂

lemma update_eq_piecewise {β : Type*} [decidable_eq α] (f : α → β) (i : α) (v : β) :
  update f i v = piecewise (singleton i) (λj, v) f :=
(piecewise_singleton _ _ _).symm

lemma update_piecewise [decidable_eq α] (i : α) (v : δ i) :
  update (s.piecewise f g) i v = s.piecewise (update f i v) (update g i v) :=
begin
  ext j,
  rcases em (j = i) with (rfl|hj); by_cases hs : j ∈ s; simp *
end

lemma update_piecewise_of_mem [decidable_eq α] {i : α} (hi : i ∈ s) (v : δ i) :
  update (s.piecewise f g) i v = s.piecewise (update f i v) g :=
begin
  rw update_piecewise,
  refine s.piecewise_congr (λ _ _, rfl) (λ j hj, update_noteq _ _ _),
  exact λ h, hj (h.symm ▸ hi)
end

lemma update_piecewise_of_not_mem [decidable_eq α] {i : α} (hi : i ∉ s) (v : δ i) :
  update (s.piecewise f g) i v = s.piecewise f (update g i v) :=
begin
  rw update_piecewise,
  refine s.piecewise_congr (λ j hj, update_noteq _ _ _) (λ _ _, rfl),
  exact λ h, hi (h ▸ hj)
end

lemma piecewise_le_of_le_of_le {δ : α → Type*} [Π i, preorder (δ i)] {f g h : Π i, δ i}
  (Hf : f ≤ h) (Hg : g ≤ h) : s.piecewise f g ≤ h :=
λ x, piecewise_cases s f g (≤ h x) (Hf x) (Hg x)

lemma le_piecewise_of_le_of_le {δ : α → Type*} [Π i, preorder (δ i)] {f g h : Π i, δ i}
  (Hf : h ≤ f) (Hg : h ≤ g) : h ≤ s.piecewise f g :=
λ x, piecewise_cases s f g (λ y, h x ≤ y) (Hf x) (Hg x)

lemma piecewise_le_piecewise' {δ : α → Type*} [Π i, preorder (δ i)] {f g f' g' : Π i, δ i}
  (Hf : ∀ x ∈ s, f x ≤ f' x) (Hg : ∀ x ∉ s, g x ≤ g' x) : s.piecewise f g ≤ s.piecewise f' g' :=
λ x, by { by_cases hx : x ∈ s; simp [hx, *] }

lemma piecewise_le_piecewise {δ : α → Type*} [Π i, preorder (δ i)] {f g f' g' : Π i, δ i}
  (Hf : f ≤ f') (Hg : g ≤ g') : s.piecewise f g ≤ s.piecewise f' g' :=
s.piecewise_le_piecewise' (λ x _, Hf x) (λ x _, Hg x)

lemma piecewise_mem_Icc_of_mem_of_mem {δ : α → Type*} [Π i, preorder (δ i)] {f f₁ g g₁ : Π i, δ i}
  (hf : f ∈ set.Icc f₁ g₁) (hg : g ∈ set.Icc f₁ g₁) :
  s.piecewise f g ∈ set.Icc f₁ g₁ :=
⟨le_piecewise_of_le_of_le _ hf.1 hg.1, piecewise_le_of_le_of_le _ hf.2 hg.2⟩

lemma piecewise_mem_Icc {δ : α → Type*} [Π i, preorder (δ i)] {f g : Π i, δ i} (h : f ≤ g) :
  s.piecewise f g ∈ set.Icc f g :=
piecewise_mem_Icc_of_mem_of_mem _ (set.left_mem_Icc.2 h) (set.right_mem_Icc.2 h)

lemma piecewise_mem_Icc' {δ : α → Type*} [Π i, preorder (δ i)] {f g : Π i, δ i} (h : g ≤ f) :
  s.piecewise f g ∈ set.Icc g f :=
piecewise_mem_Icc_of_mem_of_mem _ (set.right_mem_Icc.2 h) (set.left_mem_Icc.2 h)

end piecewise

section decidable_pi_exists
variables {s : finset α}

instance decidable_dforall_finset {p : Π a ∈ s, Prop} [hp : ∀ a (h : a ∈ s), decidable (p a h)] :
  decidable (∀ a (h : a ∈ s), p a h) :=
multiset.decidable_dforall_multiset

/-- decidable equality for functions whose domain is bounded by finsets -/
instance decidable_eq_pi_finset {β : α → Type*} [h : ∀ a, decidable_eq (β a)] :
  decidable_eq (Π a ∈ s, β a) :=
multiset.decidable_eq_pi_multiset

instance decidable_dexists_finset {p : Π a ∈ s, Prop} [hp : ∀ a (h : a ∈ s), decidable (p a h)] :
  decidable (∃ a (h : a ∈ s), p a h) :=
multiset.decidable_dexists_multiset

end decidable_pi_exists

/-! ### filter -/
section filter
variables (p q : α → Prop) [decidable_pred p] [decidable_pred q]

/-- `filter p s` is the set of elements of `s` that satisfy `p`. -/
def filter (s : finset α) : finset α := ⟨_, s.2.filter p⟩

@[simp] theorem filter_val (s : finset α) : (filter p s).1 = s.1.filter p := rfl

@[simp] theorem filter_subset (s : finset α) : s.filter p ⊆ s := filter_subset _ _

variable {p}

@[simp] theorem mem_filter {s : finset α} {a : α} : a ∈ s.filter p ↔ a ∈ s ∧ p a := mem_filter

lemma mem_of_mem_filter {s : finset α} (x : α) (h : x ∈ s.filter p) : x ∈ s :=
mem_of_mem_filter h

theorem filter_ssubset {s : finset α} : s.filter p ⊂ s ↔ ∃ x ∈ s, ¬ p x :=
⟨λ h, let ⟨x, hs, hp⟩ := set.exists_of_ssubset h in ⟨x, hs, mt (λ hp, mem_filter.2 ⟨hs, hp⟩) hp⟩,
  λ ⟨x, hs, hp⟩, ⟨s.filter_subset _, λ h, hp (mem_filter.1 (h hs)).2⟩⟩

variable (p)

theorem filter_filter (s : finset α) : (s.filter p).filter q = s.filter (λa, p a ∧ q a) :=
ext $ assume a, by simp only [mem_filter, and_comm, and.left_comm]

lemma filter_true {s : finset α} [h : decidable_pred (λ _, true)] :
  @finset.filter α (λ _, true) h s = s :=
by ext; simp

@[simp] theorem filter_false {h} (s : finset α) : @filter α (λa, false) h s = ∅ :=
ext $ assume a, by simp only [mem_filter, and_false]; refl

variables {p q}

lemma filter_eq_self (s : finset α) :
  s.filter p = s ↔ ∀ x ∈ s, p x :=
by simp [finset.ext_iff]

/-- If all elements of a `finset` satisfy the predicate `p`, `s.filter p` is `s`. -/
@[simp] lemma filter_true_of_mem {s : finset α} (h : ∀ x ∈ s, p x) : s.filter p = s :=
(filter_eq_self s).mpr h

/-- If all elements of a `finset` fail to satisfy the predicate `p`, `s.filter p` is `∅`. -/
lemma filter_false_of_mem {s : finset α} (h : ∀ x ∈ s, ¬ p x) : s.filter p = ∅ :=
eq_empty_of_forall_not_mem (by simpa)

lemma filter_eq_empty_iff (s : finset α) :
  (s.filter p = ∅) ↔ ∀ x ∈ s, ¬ p x :=
begin
  refine ⟨_, filter_false_of_mem⟩,
  intros hs,
  injection hs with hs',
  rwa filter_eq_nil at hs'
end

lemma filter_nonempty_iff {s : finset α} : (s.filter p).nonempty ↔ ∃ a ∈ s, p a :=
by simp only [nonempty_iff_ne_empty, ne.def, filter_eq_empty_iff, not_not, not_forall]

lemma filter_congr {s : finset α} (H : ∀ x ∈ s, p x ↔ q x) : filter p s = filter q s :=
eq_of_veq $ filter_congr H

variables (p q)

lemma filter_empty : filter p ∅ = ∅ := subset_empty.1 $ filter_subset _ _

lemma filter_subset_filter {s t : finset α} (h : s ⊆ t) : s.filter p ⊆ t.filter p :=
assume a ha, mem_filter.2 ⟨h (mem_filter.1 ha).1, (mem_filter.1 ha).2⟩

lemma monotone_filter_left : monotone (filter p) :=
λ _ _, filter_subset_filter p

lemma monotone_filter_right (s : finset α) ⦃p q : α → Prop⦄
  [decidable_pred p] [decidable_pred q] (h : p ≤ q) :
  s.filter p ≤ s.filter q :=
multiset.subset_of_le (multiset.monotone_filter_right s.val h)

@[simp, norm_cast] lemma coe_filter (s : finset α) : ↑(s.filter p) = ({x ∈ ↑s | p x} : set α) :=
set.ext $ λ _, mem_filter

lemma subset_coe_filter_of_subset_forall (s : finset α) {t : set α}
  (h₁ : t ⊆ s) (h₂ : ∀ x ∈ t, p x) : t ⊆ s.filter p :=
λ x hx, (s.coe_filter p).symm ▸ ⟨h₁ hx, h₂ x hx⟩

theorem filter_singleton (a : α) : filter p (singleton a) = if p a then singleton a else ∅ :=
by { classical, ext x, simp, split_ifs with h; by_cases h' : x = a; simp [h, h'] }

variable [decidable_eq α]

theorem filter_union (s₁ s₂ : finset α) : (s₁ ∪ s₂).filter p = s₁.filter p ∪ s₂.filter p :=
ext $ λ _, by simp only [mem_filter, mem_union, or_and_distrib_right]

theorem filter_union_right (s : finset α) : s.filter p ∪ s.filter q = s.filter (λx, p x ∨ q x) :=
ext $ λ x, by simp only [mem_filter, mem_union, and_or_distrib_left.symm]

lemma filter_mem_eq_inter {s t : finset α} [Π i, decidable (i ∈ t)] :
  s.filter (λ i, i ∈ t) = s ∩ t :=
ext $ λ i, by rw [mem_filter, mem_inter]

theorem filter_inter (s t : finset α) : filter p s ∩ t = filter p (s ∩ t) :=
by { ext, simp only [mem_inter, mem_filter, and.right_comm] }

theorem inter_filter (s t : finset α) : s ∩ filter p t = filter p (s ∩ t) :=
by rw [inter_comm, filter_inter, inter_comm]

theorem filter_insert (a : α) (s : finset α) :
  filter p (insert a s) = if p a then insert a (filter p s) else filter p s :=
by { ext x, simp, split_ifs with h; by_cases h' : x = a; simp [h, h'] }

theorem filter_erase (a : α) (s : finset α) : filter p (erase s a) = erase (filter p s) a :=
by { ext x, simp only [and_assoc, mem_filter, iff_self, mem_erase] }

theorem filter_or [decidable_pred (λ a, p a ∨ q a)] (s : finset α) :
  s.filter (λ a, p a ∨ q a) = s.filter p ∪ s.filter q :=
ext $ λ _, by simp only [mem_filter, mem_union, and_or_distrib_left]

theorem filter_and [decidable_pred (λ a, p a ∧ q a)] (s : finset α) :
  s.filter (λ a, p a ∧ q a) = s.filter p ∩ s.filter q :=
ext $ λ _, by simp only [mem_filter, mem_inter, and_comm, and.left_comm, and_self]

theorem filter_not [decidable_pred (λ a, ¬ p a)] (s : finset α) :
  s.filter (λ a, ¬ p a) = s \ s.filter p :=
ext $ by simpa only [mem_filter, mem_sdiff, and_comm, not_and] using λ a, and_congr_right $
  λ h : a ∈ s, (imp_iff_right h).symm.trans imp_not_comm

theorem sdiff_eq_filter (s₁ s₂ : finset α) :
  s₁ \ s₂ = filter (∉ s₂) s₁ := ext $ λ _, by simp only [mem_sdiff, mem_filter]

lemma sdiff_eq_self (s₁ s₂ : finset α) : s₁ \ s₂ = s₁ ↔ s₁ ∩ s₂ ⊆ ∅ :=
by { simp [subset.antisymm_iff],
     split; intro h,
     { transitivity' ((s₁ \ s₂) ∩ s₂), mono, simp },
     { calc  s₁ \ s₂
           ⊇ s₁ \ (s₁ ∩ s₂) : by simp [(⊇)]
       ... ⊇ s₁ \ ∅         : by mono using [(⊇)]
       ... ⊇ s₁             : by simp [(⊇)] } }

theorem filter_union_filter_neg_eq [decidable_pred (λ a, ¬ p a)]
  (s : finset α) : s.filter p ∪ s.filter (λa, ¬ p a) = s :=
by simp only [filter_not, union_sdiff_of_subset (filter_subset p s)]

theorem filter_inter_filter_neg_eq [decidable_pred (λ a, ¬ p a)]
  (s : finset α) : s.filter p ∩ s.filter (λa, ¬ p a) = ∅ :=
by simp only [filter_not, inter_sdiff_self]

lemma subset_union_elim {s : finset α} {t₁ t₂ : set α} (h : ↑s ⊆ t₁ ∪ t₂) :
  ∃ s₁ s₂ : finset α, s₁ ∪ s₂ = s ∧ ↑s₁ ⊆ t₁ ∧ ↑s₂ ⊆ t₂ \ t₁ :=
begin
  classical,
  refine ⟨s.filter (∈ t₁), s.filter (∉ t₁), _, _ , _⟩,
  { simp [filter_union_right, em] },
  { intro x, simp },
  { intro x, simp, intros hx hx₂, refine ⟨or.resolve_left (h hx) hx₂, hx₂⟩ }
end

/- We can simplify an application of filter where the decidability is inferred in "the wrong way" -/
@[simp] lemma filter_congr_decidable {α} (s : finset α) (p : α → Prop) (h : decidable_pred p)
  [decidable_pred p] : @filter α p h s = s.filter p :=
by congr

section classical
open_locale classical
/-- The following instance allows us to write `{x ∈ s | p x}` for `finset.filter p s`.
  Since the former notation requires us to define this for all propositions `p`, and `finset.filter`
  only works for decidable propositions, the notation `{x ∈ s | p x}` is only compatible with
  classical logic because it uses `classical.prop_decidable`.
  We don't want to redo all lemmas of `finset.filter` for `has_sep.sep`, so we make sure that `simp`
  unfolds the notation `{x ∈ s | p x}` to `finset.filter p s`. If `p` happens to be decidable, the
  simp-lemma `finset.filter_congr_decidable` will make sure that `finset.filter` uses the right
  instance for decidability.
-/
noncomputable instance {α : Type*} : has_sep α (finset α) := ⟨λ p x, x.filter p⟩

@[simp] lemma sep_def {α : Type*} (s : finset α) (p : α → Prop) : {x ∈ s | p x} = s.filter p := rfl

end classical

/--
  After filtering out everything that does not equal a given value, at most that value remains.

  This is equivalent to `filter_eq'` with the equality the other way.
-/
-- This is not a good simp lemma, as it would prevent `finset.mem_filter` from firing
-- on, e.g. `x ∈ s.filter(eq b)`.
lemma filter_eq [decidable_eq β] (s : finset β) (b : β) : s.filter (eq b) = ite (b ∈ s) {b} ∅ :=
begin
  split_ifs,
  { ext,
    simp only [mem_filter, mem_singleton],
    exact ⟨λ h, h.2.symm, by { rintro ⟨h⟩, exact ⟨h, rfl⟩ }⟩ },
  { ext,
    simp only [mem_filter, not_and, iff_false, not_mem_empty],
    rintro m ⟨e⟩, exact h m }
end

/--
  After filtering out everything that does not equal a given value, at most that value remains.

  This is equivalent to `filter_eq` with the equality the other way.
-/
lemma filter_eq' [decidable_eq β] (s : finset β) (b : β) :
  s.filter (λ a, a = b) = ite (b ∈ s) {b} ∅ :=
trans (filter_congr (λ _ _, ⟨eq.symm, eq.symm⟩)) (filter_eq s b)

lemma filter_ne [decidable_eq β] (s : finset β) (b : β) : s.filter (λ a, b ≠ a) = s.erase b :=
by { ext, simp only [mem_filter, mem_erase, ne.def], tauto }

lemma filter_ne' [decidable_eq β] (s : finset β) (b : β) : s.filter (λ a, a ≠ b) = s.erase b :=
trans (filter_congr (λ _ _, ⟨ne.symm, ne.symm⟩)) (filter_ne s b)

end filter

/-! ### range -/

section range
variables {n m l : ℕ}

/-- `range n` is the set of natural numbers less than `n`. -/
def range (n : ℕ) : finset ℕ := ⟨_, nodup_range n⟩

@[simp] theorem range_coe (n : ℕ) : (range n).1 = multiset.range n := rfl

@[simp] theorem mem_range : m ∈ range n ↔ m < n := mem_range

@[simp] theorem range_zero : range 0 = ∅ := rfl

@[simp] theorem range_one : range 1 = {0} := rfl

theorem range_succ : range (succ n) = insert n (range n) :=
eq_of_veq $ (range_succ n).trans $ (ndinsert_of_not_mem not_mem_range_self).symm

lemma range_add_one : range (n + 1) = insert n (range n) := range_succ

@[simp] theorem not_mem_range_self : n ∉ range n := not_mem_range_self

@[simp] theorem self_mem_range_succ (n : ℕ) : n ∈ range (n + 1) := multiset.self_mem_range_succ n

@[simp] theorem range_subset {n m} : range n ⊆ range m ↔ n ≤ m := range_subset

theorem range_mono : monotone range := λ _ _, range_subset.2

lemma mem_range_succ_iff {a b : ℕ} : a ∈ finset.range b.succ ↔ a ≤ b :=
finset.mem_range.trans nat.lt_succ_iff

lemma mem_range_le {n x : ℕ} (hx : x ∈ range n) : x ≤ n := (mem_range.1 hx).le

lemma mem_range_sub_ne_zero {n x : ℕ} (hx : x ∈ range n) : n - x ≠ 0 :=
ne_of_gt $ tsub_pos_of_lt $ mem_range.1 hx

@[simp] lemma nonempty_range_iff : (range n).nonempty ↔ n ≠ 0 :=
⟨λ ⟨k, hk⟩, ((zero_le k).trans_lt $ mem_range.1 hk).ne',
  λ h, ⟨0, mem_range.2 $ pos_iff_ne_zero.2 h⟩⟩

@[simp] lemma range_eq_empty_iff : range n = ∅ ↔ n = 0 :=
by rw [← not_nonempty_iff_eq_empty, nonempty_range_iff, not_not]

lemma nonempty_range_succ : (range $ n + 1).nonempty :=
nonempty_range_iff.2 n.succ_ne_zero

end range

/- useful rules for calculations with quantifiers -/
theorem exists_mem_empty_iff (p : α → Prop) : (∃ x, x ∈ (∅ : finset α) ∧ p x) ↔ false :=
by simp only [not_mem_empty, false_and, exists_false]

lemma exists_mem_insert [decidable_eq α] (a : α) (s : finset α) (p : α → Prop) :
  (∃ x, x ∈ insert a s ∧ p x) ↔ p a ∨ ∃ x, x ∈ s ∧ p x :=
by simp only [mem_insert, or_and_distrib_right, exists_or_distrib, exists_eq_left]

theorem forall_mem_empty_iff (p : α → Prop) : (∀ x, x ∈ (∅ : finset α) → p x) ↔ true :=
iff_true_intro $ λ _, false.elim

lemma forall_mem_insert [decidable_eq α] (a : α) (s : finset α) (p : α → Prop) :
  (∀ x, x ∈ insert a s → p x) ↔ p a ∧ ∀ x, x ∈ s → p x :=
by simp only [mem_insert, or_imp_distrib, forall_and_distrib, forall_eq]

end finset

/-- Equivalence between the set of natural numbers which are `≥ k` and `ℕ`, given by `n → n - k`. -/
def not_mem_range_equiv (k : ℕ) : {n // n ∉ range k} ≃ ℕ :=
{ to_fun := λ i, i.1 - k,
  inv_fun := λ j, ⟨j + k, by simp⟩,
  left_inv := λ j,
  begin
    rw subtype.ext_iff_val,
    apply tsub_add_cancel_of_le,
    simpa using j.2
  end,
  right_inv := λ j, add_tsub_cancel_right _ _ }

@[simp] lemma coe_not_mem_range_equiv (k : ℕ) :
  (not_mem_range_equiv k : {n // n ∉ range k} → ℕ) = (λ i, i - k) := rfl

@[simp] lemma coe_not_mem_range_equiv_symm (k : ℕ) :
  ((not_mem_range_equiv k).symm : ℕ → {n // n ∉ range k}) = λ j, ⟨j + k, by simp⟩ := rfl

/-! ### dedup on list and multiset -/

namespace multiset
variable [decidable_eq α]

/-- `to_finset s` removes duplicates from the multiset `s` to produce a finset. -/
def to_finset (s : multiset α) : finset α := ⟨_, nodup_dedup s⟩

@[simp] theorem to_finset_val (s : multiset α) : s.to_finset.1 = s.dedup := rfl

theorem to_finset_eq {s : multiset α} (n : nodup s) : finset.mk s n = s.to_finset :=
finset.val_inj.1 n.dedup.symm

lemma nodup.to_finset_inj {l l' : multiset α} (hl : nodup l) (hl' : nodup l')
  (h : l.to_finset = l'.to_finset) : l = l' :=
by simpa [←to_finset_eq hl, ←to_finset_eq hl'] using h

@[simp] lemma mem_to_finset {a : α} {s : multiset α} : a ∈ s.to_finset ↔ a ∈ s := mem_dedup

@[simp] lemma to_finset_zero : to_finset (0 : multiset α) = ∅ := rfl

@[simp] lemma to_finset_cons (a : α) (s : multiset α) :
  to_finset (a ::ₘ s) = insert a (to_finset s) :=
finset.eq_of_veq dedup_cons

@[simp] lemma to_finset_singleton (a : α) : to_finset ({a} : multiset α) = {a} :=
by rw [singleton_eq_cons, to_finset_cons, to_finset_zero, is_lawful_singleton.insert_emptyc_eq]

@[simp] lemma to_finset_add (s t : multiset α) : to_finset (s + t) = to_finset s ∪ to_finset t :=
finset.ext $ by simp

@[simp] lemma to_finset_nsmul (s : multiset α) :
  ∀ (n : ℕ) (hn : n ≠ 0), (n • s).to_finset = s.to_finset
| 0     h := by contradiction
| (n+1) h :=
  begin
    by_cases n = 0,
    { rw [h, zero_add, one_nsmul] },
    { rw [add_nsmul, to_finset_add, one_nsmul, to_finset_nsmul n h, finset.union_idempotent] }
  end

@[simp] lemma to_finset_inter (s t : multiset α) : to_finset (s ∩ t) = to_finset s ∩ to_finset t :=
finset.ext $ by simp

@[simp] lemma to_finset_union (s t : multiset α) : (s ∪ t).to_finset = s.to_finset ∪ t.to_finset :=
by ext; simp

theorem to_finset_eq_empty {m : multiset α} : m.to_finset = ∅ ↔ m = 0 :=
finset.val_inj.symm.trans multiset.dedup_eq_zero

@[simp] lemma to_finset_subset (s t : multiset α) : s.to_finset ⊆ t.to_finset ↔ s ⊆ t :=
by simp only [finset.subset_iff, multiset.subset_iff, multiset.mem_to_finset]

end multiset

namespace finset

@[simp] lemma val_to_finset [decidable_eq α] (s : finset α) : s.val.to_finset = s :=
by { ext, rw [multiset.mem_to_finset, ←mem_def] }

lemma val_le_iff_val_subset {a : finset α} {b : multiset α} : a.val ≤ b ↔ a.val ⊆ b :=
multiset.le_iff_subset a.nodup

end finset

namespace list
variables [decidable_eq α] {l l' : list α} {a : α}

/-- `to_finset l` removes duplicates from the list `l` to produce a finset. -/
def to_finset (l : list α) : finset α := multiset.to_finset l

@[simp] theorem to_finset_val (l : list α) : l.to_finset.1 = (l.dedup : multiset α) := rfl

lemma to_finset_eq (n : nodup l) : @finset.mk α l n = l.to_finset := multiset.to_finset_eq n

@[simp] lemma mem_to_finset : a ∈ l.to_finset ↔ a ∈ l := mem_dedup
@[simp] lemma to_finset_nil : to_finset (@nil α) = ∅ := rfl

@[simp] lemma to_finset_cons : to_finset (a :: l) = insert a (to_finset l) :=
finset.eq_of_veq $ by by_cases h : a ∈ l; simp [finset.insert_val', multiset.dedup_cons, h]

lemma to_finset_surj_on : set.surj_on to_finset {l : list α | l.nodup} set.univ :=
by { rintro ⟨⟨l⟩, hl⟩ _, exact ⟨l, hl, (to_finset_eq hl).symm⟩ }

theorem to_finset_surjective : surjective (to_finset : list α → finset α) :=
λ s, let ⟨l, _, hls⟩ := to_finset_surj_on (set.mem_univ s) in ⟨l, hls⟩

lemma to_finset_eq_iff_perm_dedup : l.to_finset = l'.to_finset ↔ l.dedup ~ l'.dedup :=
by simp [finset.ext_iff, perm_ext (nodup_dedup _) (nodup_dedup _)]

lemma to_finset.ext_iff {a b : list α} : a.to_finset = b.to_finset ↔ ∀ x, x ∈ a ↔ x ∈ b :=
by simp only [finset.ext_iff, mem_to_finset]

lemma to_finset.ext : (∀ x, x ∈ l ↔ x ∈ l') → l.to_finset = l'.to_finset := to_finset.ext_iff.mpr

lemma to_finset_eq_of_perm (l l' : list α) (h : l ~ l') : l.to_finset = l'.to_finset :=
to_finset_eq_iff_perm_dedup.mpr h.dedup

lemma perm_of_nodup_nodup_to_finset_eq (hl : nodup l) (hl' : nodup l')
  (h : l.to_finset = l'.to_finset) : l ~ l' :=
by { rw ←multiset.coe_eq_coe, exact multiset.nodup.to_finset_inj hl hl' h }

@[simp] lemma to_finset_append : to_finset (l ++ l') = l.to_finset ∪ l'.to_finset :=
begin
  induction l with hd tl hl,
  { simp },
  { simp [hl] }
end

@[simp] lemma to_finset_reverse {l : list α} : to_finset l.reverse = l.to_finset :=
to_finset_eq_of_perm _ _ (reverse_perm l)

lemma to_finset_repeat_of_ne_zero {n : ℕ} (hn : n ≠ 0) : (list.repeat a n).to_finset = {a} :=
by { ext x, simp [hn, list.mem_repeat] }

@[simp] lemma to_finset_union (l l' : list α) : (l ∪ l').to_finset = l.to_finset ∪ l'.to_finset :=
by { ext, simp }

@[simp] lemma to_finset_inter (l l' : list α) : (l ∩ l').to_finset = l.to_finset ∩ l'.to_finset :=
by { ext, simp }

@[simp] lemma to_finset_eq_empty_iff (l : list α) : l.to_finset = ∅ ↔ l = nil := by cases l; simp

end list

namespace finset

/-! ### map -/
section map
open function

/-- When `f` is an embedding of `α` in `β` and `s` is a finset in `α`, then `s.map f` is the image
finset in `β`. The embedding condition guarantees that there are no duplicates in the image. -/
def map (f : α ↪ β) (s : finset α) : finset β := ⟨s.1.map f, s.2.map f.2⟩

@[simp] theorem map_val (f : α ↪ β) (s : finset α) : (map f s).1 = s.1.map f := rfl

@[simp] theorem map_empty (f : α ↪ β) : (∅ : finset α).map f = ∅ := rfl

variables {f : α ↪ β} {s : finset α}

@[simp] theorem mem_map {b : β} : b ∈ s.map f ↔ ∃ a ∈ s, f a = b :=
mem_map.trans $ by simp only [exists_prop]; refl

@[simp] lemma mem_map_equiv {f : α ≃ β} {b : β} : b ∈ s.map f.to_embedding ↔ f.symm b ∈ s :=
by { rw mem_map, exact ⟨by { rintro ⟨a, H, rfl⟩, simpa }, λ h, ⟨_, h, by simp⟩⟩ }

/-- If the only elements outside `s` are those left fixed by `σ`, then mapping by `σ` has no effect.
-/
lemma map_perm {σ : equiv.perm α} (hs : {a | σ a ≠ a} ⊆ s) : s.map (σ : α ↪ α) = s :=
begin
  ext i,
  rw mem_map,
  obtain hi | hi := eq_or_ne (σ i) i,
  { refine ⟨_, λ h, ⟨i, h, hi⟩⟩,
    rintro ⟨j, hj, h⟩,
    rwa σ.injective (hi.trans h.symm) },
  { refine iff_of_true ⟨σ.symm i, hs $ λ h, hi _, σ.apply_symm_apply _⟩ (hs hi),
    convert congr_arg σ h; exact (σ.apply_symm_apply _).symm }
end

lemma mem_map' (f : α ↪ β) {a} {s : finset α} : f a ∈ s.map f ↔ a ∈ s := mem_map_of_injective f.2

lemma mem_map_of_mem (f : α ↪ β) {a} {s : finset α} : a ∈ s → f a ∈ s.map f := (mem_map' _).2

lemma apply_coe_mem_map (f : α ↪ β) (s : finset α) (x : s) : f x ∈ s.map f :=
mem_map_of_mem f x.prop

@[simp, norm_cast] theorem coe_map (f : α ↪ β) (s : finset α) : (s.map f : set β) = f '' s :=
set.ext $ λ x, mem_map.trans set.mem_image_iff_bex.symm

theorem coe_map_subset_range (f : α ↪ β) (s : finset α) : (s.map f : set β) ⊆ set.range f :=
calc ↑(s.map f) = f '' s      : coe_map f s
            ... ⊆ set.range f : set.image_subset_range f ↑s

theorem map_to_finset [decidable_eq α] [decidable_eq β] {s : multiset α} :
  s.to_finset.map f = (s.map f).to_finset :=
ext $ λ _, by simp only [mem_map, multiset.mem_map, exists_prop, multiset.mem_to_finset]

@[simp] theorem map_refl : s.map (embedding.refl _) = s :=
ext $ λ _, by simpa only [mem_map, exists_prop] using exists_eq_right

@[simp] theorem map_cast_heq {α β} (h : α = β) (s : finset α) :
  s.map (equiv.cast h).to_embedding == s :=
by { subst h, simp }

theorem map_map {g : β ↪ γ} : (s.map f).map g = s.map (f.trans g) :=
eq_of_veq $ by simp only [map_val, multiset.map_map]; refl

@[simp] theorem map_subset_map {s₁ s₂ : finset α} : s₁.map f ⊆ s₂.map f ↔ s₁ ⊆ s₂ :=
⟨λ h x xs, (mem_map' _).1 $ h $ (mem_map' f).2 xs,
 λ h, by simp [subset_def, map_subset_map h]⟩

/-- Associate to an embedding `f` from `α` to `β` the order embedding that maps a finset to its
image under `f`. -/
def map_embedding (f : α ↪ β) : finset α ↪o finset β :=
order_embedding.of_map_le_iff (map f) (λ _ _, map_subset_map)

@[simp] theorem map_inj {s₁ s₂ : finset α} : s₁.map f = s₂.map f ↔ s₁ = s₂ :=
(map_embedding f).injective.eq_iff

lemma map_injective (f : α ↪ β) : injective (map f) := (map_embedding f).injective

@[simp] theorem map_embedding_apply : map_embedding f s = map f s := rfl

theorem map_filter {p : β → Prop} [decidable_pred p] :
  (s.map f).filter p = (s.filter (p ∘ f)).map f :=
eq_of_veq (map_filter _ _ _)

theorem map_union [decidable_eq α] [decidable_eq β]
  {f : α ↪ β} (s₁ s₂ : finset α) : (s₁ ∪ s₂).map f = s₁.map f ∪ s₂.map f :=
coe_injective $ by simp only [coe_map, coe_union, set.image_union]

theorem map_inter [decidable_eq α] [decidable_eq β]
  {f : α ↪ β} (s₁ s₂ : finset α) : (s₁ ∩ s₂).map f = s₁.map f ∩ s₂.map f :=
coe_injective $ by simp only [coe_map, coe_inter, set.image_inter f.injective]

@[simp] theorem map_singleton (f : α ↪ β) (a : α) : map f {a} = {f a} :=
coe_injective $ by simp only [coe_map, coe_singleton, set.image_singleton]

@[simp] lemma map_insert [decidable_eq α] [decidable_eq β] (f : α ↪ β) (a : α) (s : finset α) :
  (insert a s).map f = insert (f a) (s.map f) :=
by simp only [insert_eq, map_union, map_singleton]

@[simp] theorem map_eq_empty : s.map f = ∅ ↔ s = ∅ :=
⟨λ h, eq_empty_of_forall_not_mem $
 λ a m, ne_empty_of_mem (mem_map_of_mem _ m) h, λ e, e.symm ▸ rfl⟩

@[simp] lemma map_nonempty : (s.map f).nonempty ↔ s.nonempty :=
by rw [nonempty_iff_ne_empty, nonempty_iff_ne_empty, ne.def, map_eq_empty]

alias map_nonempty ↔ _ finset.nonempty.map

lemma attach_map_val {s : finset α} : s.attach.map (embedding.subtype _) = s :=
eq_of_veq $ by rw [map_val, attach_val]; exact attach_map_val _

lemma disjoint_range_add_left_embedding (a b : ℕ) :
  disjoint (range a) (map (add_left_embedding a) (range b)) :=
begin
  intros k hk,
  simp only [exists_prop, mem_range, inf_eq_inter, mem_map, add_left_embedding_apply,
    mem_inter] at hk,
  obtain ⟨a, haQ, ha⟩ := hk.2,
  simpa [← ha] using hk.1,
end

lemma disjoint_range_add_right_embedding (a b : ℕ) :
  disjoint (range a) (map (add_right_embedding a) (range b)) :=
begin
  intros k hk,
  simp only [exists_prop, mem_range, inf_eq_inter, mem_map, add_left_embedding_apply,
    mem_inter] at hk,
  obtain ⟨a, haQ, ha⟩ := hk.2,
  simpa [← ha] using hk.1,
end

end map

lemma range_add_one' (n : ℕ) :
  range (n + 1) = insert 0 ((range n).map ⟨λi, i + 1, assume i j, nat.succ.inj⟩) :=
by ext (⟨⟩ | ⟨n⟩); simp [nat.succ_eq_add_one, nat.zero_lt_succ n]

/-! ### image -/

section image
variables [decidable_eq β]

/-- `image f s` is the forward image of `s` under `f`. -/
def image (f : α → β) (s : finset α) : finset β := (s.1.map f).to_finset

@[simp] theorem image_val (f : α → β) (s : finset α) : (image f s).1 = (s.1.map f).dedup := rfl

@[simp] theorem image_empty (f : α → β) : (∅ : finset α).image f = ∅ := rfl

variables {f g : α → β} {s : finset α} {t : finset β} {a : α} {b c : β}

@[simp] lemma mem_image : b ∈ s.image f ↔ ∃ a ∈ s, f a = b :=
by simp only [mem_def, image_val, mem_dedup, multiset.mem_map, exists_prop]

lemma mem_image_of_mem (f : α → β) {a} (h : a ∈ s) : f a ∈ s.image f := mem_image.2 ⟨_, h, rfl⟩

@[simp] lemma mem_image_const : c ∈ s.image (const α b) ↔ s.nonempty ∧ b = c :=
by { rw mem_image, simp only [exists_prop, const_apply, exists_and_distrib_right], refl }

lemma mem_image_const_self : b ∈ s.image (const α b) ↔ s.nonempty :=
mem_image_const.trans $ and_iff_left rfl

instance [can_lift β α] : can_lift (finset β) (finset α) :=
{ cond := λ s, ∀ x ∈ s, can_lift.cond α x,
  coe := image can_lift.coe,
  prf :=
    begin
      rintro ⟨⟨l⟩, hd : l.nodup⟩ hl,
      lift l to list α using hl,
      exact ⟨⟨l, hd.of_map _⟩, ext $ λ a, by simp⟩,
    end }

lemma image_congr (h : (s : set α).eq_on f g) : finset.image f s = finset.image g s :=
by { ext, simp_rw mem_image, exact bex_congr (λ x hx, by rw h hx) }

lemma _root_.function.injective.mem_finset_image (hf : injective f) : f a ∈ s.image f ↔ a ∈ s :=
begin
  refine ⟨λ h, _, finset.mem_image_of_mem f⟩,
  obtain ⟨y, hy, heq⟩ := mem_image.1 h,
  exact hf heq ▸ hy,
end

lemma filter_mem_image_eq_image (f : α → β) (s : finset α) (t : finset β) (h : ∀ x ∈ s, f x ∈ t) :
  t.filter (λ y, y ∈ s.image f) = s.image f :=
by { ext, rw [mem_filter, mem_image],
     simp only [and_imp, exists_prop, and_iff_right_iff_imp, exists_imp_distrib],
     rintros x xel rfl, exact h _ xel }

lemma fiber_nonempty_iff_mem_image (f : α → β) (s : finset α) (y : β) :
  (s.filter (λ x, f x = y)).nonempty ↔ y ∈ s.image f :=
by simp [finset.nonempty]

@[simp, norm_cast] lemma coe_image {f : α → β} : ↑(s.image f) = f '' ↑s :=
set.ext $ λ _, mem_image.trans set.mem_image_iff_bex.symm

protected lemma nonempty.image (h : s.nonempty) (f : α → β) : (s.image f).nonempty :=
let ⟨a, ha⟩ := h in ⟨f a, mem_image_of_mem f ha⟩

@[simp] lemma nonempty.image_iff (f : α → β) : (s.image f).nonempty ↔ s.nonempty :=
⟨λ ⟨y, hy⟩, let ⟨x, hx, _⟩ := mem_image.mp hy in ⟨x, hx⟩, λ h, h.image f⟩

theorem image_to_finset [decidable_eq α] {s : multiset α} :
  s.to_finset.image f = (s.map f).to_finset :=
ext $ λ _, by simp only [mem_image, multiset.mem_to_finset, exists_prop, multiset.mem_map]

lemma image_val_of_inj_on (H : set.inj_on f s) : (image f s).1 = s.1.map f := (s.2.map_on H).dedup

@[simp] lemma image_id [decidable_eq α] : s.image id = s :=
ext $ λ _, by simp only [mem_image, exists_prop, id, exists_eq_right]

@[simp] theorem image_id' [decidable_eq α] : s.image (λ x, x) = s := image_id

theorem image_image [decidable_eq γ] {g : β → γ} : (s.image f).image g = s.image (g ∘ f) :=
eq_of_veq $ by simp only [image_val, dedup_map_dedup_eq, multiset.map_map]

theorem image_subset_image {s₁ s₂ : finset α} (h : s₁ ⊆ s₂) : s₁.image f ⊆ s₂.image f :=
by simp only [subset_def, image_val, subset_dedup', dedup_subset',
  multiset.map_subset_map h]

lemma image_subset_iff : s.image f ⊆ t ↔ ∀ x ∈ s, f x ∈ t :=
calc s.image f ⊆ t ↔ f '' ↑s ⊆ ↑t : by norm_cast
               ... ↔ _ : set.image_subset_iff

theorem image_mono (f : α → β) : monotone (finset.image f) := λ _ _, image_subset_image

theorem coe_image_subset_range : ↑(s.image f) ⊆ set.range f :=
calc ↑(s.image f) = f '' ↑s     : coe_image
              ... ⊆ set.range f : set.image_subset_range f ↑s

theorem image_filter {p : β → Prop} [decidable_pred p] :
  (s.image f).filter p = (s.filter (p ∘ f)).image f :=
ext $ λ b, by simp only [mem_filter, mem_image, exists_prop]; exact
⟨by rintro ⟨⟨x, h1, rfl⟩, h2⟩; exact ⟨x, ⟨h1, h2⟩, rfl⟩,
 by rintro ⟨x, ⟨h1, h2⟩, rfl⟩; exact ⟨⟨x, h1, rfl⟩, h2⟩⟩

theorem image_union [decidable_eq α] {f : α → β} (s₁ s₂ : finset α) :
  (s₁ ∪ s₂).image f = s₁.image f ∪ s₂.image f :=
ext $ λ _, by simp only [mem_image, mem_union, exists_prop, or_and_distrib_right,
  exists_or_distrib]

lemma image_inter [decidable_eq α] (s₁ s₂ : finset α) (hf : ∀ x y, f x = f y → x = y) :
  (s₁ ∩ s₂).image f = s₁.image f ∩ s₂.image f :=
ext $ by simp only [mem_image, exists_prop, mem_inter]; exact λ b,
⟨λ ⟨a, ⟨m₁, m₂⟩, e⟩, ⟨⟨a, m₁, e⟩, ⟨a, m₂, e⟩⟩,
 λ ⟨⟨a, m₁, e₁⟩, ⟨a', m₂, e₂⟩⟩, ⟨a, ⟨m₁, hf _ _ (e₂.trans e₁.symm) ▸ m₂⟩, e₁⟩⟩.

@[simp] theorem image_singleton (f : α → β) (a : α) : image f {a} = {f a} :=
ext $ λ x, by simpa only [mem_image, exists_prop, mem_singleton, exists_eq_left] using eq_comm

@[simp] theorem image_insert [decidable_eq α] (f : α → β) (a : α) (s : finset α) :
  (insert a s).image f = insert (f a) (s.image f) :=
by simp only [insert_eq, image_singleton, image_union]

@[simp] lemma image_erase [decidable_eq α] {f : α → β} (hf : injective f) (s : finset α) (a : α) :
  (s.erase a).image f = (s.image f).erase (f a) :=
begin
  ext b,
  simp only [mem_image, exists_prop, mem_erase],
  split,
  { rintro ⟨a', ⟨haa', ha'⟩, rfl⟩,
    exact ⟨hf.ne haa', a', ha', rfl⟩ },
  { rintro ⟨h, a', ha', rfl⟩,
    exact ⟨a', ⟨ne_of_apply_ne _ h, ha'⟩, rfl⟩ }
end

@[simp] theorem image_eq_empty : s.image f = ∅ ↔ s = ∅ :=
⟨λ h, eq_empty_of_forall_not_mem $
 λ a m, ne_empty_of_mem (mem_image_of_mem _ m) h, λ e, e.symm ▸ rfl⟩

lemma mem_range_iff_mem_finset_range_of_mod_eq' [decidable_eq α] {f : ℕ → α} {a : α} {n : ℕ}
  (hn : 0 < n) (h : ∀ i, f (i % n) = f i) :
  a ∈ set.range f ↔ a ∈ (finset.range n).image (λi, f i) :=
begin
  split,
  { rintros ⟨i, hi⟩,
    simp only [mem_image, exists_prop, mem_range],
    exact ⟨i % n, nat.mod_lt i hn, (rfl.congr hi).mp (h i)⟩ },
  { rintro h,
    simp only [mem_image, exists_prop, set.mem_range, mem_range] at *,
    rcases h with ⟨i, hi, ha⟩,
    exact ⟨i, ha⟩ }
end

lemma mem_range_iff_mem_finset_range_of_mod_eq [decidable_eq α] {f : ℤ → α} {a : α} {n : ℕ}
  (hn : 0 < n) (h : ∀ i, f (i % n) = f i) :
  a ∈ set.range f ↔ a ∈ (finset.range n).image (λi, f i) :=
suffices (∃ i, f (i % n) = a) ↔ ∃ i, i < n ∧ f ↑i = a, by simpa [h],
have hn' : 0 < (n : ℤ), from int.coe_nat_lt.mpr hn,
iff.intro
  (assume ⟨i, hi⟩,
    have 0 ≤ i % ↑n, from int.mod_nonneg _ (ne_of_gt hn'),
    ⟨int.to_nat (i % n),
      by rw [←int.coe_nat_lt, int.to_nat_of_nonneg this]; exact ⟨int.mod_lt_of_pos i hn', hi⟩⟩)
  (assume ⟨i, hi, ha⟩,
    ⟨i, by rw [int.mod_eq_of_lt (int.coe_zero_le _) (int.coe_nat_lt_coe_nat_of_lt hi), ha]⟩)

lemma range_add (a b : ℕ) : range (a + b) = range a ∪ (range b).map (add_left_embedding a) :=
by { rw [←val_inj, union_val], exact multiset.range_add_eq_union a b }

@[simp] lemma attach_image_val [decidable_eq α] {s : finset α} : s.attach.image subtype.val = s :=
eq_of_veq $ by rw [image_val, attach_val, multiset.attach_map_val, dedup_eq_self]

@[simp] lemma attach_image_coe [decidable_eq α] {s : finset α} : s.attach.image coe = s :=
finset.attach_image_val

@[simp] lemma attach_insert [decidable_eq α] {a : α} {s : finset α} :
  attach (insert a s) = insert (⟨a, mem_insert_self a s⟩ : {x // x ∈ insert a s})
    ((attach s).image (λx, ⟨x.1, mem_insert_of_mem x.2⟩)) :=
ext $ λ ⟨x, hx⟩, ⟨or.cases_on (mem_insert.1 hx)
  (λ h : x = a, λ _, mem_insert.2 $ or.inl $ subtype.eq h)
  (λ h : x ∈ s, λ _, mem_insert_of_mem $ mem_image.2 $ ⟨⟨x, h⟩, mem_attach _ _, subtype.eq rfl⟩),
λ _, finset.mem_attach _ _⟩

theorem map_eq_image (f : α ↪ β) (s : finset α) : s.map f = s.image f :=
eq_of_veq (s.map f).2.dedup.symm

lemma image_const {s : finset α} (h : s.nonempty) (b : β) : s.image (λa, b) = singleton b :=
ext $ assume b', by simp only [mem_image, exists_prop, exists_and_distrib_right,
  h.bex, true_and, mem_singleton, eq_comm]

@[simp] lemma map_erase [decidable_eq α] (f : α ↪ β) (s : finset α) (a : α) :
  (s.erase a).map f = (s.map f).erase (f a) :=
by { simp_rw map_eq_image, exact s.image_erase f.2 a }

/-! ### Subtype -/

/-- Given a finset `s` and a predicate `p`, `s.subtype p` is the finset of `subtype p` whose
elements belong to `s`. -/
protected def subtype {α} (p : α → Prop) [decidable_pred p] (s : finset α) : finset (subtype p) :=
(s.filter p).attach.map ⟨λ x, ⟨x.1, (finset.mem_filter.1 x.2).2⟩,
λ x y H, subtype.eq $ subtype.mk.inj H⟩

@[simp] lemma mem_subtype {p : α → Prop} [decidable_pred p] {s : finset α} :
  ∀ {a : subtype p}, a ∈ s.subtype p ↔ (a : α) ∈ s
| ⟨a, ha⟩ := by simp [finset.subtype, ha]

lemma subtype_eq_empty {p : α → Prop} [decidable_pred p] {s : finset α} :
  s.subtype p = ∅ ↔ ∀ x, p x → x ∉ s :=
by simp [ext_iff, subtype.forall, subtype.coe_mk]; refl

@[mono] lemma subtype_mono {p : α → Prop} [decidable_pred p] : monotone (finset.subtype p) :=
λ s t h x hx, mem_subtype.2 $ h $ mem_subtype.1 hx

/-- `s.subtype p` converts back to `s.filter p` with
`embedding.subtype`. -/
@[simp] lemma subtype_map (p : α → Prop) [decidable_pred p] :
  (s.subtype p).map (embedding.subtype _) = s.filter p :=
begin
  ext x,
  simp [and_comm _ (_ = _), @and.left_comm _ (_ = _), and_comm (p x) (x ∈ s)]
end

/-- If all elements of a `finset` satisfy the predicate `p`,
`s.subtype p` converts back to `s` with `embedding.subtype`. -/
lemma subtype_map_of_mem {p : α → Prop} [decidable_pred p] (h : ∀ x ∈ s, p x) :
  (s.subtype p).map (embedding.subtype _) = s :=
by rw [subtype_map, filter_true_of_mem h]

/-- If a `finset` of a subtype is converted to the main type with
`embedding.subtype`, all elements of the result have the property of
the subtype. -/
lemma property_of_mem_map_subtype {p : α → Prop} (s : finset {x // p x}) {a : α}
  (h : a ∈ s.map (embedding.subtype _)) : p a :=
begin
  rcases mem_map.1 h with ⟨x, hx, rfl⟩,
  exact x.2
end

/-- If a `finset` of a subtype is converted to the main type with
`embedding.subtype`, the result does not contain any value that does
not satisfy the property of the subtype. -/
lemma not_mem_map_subtype_of_not_property {p : α → Prop} (s : finset {x // p x})
  {a : α} (h : ¬ p a) : a ∉ (s.map (embedding.subtype _)) :=
mt s.property_of_mem_map_subtype h

/-- If a `finset` of a subtype is converted to the main type with
`embedding.subtype`, the result is a subset of the set giving the
subtype. -/
lemma map_subtype_subset {t : set α} (s : finset t) : ↑(s.map (embedding.subtype _)) ⊆ t :=
begin
  intros a ha,
  rw mem_coe at ha,
  convert property_of_mem_map_subtype s ha
end

lemma subset_image_iff {s : set α} : ↑t ⊆ f '' s ↔ ∃ s' : finset α, ↑s' ⊆ s ∧ s'.image f = t :=
begin
  split, swap,
  { rintro ⟨t, ht, rfl⟩, rw [coe_image], exact set.image_subset f ht },
  intro h,
  letI : can_lift β s := ⟨f ∘ coe, λ y, y ∈ f '' s, λ y ⟨x, hxt, hy⟩, ⟨⟨x, hxt⟩, hy⟩⟩,
  lift t to finset s using h,
  refine ⟨t.map (embedding.subtype _), map_subtype_subset _, _⟩,
  ext y, simp
end

lemma range_sdiff_zero {n : ℕ} : range (n + 1) \ {0} = (range n).image nat.succ :=
begin
  induction n with k hk,
  { simp },
  nth_rewrite 1 range_succ,
  rw [range_succ, image_insert, ←hk, insert_sdiff_of_not_mem],
  simp
end

end image

lemma _root_.multiset.to_finset_map [decidable_eq α] [decidable_eq β] (f : α → β) (m : multiset α) :
  (m.map f).to_finset = m.to_finset.image f :=
finset.val_inj.1 (multiset.dedup_map_dedup_eq _ _).symm

section to_list

/-- Produce a list of the elements in the finite set using choice. -/
@[reducible] noncomputable def to_list (s : finset α) : list α := s.1.to_list

lemma nodup_to_list (s : finset α) : s.to_list.nodup :=
by { rw [to_list, ←multiset.coe_nodup, multiset.coe_to_list], exact s.nodup }

@[simp] lemma mem_to_list {a : α} (s : finset α) : a ∈ s.to_list ↔ a ∈ s :=
by { rw [to_list, ←multiset.mem_coe, multiset.coe_to_list], exact iff.rfl }

@[simp] lemma to_list_empty : (∅ : finset α).to_list = [] := by simp [to_list]

@[simp, norm_cast]
lemma coe_to_list (s : finset α) : (s.to_list : multiset α) = s.val := by { classical, ext, simp }

@[simp] lemma to_list_to_finset [decidable_eq α] (s : finset α) : s.to_list.to_finset = s :=
by { ext, simp }

lemma exists_list_nodup_eq [decidable_eq α] (s : finset α) :
  ∃ (l : list α), l.nodup ∧ l.to_finset = s :=
⟨s.to_list, s.nodup_to_list, s.to_list_to_finset⟩

lemma to_list_cons {a : α} {s : finset α} (h : a ∉ s) : (cons a s h).to_list ~ a :: s.to_list :=
(list.perm_ext (nodup_to_list _) (by simp [h, nodup_to_list s])).2 $
  λ x, by simp only [list.mem_cons_iff, finset.mem_to_list, finset.mem_cons]

lemma to_list_insert [decidable_eq α] {a : α} {s : finset α} (h : a ∉ s) :
  (insert a s).to_list ~ a :: s.to_list :=
cons_eq_insert _ _ h ▸ to_list_cons _

end to_list

section bUnion
/-!
### bUnion

This section is about the bounded union of an indexed family `t : α → finset β` of finite sets
over a finite set `s : finset α`.
-/

variables [decidable_eq β] {s s₁ s₂ : finset α} {t t₁ t₂ : α → finset β}

/-- `bUnion s t` is the union of `t x` over `x ∈ s`.
(This was formerly `bind` due to the monad structure on types with `decidable_eq`.) -/
protected def bUnion (s : finset α) (t : α → finset β) : finset β :=
(s.1.bind (λ a, (t a).1)).to_finset

@[simp] theorem bUnion_val (s : finset α) (t : α → finset β) :
  (s.bUnion t).1 = (s.1.bind (λ a, (t a).1)).dedup := rfl

@[simp] theorem bUnion_empty : finset.bUnion ∅ t = ∅ := rfl

@[simp] lemma mem_bUnion {b : β} : b ∈ s.bUnion t ↔ ∃ a ∈ s, b ∈ t a :=
by simp only [mem_def, bUnion_val, mem_dedup, mem_bind, exists_prop]

@[simp] lemma coe_bUnion : (s.bUnion t : set β) = ⋃ x ∈ (s : set α), t x :=
by simp only [set.ext_iff, mem_bUnion, set.mem_Union, iff_self, mem_coe, implies_true_iff]

@[simp] theorem bUnion_insert [decidable_eq α] {a : α} : (insert a s).bUnion t = t a ∪ s.bUnion t :=
ext $ λ x, by simp only [mem_bUnion, exists_prop, mem_union, mem_insert,
  or_and_distrib_right, exists_or_distrib, exists_eq_left]
-- ext $ λ x, by simp [or_and_distrib_right, exists_or_distrib]

lemma bUnion_congr (hs : s₁ = s₂) (ht : ∀ a ∈ s₁, t₁ a = t₂ a) : s₁.bUnion t₁ = s₂.bUnion t₂ :=
ext $ λ x, by simp [hs, ht] { contextual := tt }

theorem bUnion_subset {s' : finset β} : s.bUnion t ⊆ s' ↔ ∀ x ∈ s, t x ⊆ s' :=
by simp only [subset_iff, mem_bUnion]; exact
⟨λ H a ha b hb, H ⟨a, ha, hb⟩, λ H b ⟨a, ha, hb⟩, H a ha hb⟩

@[simp] lemma singleton_bUnion {a : α} : finset.bUnion {a} t = t a :=
by { classical, rw [← insert_emptyc_eq, bUnion_insert, bUnion_empty, union_empty] }

theorem bUnion_inter (s : finset α) (f : α → finset β) (t : finset β) :
  s.bUnion f ∩ t = s.bUnion (λ x, f x ∩ t) :=
begin
  ext x,
  simp only [mem_bUnion, mem_inter],
  tauto
end

theorem inter_bUnion (t : finset β) (s : finset α) (f : α → finset β) :
  t ∩ s.bUnion f = s.bUnion (λ x, t ∩ f x) :=
by rw [inter_comm, bUnion_inter]; simp [inter_comm]

theorem image_bUnion [decidable_eq γ] {f : α → β} {s : finset α} {t : β → finset γ} :
  (s.image f).bUnion t = s.bUnion (λa, t (f a)) :=
by haveI := classical.dec_eq α; exact
finset.induction_on s rfl (λ a s has ih,
  by simp only [image_insert, bUnion_insert, ih])

theorem bUnion_image [decidable_eq γ] {s : finset α} {t : α → finset β} {f : β → γ} :
  (s.bUnion t).image f = s.bUnion (λa, (t a).image f) :=
by haveI := classical.dec_eq α; exact
finset.induction_on s rfl (λ a s has ih,
  by simp only [bUnion_insert, image_union, ih])

lemma bUnion_bUnion [decidable_eq γ] (s : finset α) (f : α → finset β) (g : β → finset γ) :
  (s.bUnion f).bUnion g = s.bUnion (λ a, (f a).bUnion g) :=
begin
  ext,
  simp only [finset.mem_bUnion, exists_prop],
  simp_rw [←exists_and_distrib_right, ←exists_and_distrib_left, and_assoc],
  rw exists_comm,
end

theorem bind_to_finset [decidable_eq α] (s : multiset α) (t : α → multiset β) :
  (s.bind t).to_finset = s.to_finset.bUnion (λa, (t a).to_finset) :=
ext $ λ x, by simp only [multiset.mem_to_finset, mem_bUnion, multiset.mem_bind, exists_prop]

lemma bUnion_mono (h : ∀ a ∈ s, t₁ a ⊆ t₂ a) : s.bUnion t₁ ⊆ s.bUnion t₂ :=
have ∀ b a, a ∈ s → b ∈ t₁ a → (∃ (a : α), a ∈ s ∧ b ∈ t₂ a),
  from assume b a ha hb, ⟨a, ha, finset.mem_of_subset (h a ha) hb⟩,
by simpa only [subset_iff, mem_bUnion, exists_imp_distrib, and_imp, exists_prop]

lemma bUnion_subset_bUnion_of_subset_left (t : α → finset β) (h : s₁ ⊆ s₂) :
  s₁.bUnion t ⊆ s₂.bUnion t :=
begin
  intro x,
  simp only [and_imp, mem_bUnion, exists_prop],
  exact Exists.imp (λ a ha, ⟨h ha.1, ha.2⟩)
end

lemma subset_bUnion_of_mem (u : α → finset β) {x : α} (xs : x ∈ s) : u x ⊆ s.bUnion u :=
singleton_bUnion.superset.trans $ bUnion_subset_bUnion_of_subset_left u $ singleton_subset_iff.2 xs

@[simp] lemma bUnion_subset_iff_forall_subset {α β : Type*} [decidable_eq β]
  {s : finset α} {t : finset β} {f : α → finset β} : s.bUnion f ⊆ t ↔ ∀ x ∈ s, f x ⊆ t :=
⟨λ h x hx, (subset_bUnion_of_mem f hx).trans h,
 λ h x hx, let ⟨a, ha₁, ha₂⟩ := mem_bUnion.mp hx in h _ ha₁ ha₂⟩

lemma bUnion_singleton {f : α → β} : s.bUnion (λa, {f a}) = s.image f :=
ext $ λ x, by simp only [mem_bUnion, mem_image, mem_singleton, eq_comm]

@[simp] lemma bUnion_singleton_eq_self [decidable_eq α] : s.bUnion (singleton : α → finset α) = s :=
by { rw bUnion_singleton, exact image_id }

lemma filter_bUnion (s : finset α) (f : α → finset β) (p : β → Prop) [decidable_pred p] :
  (s.bUnion f).filter p = s.bUnion (λ a, (f a).filter p) :=
begin
  ext b,
  simp only [mem_bUnion, exists_prop, mem_filter],
  split,
  { rintro ⟨⟨a, ha, hba⟩, hb⟩,
    exact ⟨a, ha, hba, hb⟩ },
  { rintro ⟨a, ha, hba, hb⟩,
    exact ⟨⟨a, ha, hba⟩, hb⟩ }
end

lemma bUnion_filter_eq_of_maps_to [decidable_eq α] {s : finset α} {t : finset β} {f : α → β}
  (h : ∀ x ∈ s, f x ∈ t) :
  t.bUnion (λa, s.filter $ (λc, f c = a)) = s :=
ext $ λ b, by simpa using h b

lemma image_bUnion_filter_eq [decidable_eq α] (s : finset β) (g : β → α) :
  (s.image g).bUnion (λa, s.filter $ (λc, g c = a)) = s :=
bUnion_filter_eq_of_maps_to (λ x, mem_image_of_mem g)

lemma erase_bUnion (f : α → finset β) (s : finset α) (b : β) :
  (s.bUnion f).erase b = s.bUnion (λ x, (f x).erase b) :=
by { ext, simp only [finset.mem_bUnion, iff_self, exists_and_distrib_left, finset.mem_erase] }

@[simp] lemma bUnion_nonempty : (s.bUnion t).nonempty ↔ ∃ x ∈ s, (t x).nonempty :=
by simp [finset.nonempty, ← exists_and_distrib_left, @exists_swap α]

lemma nonempty.bUnion (hs : s.nonempty) (ht : ∀ x ∈ s, (t x).nonempty) : (s.bUnion t).nonempty :=
bUnion_nonempty.2 $ hs.imp $ λ x hx, ⟨hx, ht x hx⟩

end bUnion

/-! ### disjoint -/
--TODO@Yaël: Kill lemmas duplicate with `boolean_algebra`
section disjoint
variables [decidable_eq α] [decidable_eq β] {f : α → β} {s t u : finset α} {a b : α}

lemma disjoint_left : disjoint s t ↔ ∀ {a}, a ∈ s → a ∉ t :=
by simp only [_root_.disjoint, inf_eq_inter, le_iff_subset, subset_iff, mem_inter, not_and,
  and_imp]; refl

lemma disjoint_val : disjoint s t ↔ s.1.disjoint t.1 := disjoint_left
lemma disjoint_iff_inter_eq_empty : disjoint s t ↔ s ∩ t = ∅ := disjoint_iff

instance decidable_disjoint (U V : finset α) : decidable (disjoint U V) :=
decidable_of_decidable_of_iff (by apply_instance) eq_bot_iff

lemma disjoint_right : disjoint s t ↔ ∀ {a}, a ∈ t → a ∉ s := by rw [disjoint.comm, disjoint_left]
lemma disjoint_iff_ne : disjoint s t ↔ ∀ a ∈ s, ∀ b ∈ t, a ≠ b :=
by simp only [disjoint_left, imp_not_comm, forall_eq']

lemma _root_.disjoint.forall_ne_finset (h : disjoint s t) (ha : a ∈ s) (hb : b ∈ t) : a ≠ b :=
disjoint_iff_ne.1 h _ ha _ hb

lemma not_disjoint_iff : ¬ disjoint s t ↔ ∃ a, a ∈ s ∧ a ∈ t :=
not_forall.trans $ exists_congr $ λ a, not_not.trans mem_inter

lemma disjoint_of_subset_left (h : s ⊆ u) (d : disjoint u t) : disjoint s t :=
disjoint_left.2 (λ x m₁, (disjoint_left.1 d) (h m₁))

lemma disjoint_of_subset_right (h : t ⊆ u) (d : disjoint s u) : disjoint s t :=
disjoint_right.2 (λ x m₁, (disjoint_right.1 d) (h m₁))

@[simp] theorem disjoint_empty_left (s : finset α) : disjoint ∅ s := disjoint_bot_left
@[simp] theorem disjoint_empty_right (s : finset α) : disjoint s ∅ := disjoint_bot_right

@[simp] lemma disjoint_singleton_left : disjoint (singleton a) s ↔ a ∉ s :=
by simp only [disjoint_left, mem_singleton, forall_eq]

@[simp] lemma disjoint_singleton_right : disjoint s (singleton a) ↔ a ∉ s :=
disjoint.comm.trans disjoint_singleton_left

@[simp] lemma disjoint_singleton : disjoint ({a} : finset α) {b} ↔ a ≠ b :=
by rw [disjoint_singleton_left, mem_singleton]

@[simp] lemma disjoint_insert_left : disjoint (insert a s) t ↔ a ∉ t ∧ disjoint s t :=
by simp only [disjoint_left, mem_insert, or_imp_distrib, forall_and_distrib, forall_eq]

@[simp] lemma disjoint_insert_right : disjoint s (insert a t) ↔ a ∉ s ∧ disjoint s t :=
disjoint.comm.trans $ by rw [disjoint_insert_left, disjoint.comm]

@[simp] lemma disjoint_union_left : disjoint (s ∪ t) u ↔ disjoint s u ∧ disjoint t u :=
by simp only [disjoint_left, mem_union, or_imp_distrib, forall_and_distrib]

@[simp] lemma disjoint_union_right : disjoint s (t ∪ u) ↔ disjoint s t ∧ disjoint s u :=
by simp only [disjoint_right, mem_union, or_imp_distrib, forall_and_distrib]

lemma sdiff_disjoint : disjoint (t \ s) s := disjoint_left.2 $ assume a ha, (mem_sdiff.1 ha).2
lemma disjoint_sdiff : disjoint s (t \ s) := sdiff_disjoint.symm

lemma disjoint_sdiff_inter (s t : finset α) : disjoint (s \ t) (s ∩ t) :=
disjoint_of_subset_right (inter_subset_right _ _) sdiff_disjoint

lemma sdiff_eq_self_iff_disjoint : s \ t = s ↔ disjoint s t := sdiff_eq_self_iff_disjoint'
lemma sdiff_eq_self_of_disjoint (h : disjoint s t) : s \ t = s := sdiff_eq_self_iff_disjoint.2 h
lemma disjoint_self_iff_empty (s : finset α) : disjoint s s ↔ s = ∅ := disjoint_self

lemma disjoint_bUnion_left {ι : Type*} (s : finset ι) (f : ι → finset α) (t : finset α) :
  disjoint (s.bUnion f) t ↔ (∀ i ∈ s, disjoint (f i) t) :=
begin
  classical,
  refine s.induction _ _,
  { simp only [forall_mem_empty_iff, bUnion_empty, disjoint_empty_left] },
  { assume i s his ih,
    simp only [disjoint_union_left, bUnion_insert, his, forall_mem_insert, ih] }
end

lemma disjoint_bUnion_right {ι : Type*} (s : finset α) (t : finset ι) (f : ι → finset α) :
  disjoint s (t.bUnion f) ↔ ∀ i ∈ t, disjoint s (f i) :=
by simpa only [disjoint.comm] using disjoint_bUnion_left t f s

lemma disjoint_filter {p q : α → Prop} [decidable_pred p] [decidable_pred q] :
  disjoint (s.filter p) (s.filter q) ↔ ∀ x ∈ s, p x → ¬ q x :=
by split; simp [disjoint_left] {contextual := tt}

lemma disjoint_filter_filter {p q : α → Prop} [decidable_pred p] [decidable_pred q] :
  (disjoint s t) → disjoint (s.filter p) (t.filter q) :=
disjoint.mono (filter_subset _ _) (filter_subset _ _)

lemma disjoint_filter_filter_neg (s : finset α) (p : α → Prop) [decidable_pred p] :
  disjoint (s.filter p) (s.filter $ λ a, ¬ p a) :=
(disjoint_filter.2 $ λ a _, id).symm

lemma disjoint_iff_disjoint_coe : disjoint s t ↔ disjoint (s : set α) (t : set α) :=
by { rw [finset.disjoint_left, set.disjoint_left], refl }

@[simp] lemma _root_.disjoint.of_image_finset (h : disjoint (s.image f) (t.image f)) :
  disjoint s t :=
disjoint_iff_ne.2 $ λ a ha b hb, ne_of_apply_ne f $ h.forall_ne_finset
  (mem_image_of_mem _ ha) (mem_image_of_mem _ hb)

@[simp] lemma disjoint_image {f : α → β} (hf : injective f) :
  disjoint (s.image f) (t.image f) ↔ disjoint s t :=
begin
  simp only [disjoint_iff_ne, mem_image, exists_prop, exists_imp_distrib, and_imp],
  refine ⟨λ h a ha b hb hab, h _ _ ha rfl _ _ hb rfl $ congr_arg _ hab, _⟩,
  rintro h _ a ha rfl _ b hb rfl,
  exact hf.ne (h _ ha _ hb),
end

@[simp] lemma disjoint_map {f : α ↪ β} : disjoint (s.map f) (t.map f) ↔ disjoint s t :=
by { simp_rw map_eq_image, exact disjoint_image f.injective }

end disjoint

/-! ### choose -/
section choose
variables (p : α → Prop) [decidable_pred p] (l : finset α)

/-- Given a finset `l` and a predicate `p`, associate to a proof that there is a unique element of
`l` satisfying `p` this unique element, as an element of the corresponding subtype. -/
def choose_x (hp : (∃! a, a ∈ l ∧ p a)) : { a // a ∈ l ∧ p a } :=
multiset.choose_x p l.val hp

/-- Given a finset `l` and a predicate `p`, associate to a proof that there is a unique element of
`l` satisfying `p` this unique element, as an element of the ambient type. -/
def choose (hp : ∃! a, a ∈ l ∧ p a) : α := choose_x p l hp

lemma choose_spec (hp : ∃! a, a ∈ l ∧ p a) : choose p l hp ∈ l ∧ p (choose p l hp) :=
(choose_x p l hp).property

lemma choose_mem (hp : ∃! a, a ∈ l ∧ p a) : choose p l hp ∈ l := (choose_spec _ _ _).1

lemma choose_property (hp : ∃! a, a ∈ l ∧ p a) : p (choose p l hp) := (choose_spec _ _ _).2

end choose
end finset

namespace equiv

/-- Given an equivalence `α` to `β`, produce an equivalence between `finset α` and `finset β`. -/
protected def finset_congr (e : α ≃ β) : finset α ≃ finset β :=
{ to_fun := λ s, s.map e.to_embedding,
  inv_fun := λ s, s.map e.symm.to_embedding,
  left_inv := λ s, by simp [finset.map_map],
  right_inv := λ s, by simp [finset.map_map] }

@[simp] lemma finset_congr_apply (e : α ≃ β) (s : finset α) :
  e.finset_congr s = s.map e.to_embedding :=
rfl

@[simp] lemma finset_congr_refl : (equiv.refl α).finset_congr = equiv.refl _ := by { ext, simp }
@[simp] lemma finset_congr_symm (e : α ≃ β) : e.finset_congr.symm = e.symm.finset_congr := rfl

@[simp] lemma finset_congr_trans (e : α ≃ β) (e' : β ≃ γ) :
  e.finset_congr.trans (e'.finset_congr) = (e.trans e').finset_congr :=
by { ext, simp [-finset.mem_map, -equiv.trans_to_embedding] }

/--
Inhabited types are equivalent to `option β` for some `β` by identifying `default α` with `none`.
-/
<<<<<<< HEAD
def sigma_equiv_option_of_nonempty (α : Type u) [inhabited α] [decidable_eq α] :
  Σ (β : Type u), α ≃ option β :=
  ⟨{x : α // x ≠ default},
  { to_fun := λ (x : α), if h : x = default then none else some ⟨x, h⟩,
    inv_fun := λ o, option.elim o (default) coe,
    left_inv := λ x, by { dsimp only, split_ifs; simp [*] },
    right_inv := begin
      rintro (_|⟨x,h⟩),
      { simp, },
      { dsimp only,
        split_ifs with hi,
        { simpa [h] using hi, },
        { simp, } }
    end }⟩
=======
def sigma_equiv_option_of_inhabited (α : Type u) [inhabited α] [decidable_eq α] :
  Σ (β : Type u), α ≃ option β :=
⟨{x : α // x ≠ default},
{ to_fun := λ (x : α), if h : x = default then none else some ⟨x, h⟩,
  inv_fun := λ o, option.elim o (default) coe,
  left_inv := λ x, by { dsimp only, split_ifs; simp [*] },
  right_inv := begin
    rintro (_|⟨x,h⟩),
    { simp },
    { dsimp only,
      split_ifs with hi,
      { simpa [h] using hi },
      { simp } }
  end }⟩
>>>>>>> 7d417154

end equiv

namespace multiset
variable [decidable_eq α]

lemma disjoint_to_finset {m1 m2 : multiset α} :
  _root_.disjoint m1.to_finset m2.to_finset ↔ m1.disjoint m2 :=
begin
  rw finset.disjoint_iff_ne,
  refine ⟨λ h a ha1 ha2, _, _⟩,
  { rw ← multiset.mem_to_finset at ha1 ha2,
    exact h _ ha1 _ ha2 rfl },
  { rintros h a ha b hb rfl,
    rw multiset.mem_to_finset at ha hb,
    exact h ha hb }
end

end multiset

namespace list
variables [decidable_eq α] {l l' : list α}

lemma disjoint_to_finset_iff_disjoint : _root_.disjoint l.to_finset l'.to_finset ↔ l.disjoint l' :=
multiset.disjoint_to_finset

end list<|MERGE_RESOLUTION|>--- conflicted
+++ resolved
@@ -2553,22 +2553,6 @@
 /--
 Inhabited types are equivalent to `option β` for some `β` by identifying `default α` with `none`.
 -/
-<<<<<<< HEAD
-def sigma_equiv_option_of_nonempty (α : Type u) [inhabited α] [decidable_eq α] :
-  Σ (β : Type u), α ≃ option β :=
-  ⟨{x : α // x ≠ default},
-  { to_fun := λ (x : α), if h : x = default then none else some ⟨x, h⟩,
-    inv_fun := λ o, option.elim o (default) coe,
-    left_inv := λ x, by { dsimp only, split_ifs; simp [*] },
-    right_inv := begin
-      rintro (_|⟨x,h⟩),
-      { simp, },
-      { dsimp only,
-        split_ifs with hi,
-        { simpa [h] using hi, },
-        { simp, } }
-    end }⟩
-=======
 def sigma_equiv_option_of_inhabited (α : Type u) [inhabited α] [decidable_eq α] :
   Σ (β : Type u), α ≃ option β :=
 ⟨{x : α // x ≠ default},
@@ -2583,7 +2567,6 @@
       { simpa [h] using hi },
       { simp } }
   end }⟩
->>>>>>> 7d417154
 
 end equiv
 
