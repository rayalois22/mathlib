/-
Copyright (c) 2021 Patrick Stevens. All rights reserved.
Released under Apache 2.0 license as described in the file LICENSE.
Authors: Patrick Stevens, Thomas Browning
-/

import data.nat.choose.basic
import data.nat.choose.sum

/-!
# Central binomial coefficients

This file proves properties of the central binomial coefficients (that is, `nat.choose (2 * n) n`).

## Main definition and results

* `nat.central_binom`: the central binomial coefficient, `(2 * n).choose n`.
* `nat.central_binom_induction`: the inductive relationship between successive central binomial
  coefficients.
* `nat.four_pow_n_lt_n_mul_central_binom`: an exponential lower bound on the central binomial
  coefficient.
-/

namespace nat

/--
The central binomial coefficient, `nat.choose (2 * n) n`.
-/
def central_binom (n : ℕ) := (2 * n).choose n

lemma central_binom_def (n : ℕ) : central_binom n = (2 * n).choose n := rfl

lemma central_binom_pos (n : ℕ) : 0 < central_binom n :=
choose_pos (nat.le_mul_of_pos_left zero_lt_two)

lemma central_binom_ne_zero (n : ℕ) : central_binom n ≠ 0 :=
(central_binom_pos n).ne'

/--
The central binomial coefficient is the largest binomial coefficient.
-/
lemma choose_le_central_binom (r n : ℕ) : choose (2 * n) r ≤ central_binom n :=
calc (2 * n).choose r ≤ (2 * n).choose (2 * n / 2) : choose_le_middle r (2 * n)
... = (2 * n).choose n : by rw nat.mul_div_cancel_left n zero_lt_two

lemma two_le_central_binom (n : ℕ) (n_pos : 0 < n) : 2 ≤ central_binom n :=
calc 2 ≤ 2 * n : le_mul_of_pos_right n_pos
... = (2 * n).choose 1 : (choose_one_right (2 * n)).symm
... ≤ central_binom n : choose_le_central_binom 1 n

/--
An inductive definition of the central binomial coefficient.
-/
lemma succ_mul_central_binom_succ (n : ℕ) :
  (n + 1) * central_binom (n + 1) = 2 * (2 * n + 1) * central_binom n :=
calc (n + 1) * (2 * (n + 1)).choose (n + 1) = (2 * n + 2).choose (n + 1) * (n + 1) : mul_comm _ _
... = (2 * n + 1).choose n * (2 * n + 2) : by rw [choose_succ_right_eq, choose_mul_succ_eq]
... = 2 * ((2 * n + 1).choose n * (n + 1)) : by ring
... = 2 * ((2 * n + 1).choose n * ((2 * n + 1) - n)) :
  by rw [two_mul n, add_assoc, nat.add_sub_cancel_left]
... = 2 * ((2 * n).choose n * (2 * n + 1)) : by rw choose_mul_succ_eq
... = (2 * (2 * n + 1)) * (2 * n).choose n : by rw [mul_assoc, mul_comm (2 * n + 1)]

<<<<<<< HEAD
/--
An exponential lower bound on the central binomial coefficient.
This bound is of interest because it appears in Tochiori's refinement of Erdős's proof
of Bertrand's postulate
(https://en.wikipedia.org/w/index.php?title=Proof_of_Bertrand%27s_postulate&oldid=859165151#Proof_by_Shigenori_Tochiori).
-/
lemma four_pow_n_lt_n_mul_central_binom : ∀ (n : ℕ) (n_big : 4 ≤ n), 4 ^ n < n * central_binom n
| 0 n_big := by norm_num at n_big
| 1 n_big := by norm_num at n_big
| 2 n_big := by norm_num at n_big
| 3 n_big := by norm_num at n_big
| 4 n_big := by { norm_num, unfold nat.choose, norm_num }
| (m + 5) n_big :=
calc 4 ^ (m + 5) < 4 * ((m + 4) * central_binom (m + 4)) :
  (mul_lt_mul_left zero_lt_four).mpr (four_pow_n_lt_n_mul_central_binom (m + 4) le_add_self)
... = (4 * (m + 4)) * central_binom (m + 4) : (mul_assoc _ _ _).symm
... ≤ (2 * (2 * (m + 4) + 1)) * central_binom (m + 4) : by linarith
... = (m + 5) * central_binom (m + 5) : (succ_mul_central_binom_succ (m + 4)).symm
=======
-- This bound is of interest because it appears in Tochiori's refinement of Erdős's proof
-- of Bertrand's postulate
-- (https://en.wikipedia.org/w/index.php?title=Proof_of_Bertrand%27s_postulate&oldid=859165151#Proof_by_Shigenori_Tochiori)
lemma four_pow_lt_mul_central_binom (n : ℕ) (n_big : 4 ≤ n) : 4 ^ n < n * central_binom n :=
begin
  induction n using nat.strong_induction_on with n IH,
  rcases lt_trichotomy n 4 with (hn|rfl|hn),
  { clear IH, dec_trivial! },
  { norm_num [central_binom, choose] },
  obtain ⟨n, rfl⟩ : ∃ m, n = m + 1 := nat.exists_eq_succ_of_ne_zero (zero_lt_four.trans hn).ne',
  calc 4 ^ (n + 1) < 4 * (n * central_binom n) :
      (mul_lt_mul_left zero_lt_four).mpr (IH n n.lt_succ_self (nat.le_of_lt_succ hn))
  ... ≤ 2 * (2 * n + 1) * central_binom n : by { rw ← mul_assoc, linarith }
  ... = (n + 1) * central_binom (n + 1) : (succ_mul_central_binom_succ n).symm,
end
>>>>>>> 240758c4

/--
An exponential lower bound on the central binomial coefficient.
This bound is weaker than `four_pow_n_lt_n_mul_central_binom`, but it is of historical interest
because it appears in Erdős's proof of Bertrand's postulate.
-/
lemma four_pow_le_two_mul_n_mul_central_binom : ∀ (n : ℕ) (n_pos : 0 < n),
  4 ^ n ≤ (2 * n) * central_binom n
| 0 pr := (nat.not_lt_zero _ pr).elim
| 1 pr := by norm_num [central_binom, choose]
| 2 pr := by norm_num [central_binom, choose]
| 3 pr := by norm_num [central_binom, choose]
| n@(m + 4) _ :=
calc 4 ^ n ≤ n * central_binom n : (four_pow_lt_mul_central_binom _ le_add_self).le
... ≤ 2 * n * central_binom n    : by { rw [mul_assoc], refine le_mul_of_pos_left zero_lt_two }

end nat<|MERGE_RESOLUTION|>--- conflicted
+++ resolved
@@ -61,29 +61,12 @@
 ... = 2 * ((2 * n).choose n * (2 * n + 1)) : by rw choose_mul_succ_eq
 ... = (2 * (2 * n + 1)) * (2 * n).choose n : by rw [mul_assoc, mul_comm (2 * n + 1)]
 
-<<<<<<< HEAD
 /--
 An exponential lower bound on the central binomial coefficient.
 This bound is of interest because it appears in Tochiori's refinement of Erdős's proof
 of Bertrand's postulate
 (https://en.wikipedia.org/w/index.php?title=Proof_of_Bertrand%27s_postulate&oldid=859165151#Proof_by_Shigenori_Tochiori).
 -/
-lemma four_pow_n_lt_n_mul_central_binom : ∀ (n : ℕ) (n_big : 4 ≤ n), 4 ^ n < n * central_binom n
-| 0 n_big := by norm_num at n_big
-| 1 n_big := by norm_num at n_big
-| 2 n_big := by norm_num at n_big
-| 3 n_big := by norm_num at n_big
-| 4 n_big := by { norm_num, unfold nat.choose, norm_num }
-| (m + 5) n_big :=
-calc 4 ^ (m + 5) < 4 * ((m + 4) * central_binom (m + 4)) :
-  (mul_lt_mul_left zero_lt_four).mpr (four_pow_n_lt_n_mul_central_binom (m + 4) le_add_self)
-... = (4 * (m + 4)) * central_binom (m + 4) : (mul_assoc _ _ _).symm
-... ≤ (2 * (2 * (m + 4) + 1)) * central_binom (m + 4) : by linarith
-... = (m + 5) * central_binom (m + 5) : (succ_mul_central_binom_succ (m + 4)).symm
-=======
--- This bound is of interest because it appears in Tochiori's refinement of Erdős's proof
--- of Bertrand's postulate
--- (https://en.wikipedia.org/w/index.php?title=Proof_of_Bertrand%27s_postulate&oldid=859165151#Proof_by_Shigenori_Tochiori)
 lemma four_pow_lt_mul_central_binom (n : ℕ) (n_big : 4 ≤ n) : 4 ^ n < n * central_binom n :=
 begin
   induction n using nat.strong_induction_on with n IH,
@@ -96,7 +79,6 @@
   ... ≤ 2 * (2 * n + 1) * central_binom n : by { rw ← mul_assoc, linarith }
   ... = (n + 1) * central_binom (n + 1) : (succ_mul_central_binom_succ n).symm,
 end
->>>>>>> 240758c4
 
 /--
 An exponential lower bound on the central binomial coefficient.
