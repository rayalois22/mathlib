--- conflicted
+++ resolved
@@ -909,15 +909,9 @@
 
 @[simp] theorem compl_union_self (s : set α) : sᶜ ∪ s = univ := by rw [union_comm, union_compl_self]
 
-<<<<<<< HEAD
-theorem compl_subset_comm {s t : set α} : sᶜ ⊆ t ↔ tᶜ ⊆ s := @compl_le_iff_compl_le _ _ _ s t
-
-@[simp] lemma compl_subset_compl {s t : set α} : sᶜ ⊆ tᶜ ↔ t ⊆ s := @compl_le_compl_iff_le _ _ _ s t
-=======
 theorem compl_subset_comm {s t : set α} : sᶜ ⊆ t ↔ tᶜ ⊆ s := @compl_le_iff_compl_le _ s t _
 
 @[simp] lemma compl_subset_compl {s t : set α} : sᶜ ⊆ tᶜ ↔ t ⊆ s := @compl_le_compl_iff_le _ t s _
->>>>>>> 4ff9e93e
 
 theorem subset_union_compl_iff_inter_subset {s t u : set α} : s ⊆ t ∪ uᶜ ↔ s ∩ u ⊆ t :=
 (@is_compl_compl _ u _).le_sup_right_iff_inf_left_le
@@ -1440,11 +1434,7 @@
 
 theorem image_id (s : set α) : id '' s = s := by simp
 
-<<<<<<< HEAD
-theorem compl_compl_image [preorder α] [has_precompl α] {S : set α} :
-=======
 theorem compl_compl_image [boolean_algebra α] (S : set α) :
->>>>>>> 4ff9e93e
   compl '' (compl '' S) = S :=
 by rw [←image_comp, compl_comp_compl, image_id]
 
