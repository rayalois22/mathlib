--- conflicted
+++ resolved
@@ -2343,10 +2343,6 @@
   (b • g).sum h = g.sum (λi c, h i (b • c)) :=
 finsupp.sum_map_range_index h0
 
-<<<<<<< HEAD
-section
-variables [monoid_with_zero R] [semiring S]
-=======
 /-- A version of `finsupp.sum_smul_index'` for bundled additive maps. -/
 lemma sum_smul_index_add_monoid_hom
   [monoid R] [add_monoid M] [add_comm_monoid N] [distrib_mul_action R M]
@@ -2358,7 +2354,6 @@
   [no_zero_smul_divisors R M] : no_zero_smul_divisors R (ι →₀ M) :=
 ⟨λ c f h, or_iff_not_imp_left.mpr (λ hc, finsupp.ext
   (λ i, (smul_eq_zero.mp (finsupp.ext_iff.mp h i)).resolve_left hc))⟩
->>>>>>> 65eef746
 
 section distrib_mul_action_hom
 
