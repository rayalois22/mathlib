--- conflicted
+++ resolved
@@ -1041,40 +1041,10 @@
 
 end finsupp
 
-<<<<<<< HEAD
 @[simp, to_additive]
 lemma map_finsupp_prod {F} [has_zero M] [comm_monoid N] [comm_monoid P] [monoid_hom_class F N P]
   (h : F) (f : α →₀ M) (g : α → M → N) : h (f.prod g) = f.prod (λ a b, h (g a b)) :=
 map_prod h _ _
-=======
-@[to_additive]
-lemma map_finsupp_prod [has_zero M] [comm_monoid N] [comm_monoid P] {H : Type*}
-  [monoid_hom_class H N P] (h : H) (f : α →₀ M) (g : α → M → N) :
-  h (f.prod g) = f.prod (λ a b, h (g a b)) :=
-map_prod h _ _
-
-/-- Deprecated, use `_root_.map_finsupp_prod` instead. -/
-@[to_additive "Deprecated, use `_root_.map_finsupp_sum` instead."]
-protected lemma mul_equiv.map_finsupp_prod [has_zero M] [comm_monoid N] [comm_monoid P]
-  (h : N ≃* P) (f : α →₀ M) (g : α → M → N) : h (f.prod g) = f.prod (λ a b, h (g a b)) :=
-map_finsupp_prod h f g
-
-/-- Deprecated, use `_root_.map_finsupp_prod` instead. -/
-@[to_additive "Deprecated, use `_root_.map_finsupp_sum` instead."]
-protected lemma monoid_hom.map_finsupp_prod [has_zero M] [comm_monoid N] [comm_monoid P]
-  (h : N →* P) (f : α →₀ M) (g : α → M → N) : h (f.prod g) = f.prod (λ a b, h (g a b)) :=
-map_finsupp_prod h f g
-
-/-- Deprecated, use `_root_.map_finsupp_sum` instead. -/
-protected lemma ring_hom.map_finsupp_sum [has_zero M] [semiring R] [semiring S]
-  (h : R →+* S) (f : α →₀ M) (g : α → M → R) : h (f.sum g) = f.sum (λ a b, h (g a b)) :=
-map_finsupp_sum h f g
-
-/-- Deprecated, use `_root_.map_finsupp_prod` instead. -/
-protected lemma ring_hom.map_finsupp_prod [has_zero M] [comm_semiring R] [comm_semiring S]
-  (h : R →+* S) (f : α →₀ M) (g : α → M → R) : h (f.prod g) = f.prod (λ a b, h (g a b)) :=
-map_finsupp_prod h f g
->>>>>>> 2e9985e9
 
 @[to_additive]
 lemma monoid_hom.coe_finsupp_prod [has_zero β] [monoid N] [comm_monoid P]
@@ -1212,11 +1182,7 @@
 @[simp, to_additive]
 lemma prod_inv [has_zero M] [comm_group G] {f : α →₀ M}
   {h : α → M → G} : f.prod (λa b, (h a b)⁻¹) = (f.prod h)⁻¹ :=
-<<<<<<< HEAD
 finset.prod_inv_distrib
-=======
-(map_prod ((monoid_hom.id G)⁻¹) _ _).symm
->>>>>>> 2e9985e9
 
 @[simp] lemma sum_sub [has_zero M] [add_comm_group G] {f : α →₀ M}
   {h₁ h₂ : α → M → G} :
@@ -2352,15 +2318,19 @@
 { smul_zero := λ g, by { ext, dsimp [(•)], simp, },
   smul_add := λ g f f', by { ext, dsimp [(•)], simp [map_domain_add], }, }
 
-end
-
-<<<<<<< HEAD
+/--
+Scalar multiplication by a group element on finitely supported functions on a group,
+given by precomposition with the action of g⁻¹. -/
+def comap_distrib_mul_action_self :
+  distrib_mul_action G (G →₀ M) :=
+@finsupp.comap_distrib_mul_action G M G _ (monoid.to_mul_action G) _
+
 @[simp]
 lemma comap_smul_single (g : G) (a : α) (b : M) :
   g • single a b = single (g • a) b :=
 calc g • single a b = g • single (g⁻¹ • g • a) b : by rw inv_smul_smul
 ... = single (g • a) b : comap_domain_single _ _ _ _
-=======
+
 section
 variables [group G] [mul_action G α] [add_comm_monoid M]
 
@@ -2374,7 +2344,6 @@
   conv_lhs { rw ←smul_inv_smul g a },
   exact map_domain_apply (mul_action.injective g) _ (g⁻¹ • a),
 end
->>>>>>> 2e9985e9
 
 end
 
