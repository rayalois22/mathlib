--- conflicted
+++ resolved
@@ -226,18 +226,8 @@
   coe_zero coe_add coe_neg coe_sub (λ _ _, coe_nsmul _ _) (λ _ _, coe_zsmul _ _)
 
 instance [Π i, add_comm_group (β i)] : add_comm_group (Π₀ i, β i) :=
-<<<<<<< HEAD
-{ zsmul := λ n v, v.map_range (λ _, (•) n) (λ _, smul_zero _),
-  zsmul_neg' := λ n f, ext $ λ i, by
-    rw [neg_apply, map_range_apply, map_range_apply, zsmul_neg_succ_of_nat, nsmul_eq_smul_cast ℤ],
-  zsmul_zero' := λ n, ext $ λ i, by simp only [map_range_apply, zero_apply, zero_smul],
-  zsmul_succ' := λ n f, ext $ λ i, by simp [map_range_apply, add_smul, add_comm],
-  ..@dfinsupp.add_comm_monoid _ β _,
-  ..dfinsupp.add_group }
-=======
 fun_like.coe_injective.add_comm_group _
   coe_zero coe_add coe_neg coe_sub (λ _ _, coe_nsmul _ _) (λ _ _, coe_zsmul _ _)
->>>>>>> 223e7428
 
 /-- Dependent functions with finite support inherit a semiring action from an action on each
 coordinate. -/
