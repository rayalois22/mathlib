/-
Copyright (c) 2015 Microsoft Corporation. All rights reserved.
Released under Apache 2.0 license as described in the file LICENSE.
Authors: Mario Carneiro
-/
import data.bool.all_any
import data.list.perm

/-!
# Multisets
These are implemented as the quotient of a list by permutations.
## Notation
We define the global infix notation `::ₘ` for `multiset.cons`.
-/

open list subtype nat

variables {α : Type*} {β : Type*} {γ : Type*}

/-- `multiset α` is the quotient of `list α` by list permutation. The result
  is a type of finite sets with duplicates allowed.  -/
def {u} multiset (α : Type u) : Type u :=
quotient (list.is_setoid α)

namespace multiset

instance : has_coe (list α) (multiset α) := ⟨quot.mk _⟩

@[simp] theorem quot_mk_to_coe (l : list α) : @eq (multiset α) ⟦l⟧ l := rfl

@[simp] theorem quot_mk_to_coe' (l : list α) : @eq (multiset α) (quot.mk (≈) l) l := rfl

@[simp] theorem quot_mk_to_coe'' (l : list α) : @eq (multiset α) (quot.mk setoid.r l) l := rfl

@[simp] theorem coe_eq_coe {l₁ l₂ : list α} : (l₁ : multiset α) = l₂ ↔ l₁ ~ l₂ := quotient.eq

instance has_decidable_eq [decidable_eq α] : decidable_eq (multiset α)
| s₁ s₂ := quotient.rec_on_subsingleton₂ s₁ s₂ $ λ l₁ l₂,
  decidable_of_iff' _ quotient.eq

/-- defines a size for a multiset by referring to the size of the underlying list -/
protected def sizeof [has_sizeof α] (s : multiset α) : ℕ :=
quot.lift_on s sizeof $ λ l₁ l₂, perm.sizeof_eq_sizeof

instance has_sizeof [has_sizeof α] : has_sizeof (multiset α) := ⟨multiset.sizeof⟩

/-! ### Empty multiset -/

/-- `0 : multiset α` is the empty set -/
protected def zero : multiset α := @nil α

instance : has_zero (multiset α)   := ⟨multiset.zero⟩
instance : has_emptyc (multiset α) := ⟨0⟩
instance inhabited_multiset : inhabited (multiset α)  := ⟨0⟩

@[simp] theorem coe_nil_eq_zero : (@nil α : multiset α) = 0 := rfl
@[simp] theorem empty_eq_zero : (∅ : multiset α) = 0 := rfl

theorem coe_eq_zero (l : list α) : (l : multiset α) = 0 ↔ l = [] :=
iff.trans coe_eq_coe perm_nil

/-! ### `multiset.cons` -/

/-- `cons a s` is the multiset which contains `s` plus one more
  instance of `a`. -/
def cons (a : α) (s : multiset α) : multiset α :=
quot.lift_on s (λ l, (a :: l : multiset α))
  (λ l₁ l₂ p, quot.sound (p.cons a))

infixr ` ::ₘ `:67  := multiset.cons

instance : has_insert α (multiset α) := ⟨cons⟩

@[simp] theorem insert_eq_cons (a : α) (s : multiset α) :
  insert a s = a ::ₘ s := rfl

@[simp] theorem cons_coe (a : α) (l : list α) :
  (a ::ₘ l : multiset α) = (a::l : list α) := rfl

theorem singleton_coe (a : α) : (a ::ₘ 0 : multiset α) = ([a] : list α) := rfl

@[simp] theorem cons_inj_left {a b : α} (s : multiset α) :
  a ::ₘ s = b ::ₘ s ↔ a = b :=
⟨quot.induction_on s $ λ l e,
  have [a] ++ l ~ [b] ++ l, from quotient.exact e,
  singleton_perm_singleton.1 $ (perm_append_right_iff _).1 this, congr_arg _⟩

@[simp] theorem cons_inj_right (a : α) : ∀{s t : multiset α}, a ::ₘ s = a ::ₘ t ↔ s = t :=
by rintros ⟨l₁⟩ ⟨l₂⟩; simp

@[recursor 5] protected theorem induction {p : multiset α → Prop}
  (h₁ : p 0) (h₂ : ∀ ⦃a : α⦄ {s : multiset α}, p s → p (a ::ₘ s)) : ∀s, p s :=
by rintros ⟨l⟩; induction l with _ _ ih; [exact h₁, exact h₂ ih]

@[elab_as_eliminator] protected theorem induction_on {p : multiset α → Prop}
  (s : multiset α) (h₁ : p 0) (h₂ : ∀ ⦃a : α⦄ {s : multiset α}, p s → p (a ::ₘ s)) : p s :=
multiset.induction h₁ h₂ s

theorem cons_swap (a b : α) (s : multiset α) : a ::ₘ b ::ₘ s = b ::ₘ a ::ₘ s :=
quot.induction_on s $ λ l, quotient.sound $ perm.swap _ _ _

section rec
variables {C : multiset α → Sort*}

/-- Dependent recursor on multisets.
TODO: should be @[recursor 6], but then the definition of `multiset.pi` fails with a stack
overflow in `whnf`.
-/
protected def rec
  (C_0 : C 0)
  (C_cons : Πa m, C m → C (a ::ₘ m))
  (C_cons_heq : ∀ a a' m b, C_cons a (a' ::ₘ m) (C_cons a' m b) ==
    C_cons a' (a ::ₘ m) (C_cons a m b))
  (m : multiset α) : C m :=
quotient.hrec_on m (@list.rec α (λl, C ⟦l⟧) C_0 (λa l b, C_cons a ⟦l⟧ b)) $
  assume l l' h,
  h.rec_heq
    (assume a l l' b b' hl, have ⟦l⟧ = ⟦l'⟧, from quot.sound hl, by cc)
    (assume a a' l, C_cons_heq a a' ⟦l⟧)

/-- Companion to `multiset.rec` with more convenient argument order. -/
@[elab_as_eliminator]
protected def rec_on (m : multiset α)
  (C_0 : C 0)
  (C_cons : Πa m, C m → C (a ::ₘ m))
  (C_cons_heq : ∀a a' m b, C_cons a (a' ::ₘ m) (C_cons a' m b) ==
      C_cons a' (a ::ₘ m) (C_cons a m b)) :
  C m :=
multiset.rec C_0 C_cons C_cons_heq m

variables {C_0 : C 0} {C_cons : Πa m, C m → C (a ::ₘ m)}
  {C_cons_heq : ∀a a' m b, C_cons a (a' ::ₘ m) (C_cons a' m b) ==
    C_cons a' (a ::ₘ m) (C_cons a m b)}

@[simp] lemma rec_on_0 : @multiset.rec_on α C (0:multiset α) C_0 C_cons C_cons_heq = C_0 :=
rfl

@[simp] lemma rec_on_cons (a : α) (m : multiset α) :
  (a ::ₘ m).rec_on C_0 C_cons C_cons_heq = C_cons a m (m.rec_on C_0 C_cons C_cons_heq) :=
quotient.induction_on m $ assume l, rfl

end rec

section mem

/-- `a ∈ s` means that `a` has nonzero multiplicity in `s`. -/
def mem (a : α) (s : multiset α) : Prop :=
quot.lift_on s (λ l, a ∈ l) (λ l₁ l₂ (e : l₁ ~ l₂), propext $ e.mem_iff)

instance : has_mem α (multiset α) := ⟨mem⟩

@[simp] lemma mem_coe {a : α} {l : list α} : a ∈ (l : multiset α) ↔ a ∈ l := iff.rfl

instance decidable_mem [decidable_eq α] (a : α) (s : multiset α) : decidable (a ∈ s) :=
quot.rec_on_subsingleton s $ list.decidable_mem a

@[simp] theorem mem_cons {a b : α} {s : multiset α} : a ∈ b ::ₘ s ↔ a = b ∨ a ∈ s :=
quot.induction_on s $ λ l, iff.rfl

lemma mem_cons_of_mem {a b : α} {s : multiset α} (h : a ∈ s) : a ∈ b ::ₘ s :=
mem_cons.2 $ or.inr h

@[simp] theorem mem_cons_self (a : α) (s : multiset α) : a ∈ a ::ₘ s :=
mem_cons.2 (or.inl rfl)

theorem forall_mem_cons {p : α → Prop} {a : α} {s : multiset α} :
  (∀ x ∈ (a ::ₘ s), p x) ↔ p a ∧ ∀ x ∈ s, p x :=
quotient.induction_on' s $ λ L, list.forall_mem_cons

theorem exists_cons_of_mem {s : multiset α} {a : α} : a ∈ s → ∃ t, s = a ::ₘ t :=
quot.induction_on s $ λ l (h : a ∈ l),
let ⟨l₁, l₂, e⟩ := mem_split h in
e.symm ▸ ⟨(l₁++l₂ : list α), quot.sound perm_middle⟩

@[simp] theorem not_mem_zero (a : α) : a ∉ (0 : multiset α) := id

theorem eq_zero_of_forall_not_mem {s : multiset α} : (∀x, x ∉ s) → s = 0 :=
quot.induction_on s $ λ l H, by rw eq_nil_iff_forall_not_mem.mpr H; refl

theorem eq_zero_iff_forall_not_mem {s : multiset α} : s = 0 ↔ ∀ a, a ∉ s :=
⟨λ h, h.symm ▸ λ _, not_false, eq_zero_of_forall_not_mem⟩

theorem exists_mem_of_ne_zero {s : multiset α} : s ≠ 0 → ∃ a : α, a ∈ s :=
quot.induction_on s $ assume l hl,
  match l, hl with
  | [] := assume h, false.elim $ h rfl
  | (a :: l) := assume _, ⟨a, by simp⟩
  end

lemma empty_or_exists_mem (s : multiset α) : s = 0 ∨ ∃ a, a ∈ s :=
or_iff_not_imp_left.mpr multiset.exists_mem_of_ne_zero

@[simp] lemma zero_ne_cons {a : α} {m : multiset α} : 0 ≠ a ::ₘ m :=
assume h, have a ∈ (0:multiset α), from h.symm ▸ mem_cons_self _ _, not_mem_zero _ this

@[simp] lemma cons_ne_zero {a : α} {m : multiset α} : a ::ₘ m ≠ 0 := zero_ne_cons.symm

lemma cons_eq_cons {a b : α} {as bs : multiset α} :
  a ::ₘ as = b ::ₘ bs ↔ ((a = b ∧ as = bs) ∨ (a ≠ b ∧ ∃cs, as = b ::ₘ cs ∧ bs = a ::ₘ cs)) :=
begin
  haveI : decidable_eq α := classical.dec_eq α,
  split,
  { assume eq,
    by_cases a = b,
    { subst h, simp * at * },
    { have : a ∈ b ::ₘ bs, from eq ▸ mem_cons_self _ _,
      have : a ∈ bs, by simpa [h],
      rcases exists_cons_of_mem this with ⟨cs, hcs⟩,
      simp [h, hcs],
      have : a ::ₘ as = b ::ₘ a ::ₘ cs, by simp [eq, hcs],
      have : a ::ₘ as = a ::ₘ b ::ₘ cs, by rwa [cons_swap],
      simpa using this } },
  { assume h,
    rcases h with ⟨eq₁, eq₂⟩ | ⟨h, cs, eq₁, eq₂⟩,
    { simp * },
    { simp [*, cons_swap a b] } }
end

end mem

/-! ### `multiset.subset` -/
section subset

/-- `s ⊆ t` is the lift of the list subset relation. It means that any
  element with nonzero multiplicity in `s` has nonzero multiplicity in `t`,
  but it does not imply that the multiplicity of `a` in `s` is less or equal than in `t`;
  see `s ≤ t` for this relation. -/
protected def subset (s t : multiset α) : Prop := ∀ ⦃a : α⦄, a ∈ s → a ∈ t

instance : has_subset (multiset α) := ⟨multiset.subset⟩
instance : has_ssubset (multiset α) := ⟨λ s t, s ⊆ t ∧ ¬ t ⊆ s⟩

@[simp] theorem coe_subset {l₁ l₂ : list α} : (l₁ : multiset α) ⊆ l₂ ↔ l₁ ⊆ l₂ := iff.rfl

@[simp] theorem subset.refl (s : multiset α) : s ⊆ s := λ a h, h

theorem subset.trans {s t u : multiset α} : s ⊆ t → t ⊆ u → s ⊆ u :=
λ h₁ h₂ a m, h₂ (h₁ m)

theorem subset_iff {s t : multiset α} : s ⊆ t ↔ (∀⦃x⦄, x ∈ s → x ∈ t) := iff.rfl

theorem mem_of_subset {s t : multiset α} {a : α} (h : s ⊆ t) : a ∈ s → a ∈ t := @h _

@[simp] theorem zero_subset (s : multiset α) : 0 ⊆ s :=
λ a, (not_mem_nil a).elim

lemma subset_cons (s : multiset α) (a : α) : s ⊆ a ::ₘ s := λ _, mem_cons_of_mem

lemma ssubset_cons {s : multiset α} {a : α} (ha : a ∉ s) : s ⊂ a ::ₘ s :=
⟨subset_cons _ _, λ h, ha $ h $ mem_cons_self _ _⟩

@[simp] theorem cons_subset {a : α} {s t : multiset α} : (a ::ₘ s) ⊆ t ↔ a ∈ t ∧ s ⊆ t :=
by simp [subset_iff, or_imp_distrib, forall_and_distrib]

lemma cons_subset_cons {a : α} {s t : multiset α} : s ⊆ t → a ::ₘ s ⊆ a ::ₘ t :=
quotient.induction_on₂ s t $ λ _ _, cons_subset_cons _

theorem eq_zero_of_subset_zero {s : multiset α} (h : s ⊆ 0) : s = 0 :=
eq_zero_of_forall_not_mem h

theorem subset_zero {s : multiset α} : s ⊆ 0 ↔ s = 0 :=
⟨eq_zero_of_subset_zero, λ xeq, xeq.symm ▸ subset.refl 0⟩

lemma induction_on' {p : multiset α → Prop} (S : multiset α)
  (h₁ : p ∅) (h₂ : ∀ {a s}, a ∈ S → s ⊆ S → p s → p (insert a s)) : p S :=
@multiset.induction_on α (λ T, T ⊆ S → p T) S (λ _, h₁) (λ a s hps hs,
  let ⟨hS, sS⟩ := cons_subset.1 hs in h₂ hS sS (hps sS)) (subset.refl S)

end subset

section to_list

/-- Produces a list of the elements in the multiset using choice. -/
@[reducible] noncomputable def to_list {α : Type*} (s : multiset α) :=
classical.some (quotient.exists_rep s)

@[simp] lemma to_list_zero {α : Type*} : (multiset.to_list 0 : list α) = [] :=
(multiset.coe_eq_zero _).1 (classical.some_spec (quotient.exists_rep multiset.zero))

@[simp, norm_cast]
lemma coe_to_list {α : Type*} (s : multiset α) : (s.to_list : multiset α) = s :=
classical.some_spec (quotient.exists_rep _)

@[simp]
lemma mem_to_list {α : Type*} (a : α) (s : multiset α) : a ∈ s.to_list ↔ a ∈ s :=
by rw [←multiset.mem_coe, multiset.coe_to_list]

end to_list

/-! ### Partial order on `multiset`s -/

/-- `s ≤ t` means that `s` is a sublist of `t` (up to permutation).
  Equivalently, `s ≤ t` means that `count a s ≤ count a t` for all `a`. -/
protected def le (s t : multiset α) : Prop :=
quotient.lift_on₂ s t (<+~) $ λ v₁ v₂ w₁ w₂ p₁ p₂,
  propext (p₂.subperm_left.trans p₁.subperm_right)

instance : partial_order (multiset α) :=
{ le          := multiset.le,
  le_refl     := by rintros ⟨l⟩; exact subperm.refl _,
  le_trans    := by rintros ⟨l₁⟩ ⟨l₂⟩ ⟨l₃⟩; exact @subperm.trans _ _ _ _,
  le_antisymm := by rintros ⟨l₁⟩ ⟨l₂⟩ h₁ h₂; exact quot.sound (subperm.antisymm h₁ h₂) }

section
variables {s t : multiset α} {a : α}

lemma subset_of_le : s ≤ t → s ⊆ t := quotient.induction_on₂ s t $ λ l₁ l₂, subperm.subset

alias subset_of_le ← multiset.le.subset

lemma mem_of_le (h : s ≤ t) : a ∈ s → a ∈ t := mem_of_subset (subset_of_le h)

lemma not_mem_mono (h : s ⊆ t) : a ∉ t → a ∉ s := mt $ @h _

@[simp] theorem coe_le {l₁ l₂ : list α} : (l₁ : multiset α) ≤ l₂ ↔ l₁ <+~ l₂ := iff.rfl

@[elab_as_eliminator] theorem le_induction_on {C : multiset α → multiset α → Prop}
  {s t : multiset α} (h : s ≤ t)
  (H : ∀ {l₁ l₂ : list α}, l₁ <+ l₂ → C l₁ l₂) : C s t :=
quotient.induction_on₂ s t (λ l₁ l₂ ⟨l, p, s⟩,
  (show ⟦l⟧ = ⟦l₁⟧, from quot.sound p) ▸ H s) h

theorem zero_le (s : multiset α) : 0 ≤ s :=
quot.induction_on s $ λ l, (nil_sublist l).subperm

lemma le_zero : s ≤ 0 ↔ s = 0 := ⟨λ h, le_antisymm h (zero_le _), le_of_eq⟩

theorem lt_cons_self (s : multiset α) (a : α) : s < a ::ₘ s :=
quot.induction_on s $ λ l,
suffices l <+~ a :: l ∧ (¬l ~ a :: l),
  by simpa [lt_iff_le_and_ne],
⟨(sublist_cons _ _).subperm,
 λ p, ne_of_lt (lt_succ_self (length l)) p.length_eq⟩

theorem le_cons_self (s : multiset α) (a : α) : s ≤ a ::ₘ s :=
le_of_lt $ lt_cons_self _ _

lemma cons_le_cons_iff (a : α) : a ::ₘ s ≤ a ::ₘ t ↔ s ≤ t :=
quotient.induction_on₂ s t $ λ l₁ l₂, subperm_cons a

lemma cons_le_cons (a : α) : s ≤ t → a ::ₘ s ≤ a ::ₘ t := (cons_le_cons_iff a).2

lemma le_cons_of_not_mem (m : a ∉ s) : s ≤ a ::ₘ t ↔ s ≤ t :=
begin
  refine ⟨_, λ h, le_trans h $ le_cons_self _ _⟩,
  suffices : ∀ {t'} (_ : s ≤ t') (_ : a ∈ t'), a ::ₘ s ≤ t',
  { exact λ h, (cons_le_cons_iff a).1 (this h (mem_cons_self _ _)) },
  introv h, revert m, refine le_induction_on h _,
  introv s m₁ m₂,
  rcases mem_split m₂ with ⟨r₁, r₂, rfl⟩,
  exact perm_middle.subperm_left.2 ((subperm_cons _).2 $
    ((sublist_or_mem_of_sublist s).resolve_right m₁).subperm)
end

end

/-! ### Singleton -/
instance : has_singleton α (multiset α) := ⟨λ a, a ::ₘ 0⟩

instance : is_lawful_singleton α (multiset α) := ⟨λ a, rfl⟩

theorem singleton_eq_cons (a : α) : singleton a = a ::ₘ 0 := rfl

@[simp] theorem mem_singleton {a b : α} : b ∈ ({a} : multiset α) ↔ b = a :=
by simp only [singleton_eq_cons, mem_cons, iff_self, or_false, not_mem_zero]

theorem mem_singleton_self (a : α) : a ∈ ({a} : multiset α) :=
by { rw singleton_eq_cons, exact mem_cons_self _ _ }

theorem singleton_inj {a b : α} : ({a} : multiset α) = {b} ↔ a = b :=
by { simp_rw [singleton_eq_cons], exact cons_inj_left _ }

@[simp] theorem singleton_ne_zero (a : α) : ({a} : multiset α) ≠ 0 :=
ne_of_gt (lt_cons_self _ _)

@[simp] theorem singleton_le {a : α} {s : multiset α} : {a} ≤ s ↔ a ∈ s :=
⟨λ h, mem_of_le h (mem_singleton_self _),
 λ h, let ⟨t, e⟩ := exists_cons_of_mem h in e.symm ▸ cons_le_cons _ (zero_le _)⟩

/-! ### Additive monoid -/

/-- The sum of two multisets is the lift of the list append operation.
  This adds the multiplicities of each element,
  i.e. `count a (s + t) = count a s + count a t`. -/
protected def add (s₁ s₂ : multiset α) : multiset α :=
quotient.lift_on₂ s₁ s₂ (λ l₁ l₂, ((l₁ ++ l₂ : list α) : multiset α)) $
  λ v₁ v₂ w₁ w₂ p₁ p₂, quot.sound $ p₁.append p₂

instance : has_add (multiset α) := ⟨multiset.add⟩

@[simp] theorem coe_add (s t : list α) : (s + t : multiset α) = (s ++ t : list α) := rfl

protected theorem add_comm (s t : multiset α) : s + t = t + s :=
quotient.induction_on₂ s t $ λ l₁ l₂, quot.sound perm_append_comm

protected theorem zero_add (s : multiset α) : 0 + s = s :=
quot.induction_on s $ λ l, rfl

theorem singleton_add (a : α) (s : multiset α) : {a} + s = a ::ₘ s := rfl

protected theorem add_le_add_left (s) {t u : multiset α} : s + t ≤ s + u ↔ t ≤ u :=
quotient.induction_on₃ s t u $ λ l₁ l₂ l₃, subperm_append_left _

protected theorem add_left_cancel (s) {t u : multiset α} (h : s + t = s + u) : t = u :=
le_antisymm ((multiset.add_le_add_left _).1 (le_of_eq h))
  ((multiset.add_le_add_left _).1 (le_of_eq h.symm))

instance : ordered_cancel_add_comm_monoid (multiset α) :=
{ zero                  := 0,
  add                   := (+),
  add_comm              := multiset.add_comm,
  add_assoc             := λ s₁ s₂ s₃, quotient.induction_on₃ s₁ s₂ s₃ $ λ l₁ l₂ l₃,
    congr_arg coe $ append_assoc l₁ l₂ l₃,
  zero_add              := multiset.zero_add,
  add_zero              := λ s, by rw [multiset.add_comm, multiset.zero_add],
  add_left_cancel       := multiset.add_left_cancel,
  add_le_add_left       := λ s₁ s₂ h s₃, (multiset.add_le_add_left _).2 h,
  le_of_add_le_add_left := λ s₁ s₂ s₃, (multiset.add_le_add_left _).1,
  ..@multiset.partial_order α }

theorem le_add_right (s t : multiset α) : s ≤ s + t :=
by simpa using add_le_add_left (zero_le t) s

theorem le_add_left (s t : multiset α) : s ≤ t + s :=
by simpa using add_le_add_right (zero_le t) s
theorem le_iff_exists_add {s t : multiset α} : s ≤ t ↔ ∃ u, t = s + u :=
⟨λ h, le_induction_on h $ λ l₁ l₂ s,
  let ⟨l, p⟩ := s.exists_perm_append in ⟨l, quot.sound p⟩,
 λ ⟨u, e⟩, e.symm ▸ le_add_right _ _⟩

instance : order_bot (multiset α) :=
{ bot                   := 0,
  bot_le                := multiset.zero_le }

instance : canonically_ordered_add_monoid (multiset α) :=
{ le_iff_exists_add     := @le_iff_exists_add _,
  ..multiset.order_bot,
  ..multiset.ordered_cancel_add_comm_monoid }

@[simp] theorem cons_add (a : α) (s t : multiset α) : a ::ₘ s + t = a ::ₘ (s + t) :=
by rw [← singleton_add, ← singleton_add, add_assoc]

@[simp] theorem add_cons (a : α) (s t : multiset α) : s + a ::ₘ t = a ::ₘ (s + t) :=
by rw [add_comm, cons_add, add_comm]

@[simp] theorem mem_add {a : α} {s t : multiset α} : a ∈ s + t ↔ a ∈ s ∨ a ∈ t :=
quotient.induction_on₂ s t $ λ l₁ l₂, mem_append

lemma mem_of_mem_nsmul {a : α} {s : multiset α} {n : ℕ} (h : a ∈ n • s) : a ∈ s :=
begin
  induction n with n ih,
  { rw zero_nsmul at h,
    exact absurd h (not_mem_zero _) },
  { rw [succ_nsmul, mem_add] at h,
    exact h.elim id ih },
end

@[simp]
lemma mem_nsmul {a : α} {s : multiset α} {n : ℕ} (h0 : n ≠ 0) : a ∈ n • s ↔ a ∈ s :=
begin
  refine ⟨mem_of_mem_nsmul, λ h, _⟩,
  obtain ⟨n, rfl⟩ := exists_eq_succ_of_ne_zero h0,
  rw [succ_nsmul, mem_add],
  exact or.inl h
end

lemma nsmul_cons {s : multiset α} (n : ℕ) (a : α) : n • (a ::ₘ s) = n • {a} + n • s :=
by rw [←singleton_add, nsmul_add]

/-! ### Cardinality -/

/-- The cardinality of a multiset is the sum of the multiplicities
  of all its elements, or simply the length of the underlying list. -/
def card : multiset α →+ ℕ :=
{ to_fun := λ s, quot.lift_on s length $ λ l₁ l₂, perm.length_eq,
  map_zero' := rfl,
  map_add' := λ s t, quotient.induction_on₂ s t length_append }

@[simp] theorem coe_card (l : list α) : card (l : multiset α) = length l := rfl

@[simp] theorem card_zero : @card α 0 = 0 := rfl

theorem card_add (s t : multiset α) : card (s + t) = card s + card t :=
card.map_add s t

lemma card_nsmul (s : multiset α) (n : ℕ) :
  (n • s).card = n * s.card :=
by rw [card.map_nsmul s n, nat.nsmul_eq_mul]

@[simp] theorem card_cons (a : α) (s : multiset α) : card (a ::ₘ s) = card s + 1 :=
quot.induction_on s $ λ l, rfl

@[simp] theorem card_singleton (a : α) : card ({a} : multiset α) = 1 :=
by simp only [singleton_eq_cons, card_zero, eq_self_iff_true, zero_add, card_cons]

theorem card_eq_one {s : multiset α} : card s = 1 ↔ ∃ a, s = {a} :=
⟨quot.induction_on s $ λ l h,
  (list.length_eq_one.1 h).imp $ λ a, congr_arg coe,
 λ ⟨a, e⟩, e.symm ▸ rfl⟩

theorem card_le_of_le {s t : multiset α} (h : s ≤ t) : card s ≤ card t :=
le_induction_on h $ λ l₁ l₂, length_le_of_sublist

@[mono] theorem card_mono : monotone (@card α) := λ a b, card_le_of_le

theorem eq_of_le_of_card_le {s t : multiset α} (h : s ≤ t) : card t ≤ card s → s = t :=
le_induction_on h $ λ l₁ l₂ s h₂, congr_arg coe $ eq_of_sublist_of_length_le s h₂

theorem card_lt_of_lt {s t : multiset α} (h : s < t) : card s < card t :=
lt_of_not_ge $ λ h₂, ne_of_lt h $ eq_of_le_of_card_le (le_of_lt h) h₂

theorem lt_iff_cons_le {s t : multiset α} : s < t ↔ ∃ a, a ::ₘ s ≤ t :=
⟨quotient.induction_on₂ s t $ λ l₁ l₂ h,
  subperm.exists_of_length_lt (le_of_lt h) (card_lt_of_lt h),
λ ⟨a, h⟩, lt_of_lt_of_le (lt_cons_self _ _) h⟩

@[simp] theorem card_eq_zero {s : multiset α} : card s = 0 ↔ s = 0 :=
⟨λ h, (eq_of_le_of_card_le (zero_le _) (le_of_eq h)).symm, λ e, by simp [e]⟩

theorem card_pos {s : multiset α} : 0 < card s ↔ s ≠ 0 :=
pos_iff_ne_zero.trans $ not_congr card_eq_zero

theorem card_pos_iff_exists_mem {s : multiset α} : 0 < card s ↔ ∃ a, a ∈ s :=
quot.induction_on s $ λ l, length_pos_iff_exists_mem

lemma card_eq_two {s : multiset α} : s.card = 2 ↔ ∃ x y, s = {x, y} :=
⟨quot.induction_on s (λ l h, (list.length_eq_two.mp h).imp
  (λ a, Exists.imp (λ b, congr_arg coe))), λ ⟨a, b, e⟩, e.symm ▸ rfl⟩

lemma card_eq_three {s : multiset α} : s.card = 3 ↔ ∃ x y z, s = {x, y, z} :=
⟨quot.induction_on s (λ l h, (list.length_eq_three.mp h).imp
  (λ a, Exists.imp (λ b, Exists.imp (λ c, congr_arg coe)))), λ ⟨a, b, c, e⟩, e.symm ▸ rfl⟩

/-! ### Induction principles -/

/-- A strong induction principle for multisets:
If you construct a value for a particular multiset given values for all strictly smaller multisets,
you can construct a value for any multiset.
-/
@[elab_as_eliminator] def strong_induction_on {p : multiset α → Sort*} :
  ∀ (s : multiset α), (∀ s, (∀t < s, p t) → p s) → p s
| s := λ ih, ih s $ λ t h,
  have card t < card s, from card_lt_of_lt h,
  strong_induction_on t ih
using_well_founded {rel_tac := λ _ _, `[exact ⟨_, measure_wf card⟩]}

theorem strong_induction_eq {p : multiset α → Sort*}
  (s : multiset α) (H) : @strong_induction_on _ p s H =
    H s (λ t h, @strong_induction_on _ p t H) :=
by rw [strong_induction_on]
@[elab_as_eliminator] lemma case_strong_induction_on {p : multiset α → Prop}
  (s : multiset α) (h₀ : p 0) (h₁ : ∀ a s, (∀t ≤ s, p t) → p (a ::ₘ s)) : p s :=
multiset.strong_induction_on s $ assume s,
multiset.induction_on s (λ _, h₀) $ λ a s _ ih, h₁ _ _ $
λ t h, ih _ $ lt_of_le_of_lt h $ lt_cons_self _ _

/-- Suppose that, given that `p t` can be defined on all supersets of `s` of cardinality less than
`n`, one knows how to define `p s`. Then one can inductively define `p s` for all multisets `s` of
cardinality less than `n`, starting from multisets of card `n` and iterating. This
can be used either to define data, or to prove properties. -/
def strong_downward_induction {p : multiset α → Sort*} {n : ℕ} (H : ∀ t₁, (∀ {t₂ : multiset α},
  t₂.card ≤ n → t₁ < t₂ → p t₂) → t₁.card ≤ n → p t₁) :
  ∀ (s : multiset α), s.card ≤ n → p s
| s := H s (λ t ht h, have n - card t < n - card s,
     from (tsub_lt_tsub_iff_left_of_le ht).2 (card_lt_of_lt h),
  strong_downward_induction t ht)
using_well_founded {rel_tac := λ _ _, `[exact ⟨_, measure_wf (λ (t : multiset α), n - t.card)⟩]}

lemma strong_downward_induction_eq {p : multiset α → Sort*} {n : ℕ} (H : ∀ t₁, (∀ {t₂ : multiset α},
  t₂.card ≤ n → t₁ < t₂ → p t₂) → t₁.card ≤ n → p t₁) (s : multiset α) :
  strong_downward_induction H s = H s (λ t ht hst, strong_downward_induction H t ht) :=
by rw strong_downward_induction

/-- Analogue of `strong_downward_induction` with order of arguments swapped. -/
@[elab_as_eliminator] def strong_downward_induction_on {p : multiset α → Sort*} {n : ℕ} :
  ∀ (s : multiset α), (∀ t₁, (∀ {t₂ : multiset α}, t₂.card ≤ n → t₁ < t₂ → p t₂) → t₁.card ≤ n →
  p t₁) → s.card ≤ n → p s :=
λ s H, strong_downward_induction H s

lemma strong_downward_induction_on_eq {p : multiset α → Sort*} (s : multiset α) {n : ℕ} (H : ∀ t₁,
  (∀ {t₂ : multiset α}, t₂.card ≤ n → t₁ < t₂ → p t₂) → t₁.card ≤ n → p t₁) :
  s.strong_downward_induction_on H = H s (λ t ht h, t.strong_downward_induction_on H ht) :=
by { dunfold strong_downward_induction_on, rw strong_downward_induction }

/-- Another way of expressing `strong_induction_on`: the `(<)` relation is well-founded. -/
lemma well_founded_lt : well_founded ((<) : multiset α → multiset α → Prop) :=
subrelation.wf (λ _ _, multiset.card_lt_of_lt) (measure_wf multiset.card)

/-! ### `multiset.repeat` -/

/-- `repeat a n` is the multiset containing only `a` with multiplicity `n`. -/
def repeat (a : α) (n : ℕ) : multiset α := repeat a n

@[simp] lemma repeat_zero (a : α) : repeat a 0 = 0 := rfl

@[simp] lemma repeat_succ (a : α) (n) : repeat a (n+1) = a ::ₘ repeat a n := by simp [repeat]

@[simp] lemma repeat_one (a : α) : repeat a 1 = {a} :=
by simp only [repeat_succ, singleton_eq_cons, eq_self_iff_true, repeat_zero, cons_inj_right]

@[simp] lemma card_repeat : ∀ (a : α) n, card (repeat a n) = n := length_repeat

lemma mem_repeat {a b : α} {n : ℕ} : b ∈ repeat a n ↔ n ≠ 0 ∧ b = a := mem_repeat

theorem eq_of_mem_repeat {a b : α} {n} : b ∈ repeat a n → b = a := eq_of_mem_repeat

theorem eq_repeat' {a : α} {s : multiset α} : s = repeat a s.card ↔ ∀ b ∈ s, b = a :=
quot.induction_on s $ λ l, iff.trans ⟨λ h,
  (perm_repeat.1 $ (quotient.exact h)), congr_arg coe⟩ eq_repeat'

theorem eq_repeat_of_mem {a : α} {s : multiset α} : (∀ b ∈ s, b = a) → s = repeat a s.card :=
eq_repeat'.2

theorem eq_repeat {a : α} {n} {s : multiset α} : s = repeat a n ↔ card s = n ∧ ∀ b ∈ s, b = a :=
⟨λ h, h.symm ▸ ⟨card_repeat _ _, λ b, eq_of_mem_repeat⟩,
 λ ⟨e, al⟩, e ▸ eq_repeat_of_mem al⟩

lemma repeat_left_injective {n : ℕ} (hn : n ≠ 0) : function.injective (λ a : α, repeat a n) :=
λ a b h, (eq_repeat.1 h).2 _ $ mem_repeat.2 ⟨hn, rfl⟩

@[simp] lemma repeat_left_inj {a b : α} {n : ℕ} (h : n ≠ 0) : repeat a n = repeat b n ↔ a = b :=
(repeat_left_injective h).eq_iff

theorem repeat_injective (a : α) : function.injective (repeat a) :=
λ m n h, by rw [← (eq_repeat.1 h).1, card_repeat]

theorem repeat_subset_singleton : ∀ (a : α) n, repeat a n ⊆ {a} := repeat_subset_singleton

theorem repeat_le_coe {a : α} {n} {l : list α} : repeat a n ≤ l ↔ list.repeat a n <+ l :=
⟨λ ⟨l', p, s⟩, (perm_repeat.1 p) ▸ s, sublist.subperm⟩

theorem nsmul_singleton (a : α) (n) : n • ({a} : multiset α) = repeat a n :=
begin
  refine eq_repeat.mpr ⟨_, λ b hb, mem_singleton.mp (mem_of_mem_nsmul hb)⟩,
  rw [card_nsmul, card_singleton, mul_one]
end

lemma nsmul_repeat {a : α} (n m : ℕ) : n • (repeat a m) = repeat a (n * m) :=
begin
  rw eq_repeat,
  split,
  { rw [card_nsmul, card_repeat] },
  { exact λ b hb, eq_of_mem_repeat (mem_of_mem_nsmul hb) },
end

/-! ### Erasing one copy of an element -/
section erase
variables [decidable_eq α] {s t : multiset α} {a b : α}

/-- `erase s a` is the multiset that subtracts 1 from the
  multiplicity of `a`. -/
def erase (s : multiset α) (a : α) : multiset α :=
quot.lift_on s (λ l, (l.erase a : multiset α))
  (λ l₁ l₂ p, quot.sound (p.erase a))

@[simp] theorem coe_erase (l : list α) (a : α) :
  erase (l : multiset α) a = l.erase a := rfl

@[simp] theorem erase_zero (a : α) : (0 : multiset α).erase a = 0 := rfl

@[simp] theorem erase_cons_head (a : α) (s : multiset α) : (a ::ₘ s).erase a = s :=
quot.induction_on s $ λ l, congr_arg coe $ erase_cons_head a l

@[simp, priority 990]
theorem erase_cons_tail {a b : α} (s : multiset α) (h : b ≠ a) :
  (b ::ₘ s).erase a = b ::ₘ s.erase a :=
quot.induction_on s $ λ l, congr_arg coe $ erase_cons_tail l h

@[simp, priority 980]
theorem erase_of_not_mem {a : α} {s : multiset α} : a ∉ s → s.erase a = s :=
quot.induction_on s $ λ l h, congr_arg coe $ erase_of_not_mem h

@[simp, priority 980]
theorem cons_erase {s : multiset α} {a : α} : a ∈ s → a ::ₘ s.erase a = s :=
quot.induction_on s $ λ l h, quot.sound (perm_cons_erase h).symm

theorem le_cons_erase (s : multiset α) (a : α) : s ≤ a ::ₘ s.erase a :=
if h : a ∈ s then le_of_eq (cons_erase h).symm
else by rw erase_of_not_mem h; apply le_cons_self

theorem erase_add_left_pos {a : α} {s : multiset α} (t) : a ∈ s → (s + t).erase a = s.erase a + t :=
quotient.induction_on₂ s t $ λ l₁ l₂ h, congr_arg coe $ erase_append_left l₂ h

theorem erase_add_right_pos {a : α} (s) {t : multiset α} (h : a ∈ t) :
  (s + t).erase a = s + t.erase a :=
by rw [add_comm, erase_add_left_pos s h, add_comm]

theorem erase_add_right_neg {a : α} {s : multiset α} (t) :
  a ∉ s → (s + t).erase a = s + t.erase a :=
quotient.induction_on₂ s t $ λ l₁ l₂ h, congr_arg coe $ erase_append_right l₂ h

theorem erase_add_left_neg {a : α} (s) {t : multiset α} (h : a ∉ t) :
  (s + t).erase a = s.erase a + t :=
by rw [add_comm, erase_add_right_neg s h, add_comm]

theorem erase_le (a : α) (s : multiset α) : s.erase a ≤ s :=
quot.induction_on s $ λ l, (erase_sublist a l).subperm

@[simp] theorem erase_lt {a : α} {s : multiset α} : s.erase a < s ↔ a ∈ s :=
⟨λ h, not_imp_comm.1 erase_of_not_mem (ne_of_lt h),
 λ h, by simpa [h] using lt_cons_self (s.erase a) a⟩

theorem erase_subset (a : α) (s : multiset α) : s.erase a ⊆ s :=
subset_of_le (erase_le a s)

theorem mem_erase_of_ne {a b : α} {s : multiset α} (ab : a ≠ b) : a ∈ s.erase b ↔ a ∈ s :=
quot.induction_on s $ λ l, list.mem_erase_of_ne ab

theorem mem_of_mem_erase {a b : α} {s : multiset α} : a ∈ s.erase b → a ∈ s :=
mem_of_subset (erase_subset _ _)

theorem erase_comm (s : multiset α) (a b : α) : (s.erase a).erase b = (s.erase b).erase a :=
quot.induction_on s $ λ l, congr_arg coe $ l.erase_comm a b

theorem erase_le_erase {s t : multiset α} (a : α) (h : s ≤ t) : s.erase a ≤ t.erase a :=
le_induction_on h $ λ l₁ l₂ h, (h.erase _).subperm

theorem erase_le_iff_le_cons {s t : multiset α} {a : α} : s.erase a ≤ t ↔ s ≤ a ::ₘ t :=
⟨λ h, le_trans (le_cons_erase _ _) (cons_le_cons _ h),
 λ h, if m : a ∈ s
  then by rw ← cons_erase m at h; exact (cons_le_cons_iff _).1 h
  else le_trans (erase_le _ _) ((le_cons_of_not_mem m).1 h)⟩

@[simp] theorem card_erase_of_mem {a : α} {s : multiset α} :
  a ∈ s → card (s.erase a) = pred (card s) :=
quot.induction_on s $ λ l, length_erase_of_mem

@[simp] lemma card_erase_add_one {a : α} {s : multiset α} :
  a ∈ s → (s.erase a).card + 1 = s.card :=
quot.induction_on s $ λ l, length_erase_add_one

theorem card_erase_lt_of_mem {a : α} {s : multiset α} : a ∈ s → card (s.erase a) < card s :=
λ h, card_lt_of_lt (erase_lt.mpr h)

theorem card_erase_le {a : α} {s : multiset α} : card (s.erase a) ≤ card s :=
card_le_of_le (erase_le a s)

theorem card_erase_eq_ite {a : α} {s : multiset α} :
  card (s.erase a) = if a ∈ s then pred (card s) else card s :=
begin
  by_cases h : a ∈ s,
  { rwa [card_erase_of_mem h, if_pos] },
  { rwa [erase_of_not_mem h, if_neg] }
end

end erase

@[simp] theorem coe_reverse (l : list α) : (reverse l : multiset α) = l :=
quot.sound $ reverse_perm _

/-! ### `multiset.map` -/

/-- `map f s` is the lift of the list `map` operation. The multiplicity
  of `b` in `map f s` is the number of `a ∈ s` (counting multiplicity)
  such that `f a = b`. -/
def map (f : α → β) (s : multiset α) : multiset β :=
quot.lift_on s (λ l : list α, (l.map f : multiset β))
  (λ l₁ l₂ p, quot.sound (p.map f))

@[congr]
theorem map_congr {f g : α → β} {s t : multiset α} :
  s = t → (∀ x ∈ t, f x = g x) → map f s = map g t :=
begin
  rintros rfl h,
  induction s using quot.induction_on,
  exact congr_arg coe (map_congr h)
end

lemma map_hcongr {β' : Type*} {m : multiset α} {f : α → β} {f' : α → β'}
  (h : β = β') (hf : ∀a∈m, f a == f' a) : map f m == map f' m :=
begin subst h, simp at hf, simp [map_congr rfl hf] end

theorem forall_mem_map_iff {f : α → β} {p : β → Prop} {s : multiset α} :
  (∀ y ∈ s.map f, p y) ↔ (∀ x ∈ s, p (f x)) :=
quotient.induction_on' s $ λ L, list.forall_mem_map_iff

@[simp] theorem coe_map (f : α → β) (l : list α) : map f ↑l = l.map f := rfl

@[simp] theorem map_zero (f : α → β) : map f 0 = 0 := rfl

@[simp] theorem map_cons (f : α → β) (a s) : map f (a ::ₘ s) = f a ::ₘ map f s :=
quot.induction_on s $ λ l, rfl

theorem map_comp_cons (f : α → β) (t) : map f ∘ cons t = cons (f t) ∘ map f :=
by { ext, simp }

@[simp] theorem map_singleton (f : α → β) (a : α) : ({a} : multiset α).map f = {f a} := rfl

theorem map_repeat (f : α → β) (a : α) (k : ℕ) : (repeat a k).map f = repeat (f a) k := by
{ induction k, simp, simpa }

@[simp] theorem map_add (f : α → β) (s t) : map f (s + t) = map f s + map f t :=
quotient.induction_on₂ s t $ λ l₁ l₂, congr_arg coe $ map_append _ _ _

/-- If each element of `s : multiset α` can be lifted to `β`, then `s` can be lifted to
`multiset β`. -/
instance [can_lift α β] : can_lift (multiset α) (multiset β) :=
{ cond := λ s, ∀ x ∈ s, can_lift.cond β x,
  coe := map can_lift.coe,
  prf := by { rintro ⟨l⟩ hl, lift l to list β using hl, exact ⟨l, coe_map _ _⟩ } }

/-- `multiset.map` as an `add_monoid_hom`. -/
def map_add_monoid_hom (f : α → β) : multiset α →+ multiset β :=
{ to_fun := map f,
  map_zero' := map_zero _,
  map_add' := map_add _ }

@[simp] lemma coe_map_add_monoid_hom (f : α → β) :
  (map_add_monoid_hom f : multiset α → multiset β) = map f := rfl

theorem map_nsmul (f : α → β) (n : ℕ) (s) : map f (n • s) = n • (map f s) :=
(map_add_monoid_hom f).map_nsmul _ _

@[simp] theorem mem_map {f : α → β} {b : β} {s : multiset α} :
  b ∈ map f s ↔ ∃ a, a ∈ s ∧ f a = b :=
quot.induction_on s $ λ l, mem_map

@[simp] theorem card_map (f : α → β) (s) : card (map f s) = card s :=
quot.induction_on s $ λ l, length_map _ _

@[simp] theorem map_eq_zero {s : multiset α} {f : α → β} : s.map f = 0 ↔ s = 0 :=
by rw [← multiset.card_eq_zero, multiset.card_map, multiset.card_eq_zero]

theorem mem_map_of_mem (f : α → β) {a : α} {s : multiset α} (h : a ∈ s) : f a ∈ map f s :=
mem_map.2 ⟨_, h, rfl⟩

lemma map_eq_singleton {f : α → β} {s : multiset α} {b : β} :
  map f s = {b} ↔ ∃ a : α, s = {a} ∧ f a = b :=
begin
  split,
  { intro h,
    obtain ⟨a, ha⟩ : ∃ a, s = {a},
    { rw [←card_eq_one, ←card_map, h, card_singleton] },
    refine ⟨a, ha, _⟩,
    rw [←mem_singleton, ←h, ha, map_singleton, mem_singleton] },
  { rintro ⟨a, rfl, rfl⟩,
    simp }
end

theorem mem_map_of_injective {f : α → β} (H : function.injective f) {a : α} {s : multiset α} :
  f a ∈ map f s ↔ a ∈ s :=
quot.induction_on s $ λ l, mem_map_of_injective H

@[simp] theorem map_map (g : β → γ) (f : α → β) (s : multiset α) :
  map g (map f s) = map (g ∘ f) s :=
quot.induction_on s $ λ l, congr_arg coe $ list.map_map _ _ _

theorem map_id (s : multiset α) : map id s = s :=
quot.induction_on s $ λ l, congr_arg coe $ map_id _

@[simp] lemma map_id' (s : multiset α) : map (λx, x) s = s := map_id s

@[simp] theorem map_const (s : multiset α) (b : β) : map (function.const α b) s = repeat b s.card :=
quot.induction_on s $ λ l, congr_arg coe $ map_const _ _

theorem eq_of_mem_map_const {b₁ b₂ : β} {l : list α} (h : b₁ ∈ map (function.const α b₂) l) :
  b₁ = b₂ :=
eq_of_mem_repeat $ by rwa map_const at h

@[simp] theorem map_le_map {f : α → β} {s t : multiset α} (h : s ≤ t) : map f s ≤ map f t :=
le_induction_on h $ λ l₁ l₂ h, (h.map f).subperm

@[simp] lemma map_lt_map {f : α → β} {s t : multiset α} (h : s < t) : s.map f < t.map f :=
begin
  refine (map_le_map h.le).lt_of_not_le (λ H, h.ne $ eq_of_le_of_card_le h.le _),
  rw [←s.card_map f, ←t.card_map f],
  exact card_le_of_le H,
end

lemma map_mono (f : α → β) : monotone (map f) := λ _ _, map_le_map
lemma map_strict_mono (f : α → β) : strict_mono (map f) := λ _ _, map_lt_map

@[simp] theorem map_subset_map {f : α → β} {s t : multiset α} (H : s ⊆ t) : map f s ⊆ map f t :=
λ b m, let ⟨a, h, e⟩ := mem_map.1 m in mem_map.2 ⟨a, H h, e⟩

lemma map_erase [decidable_eq α] [decidable_eq β]
  (f : α → β) (hf : function.injective f) (x : α) (s : multiset α) :
  (s.erase x).map f = (s.map f).erase (f x) :=
begin
  induction s using multiset.induction_on with y s ih,
  { simp },
  by_cases hxy : y = x,
  { cases hxy, simp },
  { rw [s.erase_cons_tail hxy, map_cons, map_cons, (s.map f).erase_cons_tail (hf.ne hxy), ih] }
end

/-! ### `multiset.fold` -/

/-- `foldl f H b s` is the lift of the list operation `foldl f b l`,
  which folds `f` over the multiset. It is well defined when `f` is right-commutative,
  that is, `f (f b a₁) a₂ = f (f b a₂) a₁`. -/
def foldl (f : β → α → β) (H : right_commutative f) (b : β) (s : multiset α) : β :=
quot.lift_on s (λ l, foldl f b l)
  (λ l₁ l₂ p, p.foldl_eq H b)

@[simp] theorem foldl_zero (f : β → α → β) (H b) : foldl f H b 0 = b := rfl

@[simp] theorem foldl_cons (f : β → α → β) (H b a s) :
  foldl f H b (a ::ₘ s) = foldl f H (f b a) s :=
quot.induction_on s $ λ l, rfl

@[simp] theorem foldl_add (f : β → α → β) (H b s t) :
  foldl f H b (s + t) = foldl f H (foldl f H b s) t :=
quotient.induction_on₂ s t $ λ l₁ l₂, foldl_append _ _ _ _

/-- `foldr f H b s` is the lift of the list operation `foldr f b l`,
  which folds `f` over the multiset. It is well defined when `f` is left-commutative,
  that is, `f a₁ (f a₂ b) = f a₂ (f a₁ b)`. -/
def foldr (f : α → β → β) (H : left_commutative f) (b : β) (s : multiset α) : β :=
quot.lift_on s (λ l, foldr f b l)
  (λ l₁ l₂ p, p.foldr_eq H b)

@[simp] theorem foldr_zero (f : α → β → β) (H b) : foldr f H b 0 = b := rfl

@[simp] theorem foldr_cons (f : α → β → β) (H b a s) :
  foldr f H b (a ::ₘ s) = f a (foldr f H b s) :=
quot.induction_on s $ λ l, rfl

@[simp] theorem foldr_singleton (f : α → β → β) (H b a) :
  foldr f H b ({a} : multiset α) = f a b :=
rfl

@[simp] theorem foldr_add (f : α → β → β) (H b s t) :
  foldr f H b (s + t) = foldr f H (foldr f H b t) s :=
quotient.induction_on₂ s t $ λ l₁ l₂, foldr_append _ _ _ _

@[simp] theorem coe_foldr (f : α → β → β) (H : left_commutative f) (b : β) (l : list α) :
  foldr f H b l = l.foldr f b := rfl

@[simp] theorem coe_foldl (f : β → α → β) (H : right_commutative f) (b : β) (l : list α) :
  foldl f H b l = l.foldl f b := rfl

theorem coe_foldr_swap (f : α → β → β) (H : left_commutative f) (b : β) (l : list α) :
  foldr f H b l = l.foldl (λ x y, f y x) b :=
(congr_arg (foldr f H b) (coe_reverse l)).symm.trans $ foldr_reverse _ _ _

theorem foldr_swap (f : α → β → β) (H : left_commutative f) (b : β) (s : multiset α) :
  foldr f H b s = foldl (λ x y, f y x) (λ x y z, (H _ _ _).symm) b s :=
quot.induction_on s $ λ l, coe_foldr_swap _ _ _ _

theorem foldl_swap (f : β → α → β) (H : right_commutative f) (b : β) (s : multiset α) :
  foldl f H b s = foldr (λ x y, f y x) (λ x y z, (H _ _ _).symm) b s :=
(foldr_swap _ _ _ _).symm

lemma foldr_induction' (f : α → β → β) (H : left_commutative f) (x : β) (q : α → Prop)
  (p : β → Prop) (s : multiset α) (hpqf : ∀ a b, q a → p b → p (f a b)) (px : p x)
  (q_s : ∀ a ∈ s, q a) :
  p (foldr f H x s) :=
begin
  revert s,
  refine multiset.induction (by simp [px]) _,
  intros a s hs hsa,
  rw foldr_cons,
  have hps : ∀ (x : α), x ∈ s → q x, from λ x hxs, hsa x (mem_cons_of_mem hxs),
  exact hpqf a (foldr f H x s) (hsa a (mem_cons_self a s)) (hs hps),
end

lemma foldr_induction (f : α → α → α) (H : left_commutative f) (x : α) (p : α → Prop)
  (s : multiset α) (p_f : ∀ a b, p a → p b → p (f a b)) (px : p x) (p_s : ∀ a ∈ s, p a) :
  p (foldr f H x s) :=
foldr_induction' f H x p p s p_f px p_s

lemma foldl_induction' (f : β → α → β) (H : right_commutative f) (x : β) (q : α → Prop)
  (p : β → Prop) (s : multiset α) (hpqf : ∀ a b, q a → p b → p (f b a)) (px : p x)
  (q_s : ∀ a ∈ s, q a) :
  p (foldl f H x s) :=
begin
  rw foldl_swap,
  exact foldr_induction' (λ x y, f y x) (λ x y z, (H _ _ _).symm) x q p s hpqf px q_s,
end

lemma foldl_induction (f : α → α → α) (H : right_commutative f) (x : α) (p : α → Prop)
  (s : multiset α) (p_f : ∀ a b, p a → p b → p (f b a)) (px : p x) (p_s : ∀ a ∈ s, p a) :
  p (foldl f H x s) :=
foldl_induction' f H x p p s p_f px p_s

/-! ### Map for partial functions -/

/-- Lift of the list `pmap` operation. Map a partial function `f` over a multiset
  `s` whose elements are all in the domain of `f`. -/
def pmap {p : α → Prop} (f : Π a, p a → β) (s : multiset α) : (∀ a ∈ s, p a) → multiset β :=
quot.rec_on s (λ l H, ↑(pmap f l H)) $ λ l₁ l₂ (pp : l₁ ~ l₂),
funext $ λ (H₂ : ∀ a ∈ l₂, p a),
have H₁ : ∀ a ∈ l₁, p a, from λ a h, H₂ a (pp.subset h),
have ∀ {s₂ e H}, @eq.rec (multiset α) l₁
  (λ s, (∀ a ∈ s, p a) → multiset β) (λ _, ↑(pmap f l₁ H₁))
  s₂ e H = ↑(pmap f l₁ H₁), by intros s₂ e _; subst e,
this.trans $ quot.sound $ pp.pmap f

@[simp] theorem coe_pmap {p : α → Prop} (f : Π a, p a → β)
  (l : list α) (H : ∀ a ∈ l, p a) : pmap f l H = l.pmap f H := rfl

@[simp] lemma pmap_zero {p : α → Prop} (f : Π a, p a → β) (h : ∀a∈(0:multiset α), p a) :
  pmap f 0 h = 0 := rfl

@[simp] lemma pmap_cons {p : α → Prop} (f : Π a, p a → β) (a : α) (m : multiset α) :
  ∀(h : ∀b∈a ::ₘ m, p b), pmap f (a ::ₘ m) h =
    f a (h a (mem_cons_self a m)) ::ₘ pmap f m (λa ha, h a $ mem_cons_of_mem ha) :=
quotient.induction_on m $ assume l h, rfl

/-- "Attach" a proof that `a ∈ s` to each element `a` in `s` to produce
  a multiset on `{x // x ∈ s}`. -/
def attach (s : multiset α) : multiset {x // x ∈ s} := pmap subtype.mk s (λ a, id)

@[simp] theorem coe_attach (l : list α) :
 @eq (multiset {x // x ∈ l}) (@attach α l) l.attach := rfl

theorem sizeof_lt_sizeof_of_mem [has_sizeof α] {x : α} {s : multiset α} (hx : x ∈ s) :
  sizeof x < sizeof s := by
{ induction s with l a b, exact list.sizeof_lt_sizeof_of_mem hx, refl }

theorem pmap_eq_map (p : α → Prop) (f : α → β) (s : multiset α) :
  ∀ H, @pmap _ _ p (λ a _, f a) s H = map f s :=
quot.induction_on s $ λ l H, congr_arg coe $ pmap_eq_map p f l H

theorem pmap_congr {p q : α → Prop} {f : Π a, p a → β} {g : Π a, q a → β}
  (s : multiset α) {H₁ H₂} (h : ∀ a h₁ h₂, f a h₁ = g a h₂) :
  pmap f s H₁ = pmap g s H₂ :=
quot.induction_on s (λ l H₁ H₂, congr_arg coe $ pmap_congr l h) H₁ H₂

theorem map_pmap {p : α → Prop} (g : β → γ) (f : Π a, p a → β)
  (s) : ∀ H, map g (pmap f s H) = pmap (λ a h, g (f a h)) s H :=
quot.induction_on s $ λ l H, congr_arg coe $ map_pmap g f l H

theorem pmap_eq_map_attach {p : α → Prop} (f : Π a, p a → β)
  (s) : ∀ H, pmap f s H = s.attach.map (λ x, f x.1 (H _ x.2)) :=
quot.induction_on s $ λ l H, congr_arg coe $ pmap_eq_map_attach f l H

theorem attach_map_val (s : multiset α) : s.attach.map subtype.val = s :=
quot.induction_on s $ λ l, congr_arg coe $ attach_map_val l

@[simp] theorem mem_attach (s : multiset α) : ∀ x, x ∈ s.attach :=
quot.induction_on s $ λ l, mem_attach _

@[simp] theorem mem_pmap {p : α → Prop} {f : Π a, p a → β}
  {s H b} : b ∈ pmap f s H ↔ ∃ a (h : a ∈ s), f a (H a h) = b :=
quot.induction_on s (λ l H, mem_pmap) H

@[simp] theorem card_pmap {p : α → Prop} (f : Π a, p a → β)
  (s H) : card (pmap f s H) = card s :=
quot.induction_on s (λ l H, length_pmap) H

@[simp] theorem card_attach {m : multiset α} : card (attach m) = card m := card_pmap _ _ _

@[simp] lemma attach_zero : (0 : multiset α).attach = 0 := rfl

lemma attach_cons (a : α) (m : multiset α) :
  (a ::ₘ m).attach = ⟨a, mem_cons_self a m⟩ ::ₘ (m.attach.map $ λp, ⟨p.1, mem_cons_of_mem p.2⟩) :=
quotient.induction_on m $ assume l, congr_arg coe $ congr_arg (list.cons _) $
  by rw [list.map_pmap]; exact list.pmap_congr _ (assume a' h₁ h₂, subtype.eq rfl)

section decidable_pi_exists
variables {m : multiset α}

/-- If `p` is a decidable predicate,
so is the predicate that all elements of a multiset satisfy `p`. -/
protected def decidable_forall_multiset {p : α → Prop} [hp : ∀a, decidable (p a)] :
  decidable (∀a∈m, p a) :=
quotient.rec_on_subsingleton m (λl, decidable_of_iff (∀a∈l, p a) $ by simp)

instance decidable_dforall_multiset {p : Πa∈m, Prop} [hp : ∀a (h : a ∈ m), decidable (p a h)] :
  decidable (∀a (h : a ∈ m), p a h) :=
decidable_of_decidable_of_iff
  (@multiset.decidable_forall_multiset {a // a ∈ m} m.attach (λa, p a.1 a.2) _)
  (iff.intro (assume h a ha, h ⟨a, ha⟩ (mem_attach _ _)) (assume h ⟨a, ha⟩ _, h _ _))

/-- decidable equality for functions whose domain is bounded by multisets -/
instance decidable_eq_pi_multiset {β : α → Type*} [h : ∀a, decidable_eq (β a)] :
  decidable_eq (Πa∈m, β a) :=
assume f g, decidable_of_iff (∀a (h : a ∈ m), f a h = g a h) (by simp [function.funext_iff])

/-- If `p` is a decidable predicate,
so is the existence of an element in a multiset satisfying `p`. -/
def decidable_exists_multiset {p : α → Prop} [decidable_pred p] :
  decidable (∃ x ∈ m, p x) :=
quotient.rec_on_subsingleton m list.decidable_exists_mem

instance decidable_dexists_multiset {p : Πa∈m, Prop} [hp : ∀a (h : a ∈ m), decidable (p a h)] :
  decidable (∃a (h : a ∈ m), p a h) :=
decidable_of_decidable_of_iff
  (@multiset.decidable_exists_multiset {a // a ∈ m} m.attach (λa, p a.1 a.2) _)
  (iff.intro (λ ⟨⟨a, ha₁⟩, _, ha₂⟩, ⟨a, ha₁, ha₂⟩)
    (λ ⟨a, ha₁, ha₂⟩, ⟨⟨a, ha₁⟩, mem_attach _ _, ha₂⟩))

end decidable_pi_exists

/-! ### Subtraction -/
section
variables [decidable_eq α] {s t u : multiset α} {a b : α}

/-- `s - t` is the multiset such that `count a (s - t) = count a s - count a t` for all `a`
  (note that it is truncated subtraction, so it is `0` if `count a t ≥ count a s`). -/
protected def sub (s t : multiset α) : multiset α :=
quotient.lift_on₂ s t (λ l₁ l₂, (l₁.diff l₂ : multiset α)) $ λ v₁ v₂ w₁ w₂ p₁ p₂,
  quot.sound $ p₁.diff p₂

instance : has_sub (multiset α) := ⟨multiset.sub⟩

@[simp] theorem coe_sub (s t : list α) : (s - t : multiset α) = (s.diff t : list α) := rfl

/-- This is a special case of `tsub_zero`, which should be used instead of this.
  This is needed to prove `has_ordered_sub (multiset α)`. -/
protected theorem sub_zero (s : multiset α) : s - 0 = s :=
quot.induction_on s $ λ l, rfl

@[simp] theorem sub_cons (a : α) (s t : multiset α) : s - a ::ₘ t = s.erase a - t :=
quotient.induction_on₂ s t $ λ l₁ l₂, congr_arg coe $ diff_cons _ _ _

/-- This is a special case of `tsub_le_iff_right`, which should be used instead of this.
  This is needed to prove `has_ordered_sub (multiset α)`. -/
protected theorem sub_le_iff_le_add : s - t ≤ u ↔ s ≤ u + t :=
by revert s; exact
multiset.induction_on t (by simp [multiset.sub_zero])
  (λ a t IH s, by simp [IH, erase_le_iff_le_cons])

instance : has_ordered_sub (multiset α) :=
⟨λ n m k, multiset.sub_le_iff_le_add⟩

theorem sub_eq_fold_erase (s t : multiset α) : s - t = foldl erase erase_comm s t :=
quotient.induction_on₂ s t $ λ l₁ l₂,
show ↑(l₁.diff l₂) = foldl erase erase_comm ↑l₁ ↑l₂,
by { rw diff_eq_foldl l₁ l₂, symmetry, exact foldl_hom _ _ _ _ _ (λ x y, rfl) }

@[simp] theorem card_sub {s t : multiset α} (h : t ≤ s) : card (s - t) = card s - card t :=
(tsub_eq_of_eq_add_rev $ by rw [add_comm, ← card_add, tsub_add_cancel_of_le h]).symm

/-! ### Union -/

/-- `s ∪ t` is the lattice join operation with respect to the
  multiset `≤`. The multiplicity of `a` in `s ∪ t` is the maximum
  of the multiplicities in `s` and `t`. -/
def union (s t : multiset α) : multiset α := s - t + t

instance : has_union (multiset α) := ⟨union⟩

theorem union_def (s t : multiset α) : s ∪ t = s - t + t := rfl

theorem le_union_left (s t : multiset α) : s ≤ s ∪ t := le_tsub_add

theorem le_union_right (s t : multiset α) : t ≤ s ∪ t := le_add_left _ _

theorem eq_union_left : t ≤ s → s ∪ t = s := tsub_add_cancel_of_le

theorem union_le_union_right (h : s ≤ t) (u) : s ∪ u ≤ t ∪ u :=
add_le_add_right (tsub_le_tsub_right h _) u

theorem union_le (h₁ : s ≤ u) (h₂ : t ≤ u) : s ∪ t ≤ u :=
by rw ← eq_union_left h₂; exact union_le_union_right h₁ t

@[simp] theorem mem_union : a ∈ s ∪ t ↔ a ∈ s ∨ a ∈ t :=
⟨λ h, (mem_add.1 h).imp_left (mem_of_le tsub_le_self),
 or.rec (mem_of_le $ le_union_left _ _) (mem_of_le $ le_union_right _ _)⟩

@[simp] theorem map_union [decidable_eq β] {f : α → β} (finj : function.injective f)
  {s t : multiset α} :
  map f (s ∪ t) = map f s ∪ map f t :=
quotient.induction_on₂ s t $ λ l₁ l₂,
congr_arg coe (by rw [list.map_append f, list.map_diff finj])

/-! ### Intersection -/

/-- `s ∩ t` is the lattice meet operation with respect to the
  multiset `≤`. The multiplicity of `a` in `s ∩ t` is the minimum
  of the multiplicities in `s` and `t`. -/
def inter (s t : multiset α) : multiset α :=
quotient.lift_on₂ s t (λ l₁ l₂, (l₁.bag_inter l₂ : multiset α)) $ λ v₁ v₂ w₁ w₂ p₁ p₂,
  quot.sound $ p₁.bag_inter p₂

instance : has_inter (multiset α) := ⟨inter⟩

@[simp] theorem inter_zero (s : multiset α) : s ∩ 0 = 0 :=
quot.induction_on s $ λ l, congr_arg coe l.bag_inter_nil

@[simp] theorem zero_inter (s : multiset α) : 0 ∩ s = 0 :=
quot.induction_on s $ λ l, congr_arg coe l.nil_bag_inter

@[simp] theorem cons_inter_of_pos {a} (s : multiset α) {t} :
  a ∈ t → (a ::ₘ s) ∩ t = a ::ₘ s ∩ t.erase a :=
quotient.induction_on₂ s t $ λ l₁ l₂ h,
congr_arg coe $ cons_bag_inter_of_pos _ h

@[simp] theorem cons_inter_of_neg {a} (s : multiset α) {t} :
  a ∉ t → (a ::ₘ s) ∩ t = s ∩ t :=
quotient.induction_on₂ s t $ λ l₁ l₂ h,
congr_arg coe $ cons_bag_inter_of_neg _ h

theorem inter_le_left (s t : multiset α) : s ∩ t ≤ s :=
quotient.induction_on₂ s t $ λ l₁ l₂,
(bag_inter_sublist_left _ _).subperm

theorem inter_le_right (s : multiset α) : ∀ t, s ∩ t ≤ t :=
multiset.induction_on s (λ t, (zero_inter t).symm ▸ zero_le _) $
λ a s IH t, if h : a ∈ t
  then by simpa [h] using cons_le_cons a (IH (t.erase a))
  else by simp [h, IH]

theorem le_inter (h₁ : s ≤ t) (h₂ : s ≤ u) : s ≤ t ∩ u :=
begin
  revert s u, refine multiset.induction_on t _ (λ a t IH, _); intros,
  { simp [h₁] },
  by_cases a ∈ u,
  { rw [cons_inter_of_pos _ h, ← erase_le_iff_le_cons],
    exact IH (erase_le_iff_le_cons.2 h₁) (erase_le_erase _ h₂) },
  { rw cons_inter_of_neg _ h,
    exact IH ((le_cons_of_not_mem $ mt (mem_of_le h₂) h).1 h₁) h₂ }
end

@[simp] theorem mem_inter : a ∈ s ∩ t ↔ a ∈ s ∧ a ∈ t :=
⟨λ h, ⟨mem_of_le (inter_le_left _ _) h, mem_of_le (inter_le_right _ _) h⟩,
 λ ⟨h₁, h₂⟩, by rw [← cons_erase h₁, cons_inter_of_pos _ h₂]; apply mem_cons_self⟩

instance : lattice (multiset α) :=
{ sup          := (∪),
  sup_le       := @union_le _ _,
  le_sup_left  := le_union_left,
  le_sup_right := le_union_right,
  inf          := (∩),
  le_inf       := @le_inter _ _,
  inf_le_left  := inter_le_left,
  inf_le_right := inter_le_right,
  ..@multiset.partial_order α }

@[simp] theorem sup_eq_union (s t : multiset α) : s ⊔ t = s ∪ t := rfl
@[simp] theorem inf_eq_inter (s t : multiset α) : s ⊓ t = s ∩ t := rfl

@[simp] theorem le_inter_iff : s ≤ t ∩ u ↔ s ≤ t ∧ s ≤ u := le_inf_iff
@[simp] theorem union_le_iff : s ∪ t ≤ u ↔ s ≤ u ∧ t ≤ u := sup_le_iff

theorem union_comm (s t : multiset α) : s ∪ t = t ∪ s := sup_comm
theorem inter_comm (s t : multiset α) : s ∩ t = t ∩ s := inf_comm

theorem eq_union_right (h : s ≤ t) : s ∪ t = t :=
by rw [union_comm, eq_union_left h]

theorem union_le_union_left (h : s ≤ t) (u) : u ∪ s ≤ u ∪ t :=
sup_le_sup_left h _

theorem union_le_add (s t : multiset α) : s ∪ t ≤ s + t :=
union_le (le_add_right _ _) (le_add_left _ _)

theorem union_add_distrib (s t u : multiset α) : (s ∪ t) + u = (s + u) ∪ (t + u) :=
by simpa [(∪), union, eq_comm, add_assoc] using show s + u - (t + u) = s - t,
by rw [add_comm t, tsub_add_eq_tsub_tsub, add_tsub_cancel_right]

theorem add_union_distrib (s t u : multiset α) : s + (t ∪ u) = (s + t) ∪ (s + u) :=
by rw [add_comm, union_add_distrib, add_comm s, add_comm s]

theorem cons_union_distrib (a : α) (s t : multiset α) : a ::ₘ (s ∪ t) = (a ::ₘ s) ∪ (a ::ₘ t) :=
by simpa using add_union_distrib (a ::ₘ 0) s t

theorem inter_add_distrib (s t u : multiset α) : (s ∩ t) + u = (s + u) ∩ (t + u) :=
begin
  by_contra h,
  cases lt_iff_cons_le.1 (lt_of_le_of_ne (le_inter
    (add_le_add_right (inter_le_left s t) u)
    (add_le_add_right (inter_le_right s t) u)) h) with a hl,
  rw ← cons_add at hl,
  exact not_le_of_lt (lt_cons_self (s ∩ t) a) (le_inter
    (le_of_add_le_add_right (le_trans hl (inter_le_left _ _)))
    (le_of_add_le_add_right (le_trans hl (inter_le_right _ _))))
end

theorem add_inter_distrib (s t u : multiset α) : s + (t ∩ u) = (s + t) ∩ (s + u) :=
by rw [add_comm, inter_add_distrib, add_comm s, add_comm s]

theorem cons_inter_distrib (a : α) (s t : multiset α) : a ::ₘ (s ∩ t) = (a ::ₘ s) ∩ (a ::ₘ t) :=
by simp

theorem union_add_inter (s t : multiset α) : s ∪ t + s ∩ t = s + t :=
begin
  apply le_antisymm,
  { rw union_add_distrib,
    refine union_le (add_le_add_left (inter_le_right _ _) _) _,
    rw add_comm, exact add_le_add_right (inter_le_left _ _) _ },
  { rw [add_comm, add_inter_distrib],
    refine le_inter (add_le_add_right (le_union_right _ _) _) _,
    rw add_comm, exact add_le_add_right (le_union_left _ _) _ }
end

theorem sub_add_inter (s t : multiset α) : s - t + s ∩ t = s :=
begin
  rw [inter_comm],
  revert s, refine multiset.induction_on t (by simp) (λ a t IH s, _),
  by_cases a ∈ s,
  { rw [cons_inter_of_pos _ h, sub_cons, add_cons, IH, cons_erase h] },
  { rw [cons_inter_of_neg _ h, sub_cons, erase_of_not_mem h, IH] }
end

theorem sub_inter (s t : multiset α) : s - (s ∩ t) = s - t :=
add_right_cancel $ by rw [sub_add_inter s t, tsub_add_cancel_of_le (inter_le_left s t)]

end

/-! ### `multiset.filter` -/
section
variables (p : α → Prop) [decidable_pred p]

/-- `filter p s` returns the elements in `s` (with the same multiplicities)
  which satisfy `p`, and removes the rest. -/
def filter (s : multiset α) : multiset α :=
quot.lift_on s (λ l, (filter p l : multiset α))
  (λ l₁ l₂ h, quot.sound $ h.filter p)

@[simp] theorem coe_filter (l : list α) : filter p (↑l) = l.filter p := rfl

@[simp] theorem filter_zero : filter p 0 = 0 := rfl

lemma filter_congr {p q : α → Prop} [decidable_pred p] [decidable_pred q]
  {s : multiset α} : (∀ x ∈ s, p x ↔ q x) → filter p s = filter q s :=
quot.induction_on s $ λ l h, congr_arg coe $ filter_congr' h

@[simp] theorem filter_add (s t : multiset α) : filter p (s + t) = filter p s + filter p t :=
quotient.induction_on₂ s t $ λ l₁ l₂, congr_arg coe $ filter_append _ _

@[simp] theorem filter_le (s : multiset α) : filter p s ≤ s :=
quot.induction_on s $ λ l, (filter_sublist _).subperm

@[simp] theorem filter_subset (s : multiset α) : filter p s ⊆ s :=
subset_of_le $ filter_le _ _

theorem filter_le_filter {s t} (h : s ≤ t) : filter p s ≤ filter p t :=
le_induction_on h $ λ l₁ l₂ h, (h.filter p).subperm

lemma monotone_filter_left :
  monotone (filter p) :=
λ s t, filter_le_filter p

lemma monotone_filter_right (s : multiset α) ⦃p q : α → Prop⦄
  [decidable_pred p] [decidable_pred q] (h : p ≤ q) :
  s.filter p ≤ s.filter q :=
quotient.induction_on s (λ l, (l.monotone_filter_right h).subperm)

variable {p}

@[simp] theorem filter_cons_of_pos {a : α} (s) : p a → filter p (a ::ₘ s) = a ::ₘ filter p s :=
quot.induction_on s $ λ l h, congr_arg coe $ filter_cons_of_pos l h

@[simp] theorem filter_cons_of_neg {a : α} (s) : ¬ p a → filter p (a ::ₘ s) = filter p s :=
quot.induction_on s $ λ l h, @congr_arg _ _ _ _ coe $ filter_cons_of_neg l h

@[simp] theorem mem_filter {a : α} {s} : a ∈ filter p s ↔ a ∈ s ∧ p a :=
quot.induction_on s $ λ l, mem_filter

theorem of_mem_filter {a : α} {s} (h : a ∈ filter p s) : p a :=
(mem_filter.1 h).2

theorem mem_of_mem_filter {a : α} {s} (h : a ∈ filter p s) : a ∈ s :=
(mem_filter.1 h).1

theorem mem_filter_of_mem {a : α} {l} (m : a ∈ l) (h : p a) : a ∈ filter p l :=
mem_filter.2 ⟨m, h⟩

theorem filter_eq_self {s} : filter p s = s ↔ ∀ a ∈ s, p a :=
quot.induction_on s $ λ l, iff.trans ⟨λ h,
  eq_of_sublist_of_length_eq (filter_sublist _) (@congr_arg _ _ _ _ card h),
  congr_arg coe⟩ filter_eq_self

theorem filter_eq_nil {s} : filter p s = 0 ↔ ∀ a ∈ s, ¬p a :=
quot.induction_on s $ λ l, iff.trans ⟨λ h,
  eq_nil_of_length_eq_zero (@congr_arg _ _ _ _ card h),
  congr_arg coe⟩ filter_eq_nil

theorem le_filter {s t} : s ≤ filter p t ↔ s ≤ t ∧ ∀ a ∈ s, p a :=
⟨λ h, ⟨le_trans h (filter_le _ _), λ a m, of_mem_filter (mem_of_le h m)⟩,
 λ ⟨h, al⟩, filter_eq_self.2 al ▸ filter_le_filter p h⟩

theorem filter_cons {a : α} (s : multiset α) :
  filter p (a ::ₘ s) = (if p a then {a} else 0) + filter p s :=
begin
  split_ifs with h,
  { rw [filter_cons_of_pos _ h, singleton_add] },
  { rw [filter_cons_of_neg _ h, zero_add] },
end

lemma filter_nsmul (s : multiset α) (n : ℕ) :
  filter p (n • s) = n • filter p s :=
begin
  refine s.induction_on _ _,
  { simp only [filter_zero, nsmul_zero] },
  { intros a ha ih,
    rw [nsmul_cons, filter_add, ih, filter_cons, nsmul_add],
    congr,
    split_ifs with hp;
    { simp only [filter_eq_self, nsmul_zero, filter_eq_nil],
      intros b hb,
      rwa (mem_singleton.mp (mem_of_mem_nsmul hb)) } }
end

variable (p)

@[simp] theorem filter_sub [decidable_eq α] (s t : multiset α) :
  filter p (s - t) = filter p s - filter p t :=
begin
  revert s, refine multiset.induction_on t (by simp) (λ a t IH s, _),
  rw [sub_cons, IH],
  by_cases p a,
  { rw [filter_cons_of_pos _ h, sub_cons], congr,
    by_cases m : a ∈ s,
    { rw [← cons_inj_right a, ← filter_cons_of_pos _ h,
          cons_erase (mem_filter_of_mem m h), cons_erase m] },
    { rw [erase_of_not_mem m, erase_of_not_mem (mt mem_of_mem_filter m)] } },
  { rw [filter_cons_of_neg _ h],
    by_cases m : a ∈ s,
    { rw [(by rw filter_cons_of_neg _ h : filter p (erase s a) = filter p (a ::ₘ erase s a)),
          cons_erase m] },
    { rw [erase_of_not_mem m] } }
end

@[simp] theorem filter_union [decidable_eq α] (s t : multiset α) :
  filter p (s ∪ t) = filter p s ∪ filter p t :=
by simp [(∪), union]

@[simp] theorem filter_inter [decidable_eq α] (s t : multiset α) :
  filter p (s ∩ t) = filter p s ∩ filter p t :=
le_antisymm (le_inter
    (filter_le_filter _ $ inter_le_left _ _)
    (filter_le_filter _ $ inter_le_right _ _)) $ le_filter.2
⟨inf_le_inf (filter_le _ _) (filter_le _ _),
  λ a h, of_mem_filter (mem_of_le (inter_le_left _ _) h)⟩

@[simp] theorem filter_filter (q) [decidable_pred q] (s : multiset α) :
  filter p (filter q s) = filter (λ a, p a ∧ q a) s :=
quot.induction_on s $ λ l, congr_arg coe $ filter_filter p q l

theorem filter_add_filter (q) [decidable_pred q] (s : multiset α) :
  filter p s + filter q s = filter (λ a, p a ∨ q a) s + filter (λ a, p a ∧ q a) s :=
multiset.induction_on s rfl $ λ a s IH,
by by_cases p a; by_cases q a; simp *

theorem filter_add_not (s : multiset α) :
  filter p s + filter (λ a, ¬ p a) s = s :=
by rw [filter_add_filter, filter_eq_self.2, filter_eq_nil.2]; simp [decidable.em]

theorem map_filter (f : β → α) (s : multiset β) :
  filter p (map f s) = map f (filter (p ∘ f) s) :=
quot.induction_on s (λ l, by simp [map_filter])

/-! ### Simultaneously filter and map elements of a multiset -/

/-- `filter_map f s` is a combination filter/map operation on `s`.
  The function `f : α → option β` is applied to each element of `s`;
  if `f a` is `some b` then `b` is added to the result, otherwise
  `a` is removed from the resulting multiset. -/
def filter_map (f : α → option β) (s : multiset α) : multiset β :=
quot.lift_on s (λ l, (filter_map f l : multiset β))
  (λ l₁ l₂ h, quot.sound $ h.filter_map f)

@[simp] theorem coe_filter_map (f : α → option β) (l : list α) :
  filter_map f l = l.filter_map f := rfl

@[simp] theorem filter_map_zero (f : α → option β) : filter_map f 0 = 0 := rfl

@[simp] theorem filter_map_cons_none {f : α → option β} (a : α) (s : multiset α) (h : f a = none) :
  filter_map f (a ::ₘ s) = filter_map f s :=
quot.induction_on s $ λ l, @congr_arg _ _ _ _ coe $ filter_map_cons_none a l h

@[simp] theorem filter_map_cons_some (f : α → option β)
  (a : α) (s : multiset α) {b : β} (h : f a = some b) :
  filter_map f (a ::ₘ s) = b ::ₘ filter_map f s :=
quot.induction_on s $ λ l, @congr_arg _ _ _ _ coe $ filter_map_cons_some f a l h

theorem filter_map_eq_map (f : α → β) : filter_map (some ∘ f) = map f :=
funext $ λ s, quot.induction_on s $ λ l,
@congr_arg _ _ _ _ coe $ congr_fun (filter_map_eq_map f) l

theorem filter_map_eq_filter : filter_map (option.guard p) = filter p :=
funext $ λ s, quot.induction_on s $ λ l,
@congr_arg _ _ _ _ coe $ congr_fun (filter_map_eq_filter p) l

theorem filter_map_filter_map (f : α → option β) (g : β → option γ) (s : multiset α) :
  filter_map g (filter_map f s) = filter_map (λ x, (f x).bind g) s :=
quot.induction_on s $ λ l, congr_arg coe $ filter_map_filter_map f g l

theorem map_filter_map (f : α → option β) (g : β → γ) (s : multiset α) :
  map g (filter_map f s) = filter_map (λ x, (f x).map g) s :=
quot.induction_on s $ λ l, congr_arg coe $ map_filter_map f g l

theorem filter_map_map (f : α → β) (g : β → option γ) (s : multiset α) :
  filter_map g (map f s) = filter_map (g ∘ f) s :=
quot.induction_on s $ λ l, congr_arg coe $ filter_map_map f g l

theorem filter_filter_map (f : α → option β) (p : β → Prop) [decidable_pred p] (s : multiset α) :
  filter p (filter_map f s) = filter_map (λ x, (f x).filter p) s :=
quot.induction_on s $ λ l, congr_arg coe $ filter_filter_map f p l

theorem filter_map_filter (f : α → option β) (s : multiset α) :
  filter_map f (filter p s) = filter_map (λ x, if p x then f x else none) s :=
quot.induction_on s $ λ l, congr_arg coe $ filter_map_filter p f l

@[simp] theorem filter_map_some (s : multiset α) : filter_map some s = s :=
quot.induction_on s $ λ l, congr_arg coe $ filter_map_some l

@[simp] theorem mem_filter_map (f : α → option β) (s : multiset α) {b : β} :
  b ∈ filter_map f s ↔ ∃ a, a ∈ s ∧ f a = some b :=
quot.induction_on s $ λ l, mem_filter_map f l

theorem map_filter_map_of_inv (f : α → option β) (g : β → α)
  (H : ∀ x : α, (f x).map g = some x) (s : multiset α) :
  map g (filter_map f s) = s :=
quot.induction_on s $ λ l, congr_arg coe $ map_filter_map_of_inv f g H l

theorem filter_map_le_filter_map (f : α → option β) {s t : multiset α}
  (h : s ≤ t) : filter_map f s ≤ filter_map f t :=
le_induction_on h $ λ l₁ l₂ h, (h.filter_map _).subperm

/-! ### countp -/

/-- `countp p s` counts the number of elements of `s` (with multiplicity) that
  satisfy `p`. -/
def countp (s : multiset α) : ℕ :=
quot.lift_on s (countp p) (λ l₁ l₂, perm.countp_eq p)

@[simp] theorem coe_countp (l : list α) : countp p l = l.countp p := rfl

@[simp] theorem countp_zero : countp p 0 = 0 := rfl

variable {p}

@[simp] theorem countp_cons_of_pos {a : α} (s) : p a → countp p (a ::ₘ s) = countp p s + 1 :=
quot.induction_on s $ countp_cons_of_pos p

@[simp] theorem countp_cons_of_neg {a : α} (s) : ¬ p a → countp p (a ::ₘ s) = countp p s :=
quot.induction_on s $ countp_cons_of_neg p

variable (p)

theorem countp_cons (b : α) (s) : countp p (b ::ₘ s) = countp p s + (if p b then 1 else 0) :=
begin
  split_ifs with h;
  simp only [h, multiset.countp_cons_of_pos, add_zero, multiset.countp_cons_of_neg, not_false_iff],
end

theorem countp_eq_card_filter (s) : countp p s = card (filter p s) :=
quot.induction_on s $ λ l, countp_eq_length_filter _ _

@[simp] theorem countp_add (s t) : countp p (s + t) = countp p s + countp p t :=
by simp [countp_eq_card_filter]

/-- `countp p`, the number of elements of a multiset satisfying `p`, promoted to an
`add_monoid_hom`. -/
def countp_add_monoid_hom : multiset α →+ ℕ :=
{ to_fun := countp p,
  map_zero' := countp_zero _,
  map_add' := countp_add _ }

@[simp] lemma coe_countp_add_monoid_hom :
  (countp_add_monoid_hom p : multiset α → ℕ) = countp p := rfl

@[simp] theorem countp_sub [decidable_eq α] {s t : multiset α} (h : t ≤ s) :
  countp p (s - t) = countp p s - countp p t :=
by simp [countp_eq_card_filter, h, filter_le_filter]

theorem countp_le_of_le {s t} (h : s ≤ t) : countp p s ≤ countp p t :=
by simpa [countp_eq_card_filter] using card_le_of_le (filter_le_filter p h)

@[simp] theorem countp_filter (q) [decidable_pred q] (s : multiset α) :
  countp p (filter q s) = countp (λ a, p a ∧ q a) s :=
by simp [countp_eq_card_filter]

theorem countp_map (f : α → β) (s : multiset α) (p : β → Prop) [decidable_pred p] :
  countp p (map f s) = (s.filter (λ a, p (f a))).card :=
begin
  refine multiset.induction_on s _ (λ a t IH, _),
  { rw [map_zero, countp_zero, filter_zero, card_zero] },
  { rw [map_cons, countp_cons, IH, filter_cons, card_add, apply_ite card, card_zero,
      card_singleton, add_comm] },
end

variable {p}

theorem countp_pos {s} : 0 < countp p s ↔ ∃ a ∈ s, p a :=
by simp [countp_eq_card_filter, card_pos_iff_exists_mem]

theorem countp_pos_of_mem {s a} (h : a ∈ s) (pa : p a) : 0 < countp p s :=
countp_pos.2 ⟨_, h, pa⟩

end

/-! ### Multiplicity of an element -/

section
variable [decidable_eq α]

/-- `count a s` is the multiplicity of `a` in `s`. -/
def count (a : α) : multiset α → ℕ := countp (eq a)

@[simp] theorem coe_count (a : α) (l : list α) : count a (↑l) = l.count a := coe_countp _ _

@[simp] theorem count_zero (a : α) : count a 0 = 0 := rfl

@[simp] theorem count_cons_self (a : α) (s : multiset α) : count a (a ::ₘ s) = succ (count a s) :=
countp_cons_of_pos _ rfl

@[simp, priority 990]
theorem count_cons_of_ne {a b : α} (h : a ≠ b) (s : multiset α) : count a (b ::ₘ s) = count a s :=
countp_cons_of_neg _ h

theorem count_le_of_le (a : α) {s t} : s ≤ t → count a s ≤ count a t :=
countp_le_of_le _

theorem count_le_count_cons (a b : α) (s : multiset α) : count a s ≤ count a (b ::ₘ s) :=
count_le_of_le _ (le_cons_self _ _)

theorem count_cons (a b : α) (s : multiset α) :
  count a (b ::ₘ s) = count a s + (if a = b then 1 else 0) :=
by by_cases h : a = b; simp [h]

@[simp] theorem count_singleton_self (a : α) : count a ({a} : multiset α) = 1 :=
by simp only [count_cons_self, singleton_eq_cons, eq_self_iff_true, count_zero]

theorem count_singleton (a b : α) : count a ({b} : multiset α) = if a = b then 1 else 0 :=
by simp only [count_cons, singleton_eq_cons, count_zero, zero_add]

@[simp] theorem count_add (a : α) : ∀ s t, count a (s + t) = count a s + count a t :=
countp_add _

/-- `count a`, the multiplicity of `a` in a multiset, promoted to an `add_monoid_hom`. -/
def count_add_monoid_hom (a : α) : multiset α →+ ℕ := countp_add_monoid_hom (eq a)

@[simp] lemma coe_count_add_monoid_hom {a : α} :
  (count_add_monoid_hom a : multiset α → ℕ) = count a := rfl

@[simp] theorem count_nsmul (a : α) (n s) : count a (n • s) = n * count a s :=
by induction n; simp [*, succ_nsmul', succ_mul, zero_nsmul]

theorem count_pos {a : α} {s : multiset α} : 0 < count a s ↔ a ∈ s :=
by simp [count, countp_pos]

theorem one_le_count_iff_mem {a : α} {s : multiset α} : 1 ≤ count a s ↔ a ∈ s :=
by rw [succ_le_iff, count_pos]

@[simp, priority 980]
theorem count_eq_zero_of_not_mem {a : α} {s : multiset α} (h : a ∉ s) : count a s = 0 :=
by_contradiction $ λ h', h $ count_pos.1 (nat.pos_of_ne_zero h')

@[simp] theorem count_eq_zero {a : α} {s : multiset α} : count a s = 0 ↔ a ∉ s :=
iff_not_comm.1 $ count_pos.symm.trans pos_iff_ne_zero

theorem count_ne_zero {a : α} {s : multiset α} : count a s ≠ 0 ↔ a ∈ s :=
by simp [ne.def, count_eq_zero]

@[simp] theorem count_repeat_self (a : α) (n : ℕ) : count a (repeat a n) = n :=
by simp [repeat]

theorem count_repeat (a b : α) (n : ℕ)  :
  count a (repeat b n) = if (a = b) then n else 0 :=
begin
  split_ifs with h₁,
  { rw [h₁, count_repeat_self] },
  { rw [count_eq_zero],
    apply mt eq_of_mem_repeat h₁ },
end

@[simp] theorem count_erase_self (a : α) (s : multiset α) :
  count a (erase s a) = pred (count a s) :=
begin
  by_cases a ∈ s,
  { rw [(by rw cons_erase h : count a s = count a (a ::ₘ erase s a)),
        count_cons_self]; refl },
  { rw [erase_of_not_mem h, count_eq_zero.2 h]; refl }
end

@[simp, priority 980] theorem count_erase_of_ne {a b : α} (ab : a ≠ b) (s : multiset α) :
  count a (erase s b) = count a s :=
begin
  by_cases b ∈ s,
  { rw [← count_cons_of_ne ab, cons_erase h] },
  { rw [erase_of_not_mem h] }
end

@[simp] theorem count_sub (a : α) (s t : multiset α) : count a (s - t) = count a s - count a t :=
begin
  revert s, refine multiset.induction_on t (by simp) (λ b t IH s, _),
  rw [sub_cons, IH],
  by_cases ab : a = b,
  { subst b, rw [count_erase_self, count_cons_self, sub_succ, pred_sub] },
  { rw [count_erase_of_ne ab, count_cons_of_ne ab] }
end

@[simp] theorem count_union (a : α) (s t : multiset α) :
  count a (s ∪ t) = max (count a s) (count a t) :=
by simp [(∪), union, tsub_add_eq_max, -add_comm]

@[simp] theorem count_inter (a : α) (s t : multiset α) :
  count a (s ∩ t) = min (count a s) (count a t) :=
begin
  apply @nat.add_left_cancel (count a (s - t)),
  rw [← count_add, sub_add_inter, count_sub, tsub_add_min],
end

theorem le_count_iff_repeat_le {a : α} {s : multiset α} {n : ℕ} : n ≤ count a s ↔ repeat a n ≤ s :=
quot.induction_on s $ λ l, le_count_iff_repeat_sublist.trans repeat_le_coe.symm

@[simp] theorem count_filter_of_pos {p} [decidable_pred p]
  {a} {s : multiset α} (h : p a) : count a (filter p s) = count a s :=
quot.induction_on s $ λ l, count_filter h

@[simp] theorem count_filter_of_neg {p} [decidable_pred p]
  {a} {s : multiset α} (h : ¬ p a) : count a (filter p s) = 0 :=
multiset.count_eq_zero_of_not_mem (λ t, h (of_mem_filter t))

theorem count_filter {p} [decidable_pred p] {a} {s : multiset α} :
  count a (filter p s) = if p a then count a s else 0 :=
begin
  split_ifs with h,
  { exact count_filter_of_pos h },
  { exact count_filter_of_neg h },
end

theorem ext {s t : multiset α} : s = t ↔ ∀ a, count a s = count a t :=
quotient.induction_on₂ s t $ λ l₁ l₂, quotient.eq.trans perm_iff_count

@[ext]
theorem ext' {s t : multiset α} : (∀ a, count a s = count a t) → s = t :=
ext.2

@[simp] theorem coe_inter (s t : list α) : (s ∩ t : multiset α) = (s.bag_inter t : list α) :=
by ext; simp

theorem le_iff_count {s t : multiset α} : s ≤ t ↔ ∀ a, count a s ≤ count a t :=
⟨λ h a, count_le_of_le a h, λ al,
 by rw ← (ext.2 (λ a, by simp [max_eq_right (al a)]) : s ∪ t = t);
    apply le_union_left⟩

instance : distrib_lattice (multiset α) :=
{ le_sup_inf := λ s t u, le_of_eq $ eq.symm $
    ext.2 $ λ a, by simp only [max_min_distrib_left,
      multiset.count_inter, multiset.sup_eq_union, multiset.count_union, multiset.inf_eq_inter],
  ..multiset.lattice }

theorem repeat_inf (s : multiset α) (a : α) (n : ℕ) :
  (repeat a n) ⊓ s = repeat a (min (s.count a) n) :=
begin
  ext x,
  rw [inf_eq_inter, count_inter, count_repeat, count_repeat],
  by_cases x = a,
    simp only [min_comm, h, if_true, eq_self_iff_true],
    simp only [h, if_false, zero_min],
end

theorem count_map {α β : Type*} (f : α → β) (s : multiset α) [decidable_eq β] (b : β) :
  count b (map f s) = (s.filter (λ a, b = f a)).card :=
countp_map _ _ _

/-- `multiset.map f` preserves `count` if `f` is injective on the set of elements contained in
the multiset -/
theorem count_map_eq_count [decidable_eq β] (f : α → β) (s : multiset α)
  (hf : set.inj_on f {x : α | x ∈ s}) (x ∈ s) : (s.map f).count (f x) = s.count x :=
begin
  suffices : (filter (λ (a : α), f x = f a) s).count x = card (filter (λ (a : α), f x = f a) s),
  { rw [count, countp_map, ← this],
    exact count_filter_of_pos rfl },
  { rw eq_repeat.2 ⟨rfl, λ b hb, eq_comm.1 ((hf H (mem_filter.1 hb).left) (mem_filter.1 hb).right)⟩,
    simp only [count_repeat, eq_self_iff_true, if_true, card_repeat]},
end

/-- `multiset.map f` preserves `count` if `f` is injective -/
theorem count_map_eq_count' [decidable_eq β] (f : α → β) (s : multiset α)
  (hf : function.injective f) (x : α) : (s.map f).count (f x) = s.count x :=
begin
  by_cases H : x ∈ s,
  { exact count_map_eq_count f _ (set.inj_on_of_injective hf _) _ H, },
  { rw [count_eq_zero_of_not_mem H, count_eq_zero, mem_map],
    rintro ⟨k, hks, hkx⟩,
    rw hf hkx at *,
    contradiction }
end

lemma filter_eq' (s : multiset α) (b : α) : s.filter (= b) = repeat b (count b s) :=
begin
  ext a,
  rw [count_repeat, count_filter],
  exact if_ctx_congr iff.rfl (λ h, congr_arg _ h) (λ h, rfl),
end

lemma filter_eq (s : multiset α) (b : α) : s.filter (eq b) = repeat b (count b s) :=
by simp_rw [←filter_eq', eq_comm]

end

section embedding

<<<<<<< HEAD
@[simp] lemma map_le_map_iff {f : α ↪ β} {s t : multiset α} : s.map f ≤ t.map f ↔ s ≤ t :=
⟨λ h, begin
  classical,
  exact le_iff_count.mpr (λ a, by simpa [count_map_eq_count' f _ f.injective] using le_iff_count.mp
  h (f a)),
end, map_le_map⟩

/-- Associate to an embedding `f` from `α` to `β` the order embedding that maps a multiset to its
image under `f`. -/
def map_embedding (f : α ↪ β) : multiset α ↪o multiset β :=
order_embedding.of_map_le_iff (map f) (λ _ _, map_le_map_iff)
=======
@[simp] lemma map_le_map_iff {f : α → β} (hf : function.injective f) {s t : multiset α} :
  s.map f ≤ t.map f ↔ s ≤ t :=
begin
  classical,
  refine ⟨λ h, le_iff_count.mpr (λ a, _), map_le_map⟩,
  simpa [count_map_eq_count' f _ hf] using le_iff_count.mp h (f a),
end

/-- Associate to an embedding `f` from `α` to `β` the order embedding that maps a multiset to its
image under `f`. -/
@[simps]
def map_embedding (f : α ↪ β) : multiset α ↪o multiset β :=
order_embedding.of_map_le_iff (map f) (λ _ _, map_le_map_iff f.inj')
>>>>>>> 4d27ecf7

end embedding

lemma count_eq_card_filter_eq [decidable_eq α] (s : multiset α) (a : α) :
  s.count a = (s.filter (eq a)).card :=
by rw [count, countp_eq_card_filter]

/--
Mapping a multiset through a predicate and counting the `true`s yields the cardinality of the set
filtered by the predicate. Note that this uses the notion of a multiset of `Prop`s - due to the
decidability requirements of `count`, the decidability instance on the LHS is different from the
RHS. In particular, the decidability instance on the left leaks `classical.dec_eq`.
See [here](https://github.com/leanprover-community/mathlib/pull/11306#discussion_r782286812)
for more discussion.
-/
@[simp] lemma map_count_true_eq_filter_card (s : multiset α) (p : α → Prop) [decidable_pred p] :
  (s.map p).count true = (s.filter p).card :=
by simp only [count_eq_card_filter_eq, map_filter, card_map, function.comp.left_id, eq_true_eq_id]

/-! ### Lift a relation to `multiset`s -/

section rel

/-- `rel r s t` -- lift the relation `r` between two elements to a relation between `s` and `t`,
s.t. there is a one-to-one mapping betweem elements in `s` and `t` following `r`. -/
@[mk_iff] inductive rel (r : α → β → Prop) : multiset α → multiset β → Prop
| zero : rel 0 0
| cons {a b as bs} : r a b → rel as bs → rel (a ::ₘ as) (b ::ₘ bs)

variables {δ : Type*} {r : α → β → Prop} {p : γ → δ → Prop}

private lemma rel_flip_aux {s t} (h : rel r s t) : rel (flip r) t s :=
rel.rec_on h rel.zero (assume _ _ _ _ h₀ h₁ ih, rel.cons h₀ ih)

lemma rel_flip {s t} : rel (flip r) s t ↔ rel r t s :=
⟨rel_flip_aux, rel_flip_aux⟩

lemma rel_refl_of_refl_on {m : multiset α} {r : α → α → Prop} :
  (∀ x ∈ m, r x x) → rel r m m :=
begin
  apply m.induction_on,
  { intros, apply rel.zero },
  { intros a m ih h,
    exact rel.cons (h _ (mem_cons_self _ _)) (ih (λ _ ha, h _ (mem_cons_of_mem ha))) }
end

lemma rel_eq_refl {s : multiset α} : rel (=) s s :=
rel_refl_of_refl_on (λ x hx, rfl)

lemma rel_eq {s t : multiset α} : rel (=) s t ↔ s = t :=
begin
  split,
  { assume h, induction h; simp * },
  { assume h, subst h, exact rel_eq_refl }
end

lemma rel.mono {r p : α → β → Prop} {s t} (hst : rel r s t) (h : ∀(a ∈ s) (b ∈ t), r a b → p a b) :
  rel p s t :=
begin
  induction hst,
  case rel.zero { exact rel.zero },
  case rel.cons : a b s t hab hst ih
  { apply rel.cons (h a (mem_cons_self _ _) b (mem_cons_self _ _) hab),
    exact ih (λ a' ha' b' hb' h', h a' (mem_cons_of_mem ha') b' (mem_cons_of_mem hb') h') }
end

lemma rel.add {s t u v} (hst : rel r s t) (huv : rel r u v) : rel r (s + u) (t + v) :=
begin
  induction hst,
  case rel.zero { simpa using huv },
  case rel.cons : a b s t hab hst ih { simpa using ih.cons hab }
end

lemma rel_flip_eq  {s t : multiset α} : rel (λa b, b = a) s t ↔ s = t :=
show rel (flip (=)) s t ↔ s = t, by rw [rel_flip, rel_eq, eq_comm]

@[simp] lemma rel_zero_left {b : multiset β} : rel r 0 b ↔ b = 0 :=
by rw [rel_iff]; simp

@[simp] lemma rel_zero_right {a : multiset α} : rel r a 0 ↔ a = 0 :=
by rw [rel_iff]; simp

lemma rel_cons_left {a as bs} :
  rel r (a ::ₘ as) bs ↔ (∃b bs', r a b ∧ rel r as bs' ∧ bs = b ::ₘ bs') :=
begin
  split,
  { generalize hm : a ::ₘ as = m,
    assume h,
    induction h generalizing as,
    case rel.zero { simp at hm, contradiction },
    case rel.cons : a' b as' bs ha'b h ih
    { rcases cons_eq_cons.1 hm with ⟨eq₁, eq₂⟩ | ⟨h, cs, eq₁, eq₂⟩,
      { subst eq₁, subst eq₂, exact ⟨b, bs, ha'b, h, rfl⟩ },
      { rcases ih eq₂.symm with ⟨b', bs', h₁, h₂, eq⟩,
        exact ⟨b', b ::ₘ bs', h₁, eq₁.symm ▸ rel.cons ha'b h₂, eq.symm ▸ cons_swap _ _ _⟩ } } },
  { exact assume ⟨b, bs', hab, h, eq⟩, eq.symm ▸ rel.cons hab h }
end

lemma rel_cons_right {as b bs} :
  rel r as (b ::ₘ bs) ↔ (∃a as', r a b ∧ rel r as' bs ∧ as = a ::ₘ as') :=
begin
  rw [← rel_flip, rel_cons_left],
  refine exists₂_congr (λ a as', _),
  rw [rel_flip, flip]
end

lemma rel_add_left {as₀ as₁} :
  ∀{bs}, rel r (as₀ + as₁) bs ↔ (∃bs₀ bs₁, rel r as₀ bs₀ ∧ rel r as₁ bs₁ ∧ bs = bs₀ + bs₁) :=
multiset.induction_on as₀ (by simp)
  begin
    assume a s ih bs,
    simp only [ih, cons_add, rel_cons_left],
    split,
    { assume h,
      rcases h with ⟨b, bs', hab, h, rfl⟩,
      rcases h with ⟨bs₀, bs₁, h₀, h₁, rfl⟩,
      exact ⟨b ::ₘ bs₀, bs₁, ⟨b, bs₀, hab, h₀, rfl⟩, h₁, by simp⟩ },
    { assume h,
      rcases h with ⟨bs₀, bs₁, h, h₁, rfl⟩,
      rcases h with ⟨b, bs, hab, h₀, rfl⟩,
      exact ⟨b, bs + bs₁, hab, ⟨bs, bs₁, h₀, h₁, rfl⟩, by simp⟩ }
  end

lemma rel_add_right {as bs₀ bs₁} :
  rel r as (bs₀ + bs₁) ↔ (∃as₀ as₁, rel r as₀ bs₀ ∧ rel r as₁ bs₁ ∧ as = as₀ + as₁) :=
by rw [← rel_flip, rel_add_left]; simp [rel_flip]

lemma rel_map_left {s : multiset γ} {f : γ → α} :
  ∀{t}, rel r (s.map f) t ↔ rel (λa b, r (f a) b) s t :=
multiset.induction_on s (by simp) (by simp [rel_cons_left] {contextual := tt})

lemma rel_map_right {s : multiset α} {t : multiset γ} {f : γ → β} :
  rel r s (t.map f) ↔ rel (λa b, r a (f b)) s t :=
by rw [← rel_flip, rel_map_left, ← rel_flip]; refl

lemma rel_map {s : multiset α} {t : multiset β} {f : α → γ} {g : β → δ} :
  rel p (s.map f) (t.map g) ↔ rel (λa b, p (f a) (g b)) s t :=
rel_map_left.trans rel_map_right

lemma card_eq_card_of_rel {r : α → β → Prop} {s : multiset α} {t : multiset β} (h : rel r s t) :
  card s = card t :=
by induction h; simp [*]

lemma exists_mem_of_rel_of_mem {r : α → β → Prop} {s : multiset α} {t : multiset β}
  (h : rel r s t) :
  ∀ {a : α} (ha : a ∈ s), ∃ b ∈ t, r a b :=
begin
  induction h with x y s t hxy hst ih,
  { simp },
  { assume a ha,
    cases mem_cons.1 ha with ha ha,
    { exact ⟨y, mem_cons_self _ _, ha.symm ▸ hxy⟩ },
    { rcases ih ha with ⟨b, hbt, hab⟩,
      exact ⟨b, mem_cons.2 (or.inr hbt), hab⟩ } }
end

lemma rel_of_forall {m1 m2 : multiset α} {r : α → α → Prop} (h : ∀ a b, a ∈ m1 → b ∈ m2 → r a b)
   (hc : card m1 = card m2) :
   m1.rel r m2 :=
begin
  revert m1,
  apply m2.induction_on,
  { intros m h hc,
    rw [rel_zero_right, ← card_eq_zero, hc, card_zero] },
  { intros a t ih m h hc,
    rw card_cons at hc,
    obtain ⟨b, hb⟩ := card_pos_iff_exists_mem.1 (show 0 < card m, from hc.symm ▸ (nat.succ_pos _)),
    obtain ⟨m', rfl⟩ := exists_cons_of_mem hb,
    refine rel_cons_right.mpr ⟨b, m', h _ _ hb (mem_cons_self _ _), ih _ _, rfl⟩,
    { exact λ _ _ ha hb, h _ _ (mem_cons_of_mem ha) (mem_cons_of_mem hb) },
    { simpa using hc } }
end

lemma rel_repeat_left {m : multiset α} {a : α} {r : α → α → Prop} {n : ℕ} :
  (repeat a n).rel r m ↔ m.card = n ∧ ∀ x, x ∈ m → r a x :=
⟨λ h, ⟨(card_eq_card_of_rel h).symm.trans (card_repeat _ _), λ x hx, begin
    obtain ⟨b, hb1, hb2⟩ := exists_mem_of_rel_of_mem (rel_flip.2 h) hx,
    rwa eq_of_mem_repeat hb1 at hb2,
  end⟩,
  λ h, rel_of_forall (λ x y hx hy, (eq_of_mem_repeat hx).symm ▸ (h.2 _ hy))
  (eq.trans (card_repeat _ _) h.1.symm)⟩

lemma rel_repeat_right {m : multiset α} {a : α} {r : α → α → Prop} {n : ℕ} :
  m.rel r (repeat a n) ↔ m.card = n ∧ ∀ x, x ∈ m → r x a :=
by { rw [← rel_flip], exact rel_repeat_left }

end rel

section map

theorem map_eq_map {f : α → β} (hf : function.injective f) {s t : multiset α} :
  s.map f = t.map f ↔ s = t :=
by { rw [← rel_eq, ← rel_eq, rel_map], simp only [hf.eq_iff] }

theorem map_injective {f : α → β} (hf : function.injective f) :
  function.injective (multiset.map f) :=
assume x y, (map_eq_map hf).1

end map

section quot

theorem map_mk_eq_map_mk_of_rel {r : α → α → Prop} {s t : multiset α} (hst : s.rel r t) :
 s.map (quot.mk r) = t.map (quot.mk r) :=
rel.rec_on hst rfl $ assume a b s t hab hst ih, by simp [ih, quot.sound hab]

theorem exists_multiset_eq_map_quot_mk {r : α → α → Prop} (s : multiset (quot r)) :
  ∃t:multiset α, s = t.map (quot.mk r) :=
multiset.induction_on s ⟨0, rfl⟩ $
  assume a s ⟨t, ht⟩, quot.induction_on a $ assume a, ht.symm ▸ ⟨a ::ₘ t, (map_cons _ _ _).symm⟩

theorem induction_on_multiset_quot
  {r : α → α → Prop} {p : multiset (quot r) → Prop} (s : multiset (quot r)) :
  (∀s:multiset α, p (s.map (quot.mk r))) → p s :=
match s, exists_multiset_eq_map_quot_mk s with _, ⟨t, rfl⟩ := assume h, h _ end

end quot

/-! ### Disjoint multisets -/

/-- `disjoint s t` means that `s` and `t` have no elements in common. -/
def disjoint (s t : multiset α) : Prop := ∀ ⦃a⦄, a ∈ s → a ∈ t → false

@[simp] theorem coe_disjoint (l₁ l₂ : list α) : @disjoint α l₁ l₂ ↔ l₁.disjoint l₂ := iff.rfl

theorem disjoint.symm {s t : multiset α} (d : disjoint s t) : disjoint t s
| a i₂ i₁ := d i₁ i₂

theorem disjoint_comm {s t : multiset α} : disjoint s t ↔ disjoint t s :=
⟨disjoint.symm, disjoint.symm⟩

theorem disjoint_left {s t : multiset α} : disjoint s t ↔ ∀ {a}, a ∈ s → a ∉ t := iff.rfl

theorem disjoint_right {s t : multiset α} : disjoint s t ↔ ∀ {a}, a ∈ t → a ∉ s :=
disjoint_comm

theorem disjoint_iff_ne {s t : multiset α} : disjoint s t ↔ ∀ a ∈ s, ∀ b ∈ t, a ≠ b :=
by simp [disjoint_left, imp_not_comm]

theorem disjoint_of_subset_left {s t u : multiset α} (h : s ⊆ u) (d : disjoint u t) : disjoint s t
| x m₁ := d (h m₁)

theorem disjoint_of_subset_right {s t u : multiset α} (h : t ⊆ u) (d : disjoint s u) : disjoint s t
| x m m₁ := d m (h m₁)

theorem disjoint_of_le_left {s t u : multiset α} (h : s ≤ u) : disjoint u t → disjoint s t :=
disjoint_of_subset_left (subset_of_le h)

theorem disjoint_of_le_right {s t u : multiset α} (h : t ≤ u) : disjoint s u → disjoint s t :=
disjoint_of_subset_right (subset_of_le h)

@[simp] theorem zero_disjoint (l : multiset α) : disjoint 0 l
| a := (not_mem_nil a).elim

@[simp, priority 1100]
theorem singleton_disjoint {l : multiset α} {a : α} : disjoint {a} l ↔ a ∉ l :=
by simp [disjoint]; refl

@[simp, priority 1100]
theorem disjoint_singleton {l : multiset α} {a : α} : disjoint l {a} ↔ a ∉ l :=
by rw [disjoint_comm, singleton_disjoint]

@[simp] theorem disjoint_add_left {s t u : multiset α} :
  disjoint (s + t) u ↔ disjoint s u ∧ disjoint t u :=
by simp [disjoint, or_imp_distrib, forall_and_distrib]

@[simp] theorem disjoint_add_right {s t u : multiset α} :
  disjoint s (t + u) ↔ disjoint s t ∧ disjoint s u :=
by rw [disjoint_comm, disjoint_add_left]; tauto

@[simp] theorem disjoint_cons_left {a : α} {s t : multiset α} :
  disjoint (a ::ₘ s) t ↔ a ∉ t ∧ disjoint s t :=
(@disjoint_add_left _ {a} s t).trans $ by rw singleton_disjoint

@[simp] theorem disjoint_cons_right {a : α} {s t : multiset α} :
  disjoint s (a ::ₘ t) ↔ a ∉ s ∧ disjoint s t :=
by rw [disjoint_comm, disjoint_cons_left]; tauto

theorem inter_eq_zero_iff_disjoint [decidable_eq α] {s t : multiset α} : s ∩ t = 0 ↔ disjoint s t :=
by rw ← subset_zero; simp [subset_iff, disjoint]

@[simp] theorem disjoint_union_left [decidable_eq α] {s t u : multiset α} :
  disjoint (s ∪ t) u ↔ disjoint s u ∧ disjoint t u :=
by simp [disjoint, or_imp_distrib, forall_and_distrib]

@[simp] theorem disjoint_union_right [decidable_eq α] {s t u : multiset α} :
  disjoint s (t ∪ u) ↔ disjoint s t ∧ disjoint s u :=
by simp [disjoint, or_imp_distrib, forall_and_distrib]

lemma add_eq_union_iff_disjoint [decidable_eq α] {s t : multiset α} :
  s + t = s ∪ t ↔ disjoint s t :=
by simp_rw [←inter_eq_zero_iff_disjoint, ext, count_add, count_union, count_inter, count_zero,
            nat.min_eq_zero_iff, nat.add_eq_max_iff]

lemma disjoint_map_map {f : α → γ} {g : β → γ} {s : multiset α} {t : multiset β} :
  disjoint (s.map f) (t.map g) ↔ (∀a∈s, ∀b∈t, f a ≠ g b) :=
by { simp [disjoint, @eq_comm _ (f _) (g _)], refl }

/-- `pairwise r m` states that there exists a list of the elements s.t. `r` holds pairwise on this
list. -/
def pairwise (r : α → α → Prop) (m : multiset α) : Prop :=
∃l:list α, m = l ∧ l.pairwise r

lemma pairwise_coe_iff_pairwise {r : α → α → Prop} (hr : symmetric r) {l : list α} :
  multiset.pairwise r l ↔ l.pairwise r :=
iff.intro
  (assume ⟨l', eq, h⟩, ((quotient.exact eq).pairwise_iff hr).2 h)
  (assume h, ⟨l, rfl, h⟩)

end multiset

namespace multiset

section choose
variables (p : α → Prop) [decidable_pred p] (l : multiset α)

/-- Given a proof `hp` that there exists a unique `a ∈ l` such that `p a`, `choose_x p l hp` returns
that `a` together with proofs of `a ∈ l` and `p a`. -/
def choose_x : Π hp : (∃! a, a ∈ l ∧ p a), { a // a ∈ l ∧ p a } :=
quotient.rec_on l (λ l' ex_unique, list.choose_x p l' (exists_of_exists_unique ex_unique)) begin
  intros,
  funext hp,
  suffices all_equal : ∀ x y : { t // t ∈ b ∧ p t }, x = y,
  { apply all_equal },
  { rintros ⟨x, px⟩ ⟨y, py⟩,
    rcases hp with ⟨z, ⟨z_mem_l, pz⟩, z_unique⟩,
    congr,
    calc x = z : z_unique x px
    ...    = y : (z_unique y py).symm }
end

/-- Given a proof `hp` that there exists a unique `a ∈ l` such that `p a`, `choose p l hp` returns
that `a`. -/
def choose (hp : ∃! a, a ∈ l ∧ p a) : α := choose_x p l hp

lemma choose_spec (hp : ∃! a, a ∈ l ∧ p a) : choose p l hp ∈ l ∧ p (choose p l hp) :=
(choose_x p l hp).property

lemma choose_mem (hp : ∃! a, a ∈ l ∧ p a) : choose p l hp ∈ l := (choose_spec _ _ _).1

lemma choose_property (hp : ∃! a, a ∈ l ∧ p a) : p (choose p l hp) := (choose_spec _ _ _).2

end choose

variable (α)

/-- The equivalence between lists and multisets of a subsingleton type. -/
def subsingleton_equiv [subsingleton α] : list α ≃ multiset α :=
{ to_fun := coe,
  inv_fun := quot.lift id $ λ (a b : list α) (h : a ~ b),
    list.ext_le h.length_eq $ λ n h₁ h₂, subsingleton.elim _ _,
  left_inv := λ l, rfl,
  right_inv := λ m, quot.induction_on m $ λ l, rfl }

variable {α}

@[simp]
lemma coe_subsingleton_equiv [subsingleton α] :
  (subsingleton_equiv α : list α → multiset α) = coe :=
rfl

end multiset<|MERGE_RESOLUTION|>--- conflicted
+++ resolved
@@ -1780,19 +1780,6 @@
 
 section embedding
 
-<<<<<<< HEAD
-@[simp] lemma map_le_map_iff {f : α ↪ β} {s t : multiset α} : s.map f ≤ t.map f ↔ s ≤ t :=
-⟨λ h, begin
-  classical,
-  exact le_iff_count.mpr (λ a, by simpa [count_map_eq_count' f _ f.injective] using le_iff_count.mp
-  h (f a)),
-end, map_le_map⟩
-
-/-- Associate to an embedding `f` from `α` to `β` the order embedding that maps a multiset to its
-image under `f`. -/
-def map_embedding (f : α ↪ β) : multiset α ↪o multiset β :=
-order_embedding.of_map_le_iff (map f) (λ _ _, map_le_map_iff)
-=======
 @[simp] lemma map_le_map_iff {f : α → β} (hf : function.injective f) {s t : multiset α} :
   s.map f ≤ t.map f ↔ s ≤ t :=
 begin
@@ -1806,7 +1793,6 @@
 @[simps]
 def map_embedding (f : α ↪ β) : multiset α ↪o multiset β :=
 order_embedding.of_map_le_iff (map f) (λ _ _, map_le_map_iff f.inj')
->>>>>>> 4d27ecf7
 
 end embedding
 
