--- conflicted
+++ resolved
@@ -59,27 +59,6 @@
   tendsto (λ k, ∏ i in range k,
     (((2:ℝ) * i + 2) / (2 * i + 1)) * ((2 * i + 2) / (2 * i + 3))) at_top (𝓝 (π/2)) :=
 begin
-<<<<<<< HEAD
-  suffices h : tendsto (λ k, 2 / π  * ∏ i in range k,
-    (((2:ℝ) * i + 2) / (2 * i + 1)) * ((2 * i + 2) / (2 * i + 3))) at_top (𝓝 1),
-  { have := tendsto.const_mul (π / 2) h,
-    have h : π / 2 ≠ 0, norm_num [pi_ne_zero],
-    simp only [← mul_assoc, ←inv_div π 2, mul_inv_cancel h, one_mul, mul_one] at this,
-    exact this },
-  have h : (λ (k : ℕ), (2:ℝ) / π * ∏ (i : ℕ) in range k,
-    ((2 * i + 2) / (2 * i + 1)) * ((2 * i + 2) / (2 * i + 3))) =
-  λ k, (2 * ∏ i in range k,
-    (2 * i + 2) / (2 * i + 3)) / (π * ∏ (i : ℕ) in range k, (2 * i + 1) / (2 * i + 2)),
-  { funext,
-    have h : ∏ (i : ℕ) in range k, ((2:ℝ) * ↑i + 2) / (2 * ↑i + 1) =
-      1 / (∏ (i : ℕ) in range k, (2 * ↑i + 1) / (2 * ↑i + 2)),
-    { rw [one_div, ← finset.prod_inv_distrib],
-      refine prod_congr rfl (λ x hx, _),
-      field_simp },
-    rw [prod_mul_distrib, h, mul_div_mul_comm, one_div, inv_mul_eq_div] },
-  simp only [h, ← integral_sin_pow_even, ← integral_sin_pow_odd],
-  exact integral_sin_pow_div_tendsto_one,
-=======
   suffices h : tendsto (λ k, (π / 2)⁻¹ * ∏ i in range k,
     (2 * i + 2) / (2 * i + 1) * ((2 * i + 2) / (2 * i + 3))) at_top (𝓝 1),
   { convert h.const_mul (π / 2),
@@ -90,7 +69,6 @@
   rw [integral_sin_pow_even, integral_sin_pow_odd, mul_div_mul_comm, ←prod_div_distrib, inv_div],
   congr' with i,
   rw [div_div_div_comm, div_div_eq_mul_div, mul_div_assoc],
->>>>>>> 94644b7d
 end
 
 end real