/-
Copyright (c) 2018 Chris Hughes. All rights reserved.
Released under Apache 2.0 license as described in the file LICENSE.
Authors: Chris Hughes, Johannes Hölzl, Scott Morrison, Jens Wagemaker
-/
import data.polynomial.degree.definitions
import algebra.geom_sum

/-!
# Theory of univariate polynomials

The main defs here are `eval₂`, `eval`, and `map`.
We give several lemmas about their interaction with each other and with module operations.
-/

noncomputable theory

open finset add_monoid_algebra
open_locale big_operators polynomial

namespace polynomial
universes u v w y
variables {R : Type u} {S : Type v} {T : Type w} {ι : Type y} {a b : R} {m n : ℕ}

section semiring
variables [semiring R] {p q r : R[X]}

section
variables [semiring S]
variables (f : R →+* S) (x : S)

/-- Evaluate a polynomial `p` given a ring hom `f` from the scalar ring
  to the target and a value `x` for the variable in the target -/
def eval₂ (p : R[X]) : S :=
p.sum (λ e a, f a * x ^ e)

lemma eval₂_eq_sum {f : R →+* S} {x : S} : p.eval₂ f x = p.sum (λ e a, f a * x ^ e) := rfl

lemma eval₂_congr {R S : Type*} [semiring R] [semiring S]
  {f g : R →+* S} {s t : S} {φ ψ : R[X]} :
  f = g → s = t → φ = ψ → eval₂ f s φ = eval₂ g t ψ :=
by rintro rfl rfl rfl; refl

@[simp] lemma eval₂_at_zero : p.eval₂ f 0 = f (coeff p 0) :=
by simp only [eval₂_eq_sum, zero_pow_eq, mul_ite, mul_zero, mul_one, sum, not_not, mem_support_iff,
  sum_ite_eq', ite_eq_left_iff, ring_hom.map_zero, implies_true_iff, eq_self_iff_true]
  {contextual := tt}

@[simp] lemma eval₂_zero : (0 : R[X]).eval₂ f x = 0 :=
by simp [eval₂_eq_sum]

@[simp] lemma eval₂_C : (C a).eval₂ f x = f a :=
by simp [eval₂_eq_sum]

@[simp] lemma eval₂_X : X.eval₂ f x = x :=
by simp [eval₂_eq_sum]

@[simp] lemma eval₂_monomial {n : ℕ} {r : R} : (monomial n r).eval₂ f x = (f r) * x^n :=
by simp [eval₂_eq_sum]

@[simp] lemma eval₂_X_pow {n : ℕ} : (X^n).eval₂ f x = x^n :=
begin
  rw X_pow_eq_monomial,
  convert eval₂_monomial f x,
  simp,
end

@[simp] lemma eval₂_add : (p + q).eval₂ f x = p.eval₂ f x + q.eval₂ f x :=
by { apply sum_add_index; simp [add_mul] }

@[simp] lemma eval₂_one : (1 : R[X]).eval₂ f x = 1 :=
by rw [← C_1, eval₂_C, f.map_one]

@[simp] lemma eval₂_bit0 : (bit0 p).eval₂ f x = bit0 (p.eval₂ f x) :=
by rw [bit0, eval₂_add, bit0]

@[simp] lemma eval₂_bit1 : (bit1 p).eval₂ f x = bit1 (p.eval₂ f x) :=
by rw [bit1, eval₂_add, eval₂_bit0, eval₂_one, bit1]

@[simp] lemma eval₂_smul (g : R →+* S) (p : R[X]) (x : S) {s : R} :
  eval₂ g x (s • p) = g s * eval₂ g x p :=
begin
  have A : p.nat_degree < p.nat_degree.succ := nat.lt_succ_self _,
  have B : (s • p).nat_degree < p.nat_degree.succ := (nat_degree_smul_le _ _).trans_lt A,
  rw [eval₂_eq_sum, eval₂_eq_sum, sum_over_range' _ _ _ A, sum_over_range' _ _ _ B];
  simp [mul_sum, mul_assoc],
end

@[simp] lemma eval₂_C_X : eval₂ C X p = p :=
polynomial.induction_on' p (λ p q hp hq, by simp [hp, hq])
  (λ n x, by rw [eval₂_monomial, monomial_eq_smul_X, C_mul'])

/-- `eval₂_add_monoid_hom (f : R →+* S) (x : S)` is the `add_monoid_hom` from
`polynomial R` to `S` obtained by evaluating the pushforward of `p` along `f` at `x`. -/
@[simps] def eval₂_add_monoid_hom : R[X] →+ S :=
{ to_fun := eval₂ f x,
  map_zero' := eval₂_zero _ _,
  map_add' := λ _ _, eval₂_add _ _ }

@[simp] lemma eval₂_nat_cast (n : ℕ) : (n : R[X]).eval₂ f x = n :=
begin
  induction n with n ih,
  { simp only [eval₂_zero, nat.cast_zero] },
  { rw [n.cast_succ, eval₂_add, ih, eval₂_one, n.cast_succ] }
end

variables [semiring T]
lemma eval₂_sum (p : T[X]) (g : ℕ → T → R[X]) (x : S) :
  (p.sum g).eval₂ f x = p.sum (λ n a, (g n a).eval₂ f x) :=
begin
  let T : R[X] →+ S :=
    { to_fun := eval₂ f x, map_zero' := eval₂_zero _ _, map_add' := λ p q, eval₂_add _ _ },
  have A : ∀ y, eval₂ f x y = T y := λ y, rfl,
  simp only [A],
  rw [sum, T.map_sum, sum]
end

lemma eval₂_list_sum (l : list R[X]) (x : S) :
  eval₂ f x l.sum = (l.map (eval₂ f x)).sum :=
map_list_sum (eval₂_add_monoid_hom f x) l

lemma eval₂_multiset_sum (s : multiset R[X]) (x : S) :
  eval₂ f x s.sum = (s.map (eval₂ f x)).sum :=
map_multiset_sum (eval₂_add_monoid_hom f x) s

lemma eval₂_finset_sum (s : finset ι) (g : ι → R[X]) (x : S) :
  (∑ i in s, g i).eval₂ f x = ∑ i in s, (g i).eval₂ f x :=
map_sum (eval₂_add_monoid_hom f x) _ _

lemma eval₂_of_finsupp {f : R →+* S} {x : S} {p : add_monoid_algebra R ℕ} :
  eval₂ f x (⟨p⟩ : R[X]) = lift_nc ↑f (powers_hom S x) p :=
by { simp only [eval₂_eq_sum, sum, to_finsupp_sum, support, coeff], refl }

lemma eval₂_mul_noncomm (hf : ∀ k, commute (f $ q.coeff k) x) :
  eval₂ f x (p * q) = eval₂ f x p * eval₂ f x q :=
begin
  rcases p, rcases q,
  simp only [coeff] at hf,
  simp only [←of_finsupp_mul, eval₂_of_finsupp],
  exact lift_nc_mul _ _ p q (λ k n hn, (hf k).pow_right n)
end

@[simp] lemma eval₂_mul_X : eval₂ f x (p * X) = eval₂ f x p * x :=
begin
  refine trans (eval₂_mul_noncomm _ _ $ λ k, _) (by rw eval₂_X),
  rcases em (k = 1) with (rfl|hk),
  { simp },
  { simp [coeff_X_of_ne_one hk] }
end

@[simp] lemma eval₂_X_mul : eval₂ f x (X * p) = eval₂ f x p * x :=
by rw [X_mul, eval₂_mul_X]

lemma eval₂_mul_C' (h : commute (f a) x) : eval₂ f x (p * C a) = eval₂ f x p * f a :=
begin
  rw [eval₂_mul_noncomm, eval₂_C],
  intro k,
  by_cases hk : k = 0,
  { simp only [hk, h, coeff_C_zero, coeff_C_ne_zero] },
  { simp only [coeff_C_ne_zero hk, ring_hom.map_zero, commute.zero_left] }
end

lemma eval₂_list_prod_noncomm (ps : list R[X])
  (hf : ∀ (p ∈ ps) k, commute (f $ coeff p k) x) :
  eval₂ f x ps.prod = (ps.map (polynomial.eval₂ f x)).prod :=
begin
  induction ps using list.reverse_rec_on with ps p ihp,
  { simp },
  { simp only [list.forall_mem_append, list.forall_mem_singleton] at hf,
    simp [eval₂_mul_noncomm _ _ hf.2, ihp hf.1] }
end

/-- `eval₂` as a `ring_hom` for noncommutative rings -/
def eval₂_ring_hom' (f : R →+* S) (x : S) (hf : ∀ a, commute (f a) x) : R[X] →+* S :=
{ to_fun := eval₂ f x,
  map_add' := λ _ _, eval₂_add _ _,
  map_zero' := eval₂_zero _ _,
  map_mul' := λ p q, eval₂_mul_noncomm f x (λ k, hf $ coeff q k),
  map_one' := eval₂_one _ _ }

end

/-!
We next prove that eval₂ is multiplicative
as long as target ring is commutative
(even if the source ring is not).
-/
section eval₂

section
variables [semiring S] (f : R →+* S) (x : S)

lemma eval₂_eq_sum_range :
  p.eval₂ f x = ∑ i in finset.range (p.nat_degree + 1), f (p.coeff i) * x^i :=
trans (congr_arg _ p.as_sum_range) (trans (eval₂_finset_sum f _ _ x) (congr_arg _ (by simp)))

lemma eval₂_eq_sum_range' (f : R →+* S) {p : R[X]} {n : ℕ} (hn : p.nat_degree < n) (x : S) :
  eval₂ f x p = ∑ i in finset.range n, f (p.coeff i) * x ^ i :=
begin
  rw [eval₂_eq_sum, p.sum_over_range' _ _ hn],
  intro i,
  rw [f.map_zero, zero_mul]
end

end

section
variables [comm_semiring S] (f : R →+* S) (x : S)

@[simp] lemma eval₂_mul : (p * q).eval₂ f x = p.eval₂ f x * q.eval₂ f x :=
eval₂_mul_noncomm _ _ $ λ k, commute.all _ _

lemma eval₂_mul_eq_zero_of_left (q : R[X]) (hp : p.eval₂ f x = 0) :
  (p * q).eval₂ f x = 0 :=
begin
  rw eval₂_mul f x,
  exact mul_eq_zero_of_left hp (q.eval₂ f x)
end

lemma eval₂_mul_eq_zero_of_right (p : R[X]) (hq : q.eval₂ f x = 0) :
  (p * q).eval₂ f x = 0 :=
begin
  rw eval₂_mul f x,
  exact mul_eq_zero_of_right (p.eval₂ f x) hq
end

/-- `eval₂` as a `ring_hom` -/
def eval₂_ring_hom (f : R →+* S) (x : S) : R[X] →+* S :=
{ map_one' := eval₂_one _ _,
  map_mul' := λ _ _, eval₂_mul _ _,
  ..eval₂_add_monoid_hom f x }

@[simp] lemma coe_eval₂_ring_hom (f : R →+* S) (x) : ⇑(eval₂_ring_hom f x) = eval₂ f x := rfl

lemma eval₂_pow (n : ℕ) : (p ^ n).eval₂ f x = p.eval₂ f x ^ n := (eval₂_ring_hom _ _).map_pow _ _

lemma eval₂_dvd : p ∣ q → eval₂ f x p ∣ eval₂ f x q :=
(eval₂_ring_hom f x).map_dvd

lemma eval₂_eq_zero_of_dvd_of_eval₂_eq_zero (h : p ∣ q) (h0 : eval₂ f x p = 0) :
  eval₂ f x q = 0 :=
zero_dvd_iff.mp (h0 ▸ eval₂_dvd f x h)

lemma eval₂_list_prod (l : list R[X]) (x : S) :
  eval₂ f x l.prod = (l.map (eval₂ f x)).prod :=
map_list_prod (eval₂_ring_hom f x) l

end

end eval₂

section eval
variables {x : R}

/-- `eval x p` is the evaluation of the polynomial `p` at `x` -/
def eval : R → R[X] → R := eval₂ (ring_hom.id _)

lemma eval_eq_sum : p.eval x = p.sum (λ e a, a * x ^ e) :=
rfl

lemma eval_eq_sum_range {p : R[X]} (x : R) :
  p.eval x = ∑ i in finset.range (p.nat_degree + 1), p.coeff i * x ^ i :=
by rw [eval_eq_sum, sum_over_range]; simp

lemma eval_eq_sum_range' {p : R[X]} {n : ℕ} (hn : p.nat_degree < n) (x : R) :
  p.eval x = ∑ i in finset.range n, p.coeff i * x ^ i :=
by rw [eval_eq_sum, p.sum_over_range' _ _ hn]; simp

@[simp] lemma eval₂_at_apply {S : Type*} [semiring S] (f : R →+* S) (r : R) :
  p.eval₂ f (f r) = f (p.eval r) :=
begin
  rw [eval₂_eq_sum, eval_eq_sum, sum, sum, f.map_sum],
  simp only [f.map_mul, f.map_pow],
end

@[simp] lemma eval₂_at_one {S : Type*} [semiring S] (f : R →+* S) : p.eval₂ f 1 = f (p.eval 1) :=
begin
  convert eval₂_at_apply f 1,
  simp,
end

@[simp] lemma eval₂_at_nat_cast {S : Type*} [semiring S] (f : R →+* S) (n : ℕ) :
  p.eval₂ f n = f (p.eval n) :=
begin
  convert eval₂_at_apply f n,
  simp,
end

@[simp] lemma eval_C : (C a).eval x = a := eval₂_C _ _

@[simp] lemma eval_nat_cast {n : ℕ} : (n : R[X]).eval x = n :=
by simp only [←C_eq_nat_cast, eval_C]

@[simp] lemma eval_X : X.eval x = x := eval₂_X _ _

@[simp] lemma eval_monomial {n a} : (monomial n a).eval x = a * x^n :=
eval₂_monomial _ _

@[simp] lemma eval_zero : (0 : R[X]).eval x = 0 :=  eval₂_zero _ _

@[simp] lemma eval_add : (p + q).eval x = p.eval x + q.eval x := eval₂_add _ _

@[simp] lemma eval_one : (1 : R[X]).eval x = 1 := eval₂_one _ _

@[simp] lemma eval_bit0 : (bit0 p).eval x = bit0 (p.eval x) := eval₂_bit0 _ _

@[simp] lemma eval_bit1 : (bit1 p).eval x = bit1 (p.eval x) := eval₂_bit1 _ _

@[simp] lemma eval_smul (p : R[X]) (x : R) {s : R} :
  (s • p).eval x = s * p.eval x :=
eval₂_smul (ring_hom.id _) _ _

@[simp] lemma eval_C_mul : (C a * p).eval x = a * p.eval x :=
begin
  apply polynomial.induction_on' p,
  { intros p q ph qh,
    simp only [mul_add, eval_add, ph, qh], },
  { intros n b,
    simp only [mul_assoc, C_mul_monomial, eval_monomial], }
end

/-- `polynomial.eval` as linear map -/
@[simps] def leval {R : Type*} [semiring R] (r : R) : R[X] →ₗ[R] R :=
{ to_fun := λ f, f.eval r,
  map_add' := λ f g, eval_add,
  map_smul' := λ c f, eval_smul f r }

@[simp] lemma eval_nat_cast_mul {n : ℕ} : ((n : R[X]) * p).eval x = n * p.eval x :=
by rw [←C_eq_nat_cast, eval_C_mul]

@[simp] lemma eval_mul_X : (p * X).eval x = p.eval x * x :=
begin
  apply polynomial.induction_on' p,
  { intros p q ph qh,
    simp only [add_mul, eval_add, ph, qh], },
  { intros n a,
    simp only [←monomial_one_one_eq_X, monomial_mul_monomial, eval_monomial,
      mul_one, pow_succ', mul_assoc], }
end

@[simp] lemma eval_mul_X_pow {k : ℕ} : (p * X^k).eval x = p.eval x * x^k :=
begin
  induction k with k ih,
  { simp, },
  { simp [pow_succ', ←mul_assoc, ih], }
end

lemma eval_sum (p : R[X]) (f : ℕ → R → R[X]) (x : R) :
  (p.sum f).eval x = p.sum (λ n a, (f n a).eval x) :=
eval₂_sum _ _ _ _

lemma eval_finset_sum (s : finset ι) (g : ι → R[X]) (x : R) :
  (∑ i in s, g i).eval x = ∑ i in s, (g i).eval x := eval₂_finset_sum _ _ _ _

/-- `is_root p x` implies `x` is a root of `p`. The evaluation of `p` at `x` is zero -/
def is_root (p : R[X]) (a : R) : Prop := p.eval a = 0

instance [decidable_eq R] : decidable (is_root p a) := by unfold is_root; apply_instance

@[simp] lemma is_root.def : is_root p a ↔ p.eval a = 0 := iff.rfl

lemma is_root.eq_zero (h : is_root p x) : eval x p = 0 := h

lemma coeff_zero_eq_eval_zero (p : R[X]) :
  coeff p 0 = p.eval 0 :=
calc coeff p 0 = coeff p 0 * 0 ^ 0 : by simp
... = p.eval 0 : eq.symm $
  finset.sum_eq_single _ (λ b _ hb, by simp [zero_pow (nat.pos_of_ne_zero hb)]) (by simp)

lemma zero_is_root_of_coeff_zero_eq_zero {p : R[X]} (hp : p.coeff 0 = 0) :
  is_root p 0 :=
by rwa coeff_zero_eq_eval_zero at hp

lemma is_root.dvd {R : Type*} [comm_semiring R] {p q : R[X]} {x : R}
  (h : p.is_root x) (hpq : p ∣ q) : q.is_root x :=
by rwa [is_root, eval, eval₂_eq_zero_of_dvd_of_eval₂_eq_zero _ _ hpq]

lemma not_is_root_C (r a : R) (hr : r ≠ 0) : ¬ is_root (C r) a :=
by simpa using hr

end eval

section comp

/-- The composition of polynomials as a polynomial. -/
def comp (p q : R[X]) : R[X] := p.eval₂ C q

lemma comp_eq_sum_left : p.comp q = p.sum (λ e a, C a * q ^ e) :=
rfl

@[simp] lemma comp_X : p.comp X = p :=
begin
  simp only [comp, eval₂, ← monomial_eq_C_mul_X],
  exact sum_monomial_eq _,
end

@[simp] lemma X_comp : X.comp p = p := eval₂_X _ _

@[simp] lemma comp_C : p.comp (C a) = C (p.eval a) :=
by simp [comp, (C : R →+* _).map_sum]

@[simp] lemma C_comp : (C a).comp p = C a := eval₂_C _ _

@[simp] lemma nat_cast_comp {n : ℕ} : (n : R[X]).comp p = n :=
by rw [←C_eq_nat_cast, C_comp]

@[simp] lemma comp_zero : p.comp (0 : R[X]) = C (p.eval 0) :=
by rw [← C_0, comp_C]

@[simp] lemma zero_comp : comp (0 : R[X]) p = 0 :=
by rw [← C_0, C_comp]

@[simp] lemma comp_one : p.comp 1 = C (p.eval 1) :=
by rw [← C_1, comp_C]

@[simp] lemma one_comp : comp (1 : R[X]) p = 1 :=
by rw [← C_1, C_comp]

@[simp] lemma add_comp : (p + q).comp r = p.comp r + q.comp r := eval₂_add _ _

@[simp] lemma monomial_comp (n : ℕ) : (monomial n a).comp p = C a * p^n :=
eval₂_monomial _ _

@[simp] lemma mul_X_comp : (p * X).comp r = p.comp r * r :=
begin
  apply polynomial.induction_on' p,
  { intros p q hp hq, simp only [hp, hq, add_mul, add_comp] },
  { intros n b, simp only [pow_succ', mul_assoc, monomial_mul_X, monomial_comp] }
end

@[simp] lemma X_pow_comp {k : ℕ} : (X^k).comp p = p^k :=
begin
  induction k with k ih,
  { simp, },
  { simp [pow_succ', mul_X_comp, ih], },
end

@[simp] lemma mul_X_pow_comp {k : ℕ} : (p * X^k).comp r = p.comp r * r^k :=
begin
  induction k with k ih,
  { simp, },
  { simp [ih, pow_succ', ←mul_assoc, mul_X_comp], },
end

@[simp] lemma C_mul_comp : (C a * p).comp r = C a * p.comp r :=
begin
  apply polynomial.induction_on' p,
  { intros p q hp hq, simp [hp, hq, mul_add], },
  { intros n b, simp [mul_assoc], }
end

@[simp] lemma nat_cast_mul_comp {n : ℕ} : ((n : R[X]) * p).comp r = n * p.comp r :=
by rw [←C_eq_nat_cast, C_mul_comp, C_eq_nat_cast]

@[simp] lemma mul_comp {R : Type*} [comm_semiring R] (p q r : R[X]) :
  (p * q).comp r = p.comp r * q.comp r := eval₂_mul _ _

lemma prod_comp {R : Type*} [comm_semiring R] (s : multiset R[X]) (p : R[X]) :
  s.prod.comp p = (s.map (λ q : R[X], q.comp p)).prod :=
(s.prod_hom (monoid_hom.mk (λ q : R[X], q.comp p) one_comp (λ q r, mul_comp q r p))).symm

@[simp] lemma pow_comp {R : Type*} [comm_semiring R] (p q : R[X]) (n : ℕ) :
  (p^n).comp q = (p.comp q)^n :=
((monoid_hom.mk (λ r : R[X], r.comp q)) one_comp (λ r s, mul_comp r s q)).map_pow p n

@[simp] lemma bit0_comp : comp (bit0 p : R[X]) q = bit0 (p.comp q) :=
by simp only [bit0, add_comp]

@[simp] lemma bit1_comp : comp (bit1 p : R[X]) q = bit1 (p.comp q) :=
by simp only [bit1, add_comp, bit0_comp, one_comp]

lemma comp_assoc {R : Type*} [comm_semiring R] (φ ψ χ : R[X]) :
  (φ.comp ψ).comp χ = φ.comp (ψ.comp χ) :=
begin
  apply polynomial.induction_on φ;
  { intros, simp only [add_comp, mul_comp, C_comp, X_comp, pow_succ', ← mul_assoc, *] at * }
end

lemma coeff_comp_degree_mul_degree (hqd0 : nat_degree q ≠ 0) :
  coeff (p.comp q) (nat_degree p * nat_degree q) =
  leading_coeff p * leading_coeff q ^ nat_degree p :=
begin
  rw [comp, eval₂, coeff_sum],
  convert finset.sum_eq_single p.nat_degree _ _,
  { simp only [coeff_nat_degree, coeff_C_mul, coeff_pow_mul_nat_degree] },
  { assume b hbs hbp,
    refine coeff_eq_zero_of_nat_degree_lt ((nat_degree_mul_le).trans_lt _),
    rw [nat_degree_C, zero_add],
    refine (nat_degree_pow_le).trans_lt ((mul_lt_mul_right (pos_iff_ne_zero.mpr hqd0)).mpr _),
    exact lt_of_le_of_ne (le_nat_degree_of_mem_supp _ hbs) hbp },
  { simp {contextual := tt} }
end

end comp

section map
variables [semiring S]
variables (f : R →+* S)

/-- `map f p` maps a polynomial `p` across a ring hom `f` -/
def map : R[X] → S[X] := eval₂ (C.comp f) X

@[simp] lemma map_C : (C a).map f = C (f a) := eval₂_C _ _

@[simp] lemma map_X : X.map f = X := eval₂_X _ _

@[simp] lemma map_monomial {n a} : (monomial n a).map f = monomial n (f a) :=
begin
  dsimp only [map],
  rw [eval₂_monomial, monomial_eq_C_mul_X], refl,
end

@[simp] lemma map_zero : (0 : R[X]).map f = 0 :=  eval₂_zero _ _

@[simp] lemma map_add : (p + q).map f = p.map f + q.map f := eval₂_add _ _

@[simp] lemma map_one : (1 : R[X]).map f = 1 := eval₂_one _ _

@[simp] lemma map_mul : (p * q).map f = p.map f * q.map f :=
by { rw [map, eval₂_mul_noncomm], exact λ k, (commute_X _).symm }

@[simp] lemma map_smul (r : R) : (r • p).map f = f r • p.map f :=
by rw [map, eval₂_smul, ring_hom.comp_apply, C_mul']

/-- `polynomial.map` as a `ring_hom`. -/
-- `map` is a ring-hom unconditionally, and theoretically the definition could be replaced,
-- but this turns out not to be easy because `p.map f` does not resolve to `polynomial.map`
-- if `map` is a `ring_hom` instead of a plain function; the elaborator does not try to coerce
-- to a function before trying field (dot) notation (this may be technically infeasible);
-- the relevant code is (both lines): https://github.com/leanprover-community/
-- lean/blob/487ac5d7e9b34800502e1ddf3c7c806c01cf9d51/src/frontends/lean/elaborator.cpp#L1876-L1913
def map_ring_hom (f : R →+* S) : R[X] →+* S[X] :=
{ to_fun := polynomial.map f,
  map_add' := λ _ _, map_add f,
  map_zero' := map_zero f,
  map_mul' := λ _ _, map_mul f,
  map_one' := map_one f }

@[simp] lemma coe_map_ring_hom (f : R →+* S) : ⇑(map_ring_hom f) = map f := rfl

-- This is protected to not clash with the global `map_nat_cast`.
@[simp] protected theorem map_nat_cast (n : ℕ) : (n : R[X]).map f = n :=
map_nat_cast (map_ring_hom f) n

@[simp]
lemma coeff_map (n : ℕ) : coeff (p.map f) n = f (coeff p n) :=
begin
  rw [map, eval₂, coeff_sum, sum],
  conv_rhs { rw [← sum_C_mul_X_eq p, coeff_sum, sum, finset.map_sum], },
  refine finset.sum_congr rfl (λ x hx, _),
  simp [function.comp, coeff_C_mul_X_pow, f.map_mul],
  split_ifs; simp [f.map_zero],
end

/-- If `R` and `S` are isomorphic, then so are their polynomial rings. -/
@[simps] def map_equiv (e : R ≃+* S) : R[X] ≃+* S[X] :=
ring_equiv.of_hom_inv
  (map_ring_hom e)
  (map_ring_hom e.symm)
  (by ext; simp)
  (by ext; simp)

lemma map_map [semiring T] (g : S →+* T)
  (p : R[X]) : (p.map f).map g = p.map (g.comp f) :=
ext (by simp [coeff_map])

@[simp] lemma map_id : p.map (ring_hom.id _) = p := by simp [polynomial.ext_iff, coeff_map]

lemma eval₂_eq_eval_map {x : S} : p.eval₂ f x = (p.map f).eval x :=
begin
  apply polynomial.induction_on' p,
  { intros p q hp hq, simp [hp, hq], },
  { intros n r, simp, }
end

lemma map_injective (hf : function.injective f) : function.injective (map f) :=
λ p q h, ext $ λ m, hf $ by rw [← coeff_map f, ← coeff_map f, h]

lemma map_surjective (hf : function.surjective f) : function.surjective (map f) :=
λ p, polynomial.induction_on' p
 (λ p q hp hq, let ⟨p', hp'⟩ := hp, ⟨q', hq'⟩ := hq in ⟨p' + q', by rw [map_add f, hp', hq']⟩)
 (λ n s, let ⟨r, hr⟩ := hf s in ⟨monomial n r, by rw [map_monomial f, hr]⟩)

lemma degree_map_le (p : R[X]) : degree (p.map f) ≤ degree p :=
begin
  apply (degree_le_iff_coeff_zero _ _).2 (λ m hm, _),
  rw degree_lt_iff_coeff_zero at hm,
  simp [hm m le_rfl],
end

lemma nat_degree_map_le (p : R[X]) : nat_degree (p.map f) ≤ nat_degree p :=
nat_degree_le_nat_degree (degree_map_le f p)

variables {f}

lemma map_monic_eq_zero_iff (hp : p.monic) : p.map f = 0 ↔ ∀ x, f x = 0 :=
⟨ λ hfp x, calc f x = f x * f p.leading_coeff : by simp only [mul_one, hp.leading_coeff, f.map_one]
                ... = f x * (p.map f).coeff p.nat_degree : congr_arg _ (coeff_map _ _).symm
                ... = 0 : by simp only [hfp, mul_zero, coeff_zero],
  λ h, ext (λ n, by simp only [h, coeff_map, coeff_zero]) ⟩

lemma map_monic_ne_zero (hp : p.monic) [nontrivial S] : p.map f ≠ 0 :=
λ h, f.map_one_ne_zero ((map_monic_eq_zero_iff hp).mp h _)

lemma degree_map_eq_of_leading_coeff_ne_zero (f : R →+* S)
  (hf : f (leading_coeff p) ≠ 0) : degree (p.map f) = degree p :=
le_antisymm (degree_map_le f _) $
  have hp0 : p ≠ 0, from leading_coeff_ne_zero.mp (λ hp0, hf (trans (congr_arg _ hp0) f.map_zero)),
  begin
    rw [degree_eq_nat_degree hp0],
    refine le_degree_of_ne_zero _,
    rw [coeff_map], exact hf
  end

lemma nat_degree_map_of_leading_coeff_ne_zero (f : R →+* S)
  (hf : f (leading_coeff p) ≠ 0) : nat_degree (p.map f) = nat_degree p :=
nat_degree_eq_of_degree_eq (degree_map_eq_of_leading_coeff_ne_zero f hf)

lemma leading_coeff_map_of_leading_coeff_ne_zero (f : R →+* S)
  (hf : f (leading_coeff p) ≠ 0) : leading_coeff (p.map f) = f (leading_coeff p) :=
begin
  unfold leading_coeff,
  rw [coeff_map, nat_degree_map_of_leading_coeff_ne_zero f hf],
end

variables (f)

@[simp] lemma map_ring_hom_id : map_ring_hom (ring_hom.id R) = ring_hom.id R[X] :=
ring_hom.ext $ λ x, map_id

@[simp] lemma map_ring_hom_comp [semiring T] (f : S →+* T) (g : R →+* S) :
  (map_ring_hom f).comp (map_ring_hom g) = map_ring_hom (f.comp g) :=
ring_hom.ext $ polynomial.map_map g f

<<<<<<< HEAD
lemma map_list_prod (L : list (polynomial R)) : L.prod.map f = (L.map $ map f).prod :=
L.map_prod (map_ring_hom f)
=======
protected lemma map_list_prod (L : list R[X]) : L.prod.map f = (L.map $ map f).prod :=
eq.symm $ list.prod_hom _ (map_ring_hom f).to_monoid_hom
>>>>>>> d6a46b79

@[simp] protected lemma map_pow (n : ℕ) : (p ^ n).map f = p.map f ^ n :=
(map_ring_hom f).map_pow _ _

lemma mem_map_srange {p : S[X]} :
  p ∈ (map_ring_hom f).srange ↔ ∀ n, p.coeff n ∈ f.srange :=
begin
  split,
  { rintro ⟨p, rfl⟩ n, rw [coe_map_ring_hom, coeff_map], exact set.mem_range_self _ },
  { intro h, rw p.as_sum_range_C_mul_X_pow,
    refine (map_ring_hom f).srange.sum_mem _,
    intros i hi,
    rcases h i with ⟨c, hc⟩,
    use [C c * X^i],
    rw [coe_map_ring_hom, map_mul, map_C, hc, polynomial.map_pow, map_X] }
end

lemma mem_map_range {R S : Type*} [ring R] [ring S] (f : R →+* S)
  {p : S[X]} : p ∈ (map_ring_hom f).range ↔ ∀ n, p.coeff n ∈ f.range :=
mem_map_srange f

lemma eval₂_map [semiring T] (g : S →+* T) (x : T) :
  (p.map f).eval₂ g x = p.eval₂ (g.comp f) x :=
by rw [eval₂_eq_eval_map, eval₂_eq_eval_map, map_map]

lemma eval_map (x : S) : (p.map f).eval x = p.eval₂ f x :=
(eval₂_eq_eval_map f).symm

protected lemma map_sum {ι : Type*} (g : ι → R[X]) (s : finset ι) :
  (∑ i in s, g i).map f = ∑ i in s, (g i).map f :=
(map_ring_hom f).map_sum _ _

lemma map_comp (p q : R[X]) : map f (p.comp q) = (map f p).comp (map f q) :=
polynomial.induction_on p
  (by simp only [map_C, forall_const, C_comp, eq_self_iff_true])
  (by simp only [map_add, add_comp, forall_const, implies_true_iff, eq_self_iff_true]
        {contextual := tt})
  (by simp only [pow_succ', ←mul_assoc, comp, forall_const, eval₂_mul_X, implies_true_iff,
        eq_self_iff_true, map_X, map_mul] {contextual := tt})

@[simp]
lemma eval_zero_map (f : R →+* S) (p : R[X]) :
  (p.map f).eval 0 = f (p.eval 0) :=
by simp [←coeff_zero_eq_eval_zero]

@[simp]
lemma eval_one_map (f : R →+* S) (p : R[X]) :
  (p.map f).eval 1 = f (p.eval 1) :=
begin
  apply polynomial.induction_on' p,
  { intros p q hp hq, simp only [hp, hq, map_add, ring_hom.map_add, eval_add] },
  { intros n r, simp only [one_pow, mul_one, eval_monomial, map_monomial] }
end

@[simp]
lemma eval_nat_cast_map (f : R →+* S) (p : R[X]) (n : ℕ) :
  (p.map f).eval n = f (p.eval n) :=
begin
  apply polynomial.induction_on' p,
  { intros p q hp hq, simp only [hp, hq, map_add, ring_hom.map_add, eval_add] },
  { intros n r, simp only [map_nat_cast f, eval_monomial, map_monomial, f.map_pow, f.map_mul] }
end

@[simp]
lemma eval_int_cast_map {R S : Type*} [ring R] [ring S]
  (f : R →+* S) (p : R[X]) (i : ℤ) :
  (p.map f).eval i = f (p.eval i) :=
begin
  apply polynomial.induction_on' p,
  { intros p q hp hq, simp only [hp, hq, map_add, ring_hom.map_add, eval_add] },
  { intros n r, simp only [f.map_int_cast, eval_monomial, map_monomial, f.map_pow, f.map_mul] }
end

end map

/-!
After having set up the basic theory of `eval₂`, `eval`, `comp`, and `map`,
we make `eval₂` irreducible.

Perhaps we can make the others irreducible too?
-/
attribute [irreducible] polynomial.eval₂

section hom_eval₂

variables [semiring S] [semiring T]  (f : R →+* S) (g : S →+* T) (p)

lemma hom_eval₂ (x : S) : g (p.eval₂ f x) = p.eval₂ (g.comp f) (g x) :=
by rw [←eval₂_map, eval₂_at_apply, eval_map]

end hom_eval₂


end semiring

section comm_semiring

section eval

section
variables [semiring R] {p q : R[X]} {x : R} [semiring S] (f : R →+* S)

lemma eval₂_hom (x : R) :
  p.eval₂ f (f x) = f (p.eval x) :=
(ring_hom.comp_id f) ▸ (hom_eval₂ p (ring_hom.id R) f x).symm

end

section
variables [semiring R] {p q : R[X]} {x : R} [comm_semiring S] (f : R →+* S)

lemma eval₂_comp {x : S} :
  eval₂ f x (p.comp q) = eval₂ f (eval₂ f x q) p :=
by rw [comp, p.as_sum_range]; simp [eval₂_finset_sum, eval₂_pow]

end

section
variables [comm_semiring R] {p q : R[X]} {x : R} [comm_semiring S] (f : R →+* S)

@[simp] lemma eval_mul : (p * q).eval x = p.eval x * q.eval x := eval₂_mul _ _

/-- `eval r`, regarded as a ring homomorphism from `polynomial R` to `R`. -/
def eval_ring_hom : R → R[X] →+* R := eval₂_ring_hom (ring_hom.id _)

@[simp] lemma coe_eval_ring_hom (r : R) : ((eval_ring_hom r) : R[X] → R) = eval r := rfl

@[simp] lemma eval_pow (n : ℕ) : (p ^ n).eval x = p.eval x ^ n := eval₂_pow _ _ _

@[simp]
lemma eval_comp : (p.comp q).eval x = p.eval (q.eval x) :=
begin
  apply polynomial.induction_on' p,
  { intros r s hr hs, simp [add_comp, hr, hs], },
  { intros n a, simp, }
end

/-- `comp p`, regarded as a ring homomorphism from `polynomial R` to itself. -/
def comp_ring_hom : R[X] → R[X] →+* R[X] :=
eval₂_ring_hom C

lemma root_mul_left_of_is_root (p : R[X]) {q : R[X]} :
  is_root q a → is_root (p * q) a :=
λ H, by rw [is_root, eval_mul, is_root.def.1 H, mul_zero]

lemma root_mul_right_of_is_root {p : R[X]} (q : R[X]) :
  is_root p a → is_root (p * q) a :=
λ H, by rw [is_root, eval_mul, is_root.def.1 H, zero_mul]

lemma eval₂_multiset_prod (s : multiset R[X]) (x : S) :
  eval₂ f x s.prod = (s.map (eval₂ f x)).prod :=
map_multiset_prod (eval₂_ring_hom f x) s

lemma eval₂_finset_prod (s : finset ι) (g : ι → R[X]) (x : S) :
  (∏ i in s, g i).eval₂ f x = ∏ i in s, (g i).eval₂ f x :=
map_prod (eval₂_ring_hom f x) _ _

/--
Polynomial evaluation commutes with `list.prod`
-/
lemma eval_list_prod (l : list R[X]) (x : R) :
  eval x l.prod = (l.map (eval x)).prod :=
l.map_prod (eval_ring_hom x)

/--
Polynomial evaluation commutes with `multiset.prod`
-/
lemma eval_multiset_prod (s : multiset R[X]) (x : R) :
  eval x s.prod = (s.map (eval x)).prod :=
s.map_prod (eval_ring_hom x)

/--
Polynomial evaluation commutes with `finset.prod`
-/
lemma eval_prod {ι : Type*} (s : finset ι) (p : ι → R[X]) (x : R) :
  eval x (∏ j in s, p j) = ∏ j in s, eval x (p j) :=
s.map_prod (eval_ring_hom x) p

lemma is_root_prod {R} [comm_ring R] [is_domain R] {ι : Type*}
  (s : finset ι) (p : ι → R[X]) (x : R) :
  is_root (∏ j in s, p j) x ↔ ∃ i ∈ s, is_root (p i) x :=
by simp only [is_root, eval_prod, finset.prod_eq_zero_iff]

lemma eval_dvd : p ∣ q → eval x p ∣ eval x q :=
eval₂_dvd _ _

lemma eval_eq_zero_of_dvd_of_eval_eq_zero : p ∣ q → eval x p = 0 → eval x q = 0 :=
eval₂_eq_zero_of_dvd_of_eval₂_eq_zero _ _

@[simp]
lemma eval_geom_sum {R} [comm_semiring R] {n : ℕ} {x : R} : eval x (geom_sum X n) = geom_sum x n :=
by simp [geom_sum_def, eval_finset_sum]

end

end eval

section map

--TODO rename to `map_dvd_map`
lemma map_dvd {R S} [semiring R] [comm_semiring S] (f : R →+* S) {x y : R[X]} :
  x ∣ y → x.map f ∣ y.map f := eval₂_dvd _ _

lemma support_map_subset [semiring R] [comm_semiring S] (f : R →+* S) (p : R[X]) :
  (map f p).support ⊆ p.support :=
begin
  intros x,
  contrapose!,
  simp { contextual := tt },
end

variables [comm_semiring R] [comm_semiring S] (f : R →+* S)

lemma map_multiset_prod (m : multiset (polynomial R)) : m.prod.map f = (m.map $ map f).prod :=
m.map_prod (map_ring_hom f)

protected lemma map_prod {ι : Type*} (g : ι → R[X]) (s : finset ι) :
  (∏ i in s, g i).map f = ∏ i in s, (g i).map f :=
s.map_prod (map_ring_hom f) g

lemma is_root.map {f : R →+* S} {x : R} {p : R[X]} (h : is_root p x) :
  is_root (p.map f) (f x) :=
by rw [is_root, eval_map, eval₂_hom, h.eq_zero, f.map_zero]

lemma is_root.of_map {R} [comm_ring R] {f : R →+* S} {x : R} {p : R[X]}
  (h : is_root (p.map f) (f x)) (hf : function.injective f) : is_root p x :=
by rwa [is_root, ←f.injective_iff'.mp hf, ←eval₂_hom, ←eval_map]

lemma is_root_map_iff {R : Type*} [comm_ring R] {f : R →+* S} {x : R} {p : R[X]}
  (hf : function.injective f) : is_root (p.map f) (f x) ↔ is_root p x :=
⟨λ h, h.of_map hf, λ h, h.map⟩

end map

end comm_semiring

section ring
variables [ring R] {p q r : R[X]}

lemma C_neg : C (-a) = -C a := ring_hom.map_neg C a

lemma C_sub : C (a - b) = C a - C b := ring_hom.map_sub C a b

@[simp] lemma map_sub {S} [ring S] (f : R →+* S) :
  (p - q).map f = p.map f - q.map f :=
(map_ring_hom f).map_sub p q

@[simp] lemma map_neg {S} [ring S] (f : R →+* S) :
  (-p).map f = -(p.map f) :=
(map_ring_hom f).map_neg p

@[simp] lemma map_int_cast {S} [ring S] (f : R →+* S) (n : ℤ) :
  map f ↑n = ↑n :=
(map_ring_hom f).map_int_cast n

@[simp] lemma eval_int_cast {n : ℤ} {x : R} : (n : R[X]).eval x = n :=
by simp only [←C_eq_int_cast, eval_C]

@[simp] lemma eval₂_neg {S} [ring S] (f : R →+* S) {x : S} :
  (-p).eval₂ f x = -p.eval₂ f x :=
by rw [eq_neg_iff_add_eq_zero, ←eval₂_add, add_left_neg, eval₂_zero]

@[simp] lemma eval₂_sub {S} [ring S] (f : R →+* S) {x : S} :
  (p - q).eval₂ f x = p.eval₂ f x - q.eval₂ f x :=
by rw [sub_eq_add_neg, eval₂_add, eval₂_neg, sub_eq_add_neg]

@[simp] lemma eval_neg (p : R[X]) (x : R) : (-p).eval x = -p.eval x :=
eval₂_neg _

@[simp] lemma eval_sub (p q : R[X]) (x : R) : (p - q).eval x = p.eval x - q.eval x :=
eval₂_sub _

lemma root_X_sub_C : is_root (X - C a) b ↔ a = b :=
by rw [is_root.def, eval_sub, eval_X, eval_C, sub_eq_zero, eq_comm]

@[simp] lemma neg_comp : (-p).comp q = -p.comp q := eval₂_neg _

@[simp] lemma sub_comp : (p - q).comp r = p.comp r - q.comp r := eval₂_sub _

@[simp] lemma cast_int_comp (i : ℤ) : comp (i : R[X]) p = i :=
by cases i; simp

end ring

end polynomial<|MERGE_RESOLUTION|>--- conflicted
+++ resolved
@@ -632,13 +632,8 @@
   (map_ring_hom f).comp (map_ring_hom g) = map_ring_hom (f.comp g) :=
 ring_hom.ext $ polynomial.map_map g f
 
-<<<<<<< HEAD
-lemma map_list_prod (L : list (polynomial R)) : L.prod.map f = (L.map $ map f).prod :=
+lemma map_list_prod (L : list (R[X])) : L.prod.map f = (L.map $ map f).prod :=
 L.map_prod (map_ring_hom f)
-=======
-protected lemma map_list_prod (L : list R[X]) : L.prod.map f = (L.map $ map f).prod :=
-eq.symm $ list.prod_hom _ (map_ring_hom f).to_monoid_hom
->>>>>>> d6a46b79
 
 @[simp] protected lemma map_pow (n : ℕ) : (p ^ n).map f = p.map f ^ n :=
 (map_ring_hom f).map_pow _ _
