/-
Copyright (c) 2018 Chris Hughes. All rights reserved.
Released under Apache 2.0 license as described in the file LICENSE.
Authors: Chris Hughes, Johannes Hölzl, Scott Morrison, Jens Wagemaker
-/
import data.polynomial.degree.definitions
import algebra.geom_sum

/-!
# Theory of univariate polynomials

The main defs here are `eval₂`, `eval`, and `map`.
We give several lemmas about their interaction with each other and with module operations.
-/

noncomputable theory

open finset add_monoid_algebra
open_locale big_operators polynomial

namespace polynomial
universes u v w y
variables {R : Type u} {S : Type v} {T : Type w} {ι : Type y} {a b : R} {m n : ℕ}

section semiring
variables [semiring R] {p q r : R[X]}

section
variables [semiring S]
variables (f : R →+* S) (x : S)

/-- Evaluate a polynomial `p` given a ring hom `f` from the scalar ring
  to the target and a value `x` for the variable in the target -/
def eval₂ (p : R[X]) : S :=
p.sum (λ e a, f a * x ^ e)

lemma eval₂_eq_sum {f : R →+* S} {x : S} : p.eval₂ f x = p.sum (λ e a, f a * x ^ e) := rfl

lemma eval₂_congr {R S : Type*} [semiring R] [semiring S]
  {f g : R →+* S} {s t : S} {φ ψ : R[X]} :
  f = g → s = t → φ = ψ → eval₂ f s φ = eval₂ g t ψ :=
by rintro rfl rfl rfl; refl

@[simp] lemma eval₂_at_zero : p.eval₂ f 0 = f (coeff p 0) :=
by simp only [eval₂_eq_sum, zero_pow_eq, mul_ite, mul_zero, mul_one, sum, not_not, mem_support_iff,
  sum_ite_eq', ite_eq_left_iff, ring_hom.map_zero, implies_true_iff, eq_self_iff_true]
  {contextual := tt}

@[simp] lemma eval₂_zero : (0 : R[X]).eval₂ f x = 0 :=
by simp [eval₂_eq_sum]

@[simp] lemma eval₂_C : (C a).eval₂ f x = f a :=
by simp [eval₂_eq_sum]

@[simp] lemma eval₂_X : X.eval₂ f x = x :=
by simp [eval₂_eq_sum]

@[simp] lemma eval₂_monomial {n : ℕ} {r : R} : (monomial n r).eval₂ f x = (f r) * x^n :=
by simp [eval₂_eq_sum]

@[simp] lemma eval₂_X_pow {n : ℕ} : (X^n).eval₂ f x = x^n :=
begin
  rw X_pow_eq_monomial,
  convert eval₂_monomial f x,
  simp,
end

@[simp] lemma eval₂_add : (p + q).eval₂ f x = p.eval₂ f x + q.eval₂ f x :=
by { apply sum_add_index; simp [add_mul] }

@[simp] lemma eval₂_one : (1 : R[X]).eval₂ f x = 1 :=
by rw [← C_1, eval₂_C, f.map_one]

@[simp] lemma eval₂_bit0 : (bit0 p).eval₂ f x = bit0 (p.eval₂ f x) :=
by rw [bit0, eval₂_add, bit0]

@[simp] lemma eval₂_bit1 : (bit1 p).eval₂ f x = bit1 (p.eval₂ f x) :=
by rw [bit1, eval₂_add, eval₂_bit0, eval₂_one, bit1]

@[simp] lemma eval₂_smul (g : R →+* S) (p : R[X]) (x : S) {s : R} :
  eval₂ g x (s • p) = g s * eval₂ g x p :=
begin
  have A : p.nat_degree < p.nat_degree.succ := nat.lt_succ_self _,
  have B : (s • p).nat_degree < p.nat_degree.succ := (nat_degree_smul_le _ _).trans_lt A,
  rw [eval₂_eq_sum, eval₂_eq_sum, sum_over_range' _ _ _ A, sum_over_range' _ _ _ B];
  simp [mul_sum, mul_assoc],
end

@[simp] lemma eval₂_C_X : eval₂ C X p = p :=
polynomial.induction_on' p (λ p q hp hq, by simp [hp, hq])
  (λ n x, by rw [eval₂_monomial, monomial_eq_smul_X, C_mul'])

/-- `eval₂_add_monoid_hom (f : R →+* S) (x : S)` is the `add_monoid_hom` from
`polynomial R` to `S` obtained by evaluating the pushforward of `p` along `f` at `x`. -/
@[simps] def eval₂_add_monoid_hom : R[X] →+ S :=
{ to_fun := eval₂ f x,
  map_zero' := eval₂_zero _ _,
  map_add' := λ _ _, eval₂_add _ _ }

@[simp] lemma eval₂_nat_cast (n : ℕ) : (n : R[X]).eval₂ f x = n :=
begin
  induction n with n ih,
  { simp only [eval₂_zero, nat.cast_zero] },
  { rw [n.cast_succ, eval₂_add, ih, eval₂_one, n.cast_succ] }
end

variables [semiring T]
lemma eval₂_sum (p : T[X]) (g : ℕ → T → R[X]) (x : S) :
  (p.sum g).eval₂ f x = p.sum (λ n a, (g n a).eval₂ f x) :=
begin
  let T : R[X] →+ S :=
    { to_fun := eval₂ f x, map_zero' := eval₂_zero _ _, map_add' := λ p q, eval₂_add _ _ },
  have A : ∀ y, eval₂ f x y = T y := λ y, rfl,
  simp only [A],
  rw [sum, T.map_sum, sum]
end

lemma eval₂_finset_sum (s : finset ι) (g : ι → R[X]) (x : S) :
  (∑ i in s, g i).eval₂ f x = ∑ i in s, (g i).eval₂ f x :=
begin
  classical,
  induction s using finset.induction with p hp s hs, simp,
  rw [sum_insert, eval₂_add, hs, sum_insert]; assumption,
end

lemma eval₂_to_finsupp_eq_lift_nc {f : R →+* S} {x : S} {p : add_monoid_algebra R ℕ} :
  eval₂ f x (⟨p⟩ : R[X]) = lift_nc ↑f (powers_hom S x) p :=
by { simp only [eval₂_eq_sum, sum, sum_to_finsupp, support, coeff], refl }

lemma eval₂_mul_noncomm (hf : ∀ k, commute (f $ q.coeff k) x) :
  eval₂ f x (p * q) = eval₂ f x p * eval₂ f x q :=
begin
  rcases p, rcases q,
  simp only [coeff] at hf,
  simp only [mul_to_finsupp, eval₂_to_finsupp_eq_lift_nc],
  exact lift_nc_mul _ _ p q (λ k n hn, (hf k).pow_right n)
end

@[simp] lemma eval₂_mul_X : eval₂ f x (p * X) = eval₂ f x p * x :=
begin
  refine trans (eval₂_mul_noncomm _ _ $ λ k, _) (by rw eval₂_X),
  rcases em (k = 1) with (rfl|hk),
  { simp },
  { simp [coeff_X_of_ne_one hk] }
end

@[simp] lemma eval₂_X_mul : eval₂ f x (X * p) = eval₂ f x p * x :=
by rw [X_mul, eval₂_mul_X]

lemma eval₂_mul_C' (h : commute (f a) x) : eval₂ f x (p * C a) = eval₂ f x p * f a :=
begin
  rw [eval₂_mul_noncomm, eval₂_C],
  intro k,
  by_cases hk : k = 0,
  { simp only [hk, h, coeff_C_zero, coeff_C_ne_zero] },
  { simp only [coeff_C_ne_zero hk, ring_hom.map_zero, commute.zero_left] }
end

lemma eval₂_list_prod_noncomm (ps : list R[X])
  (hf : ∀ (p ∈ ps) k, commute (f $ coeff p k) x) :
  eval₂ f x ps.prod = (ps.map (polynomial.eval₂ f x)).prod :=
begin
  induction ps using list.reverse_rec_on with ps p ihp,
  { simp },
  { simp only [list.forall_mem_append, list.forall_mem_singleton] at hf,
    simp [eval₂_mul_noncomm _ _ hf.2, ihp hf.1] }
end

/-- `eval₂` as a `ring_hom` for noncommutative rings -/
def eval₂_ring_hom' (f : R →+* S) (x : S) (hf : ∀ a, commute (f a) x) : R[X] →+* S :=
{ to_fun := eval₂ f x,
  map_add' := λ _ _, eval₂_add _ _,
  map_zero' := eval₂_zero _ _,
  map_mul' := λ p q, eval₂_mul_noncomm f x (λ k, hf $ coeff q k),
  map_one' := eval₂_one _ _ }

end

/-!
We next prove that eval₂ is multiplicative
as long as target ring is commutative
(even if the source ring is not).
-/
section eval₂
variables [comm_semiring S]
variables (f : R →+* S) (x : S)

@[simp] lemma eval₂_mul : (p * q).eval₂ f x = p.eval₂ f x * q.eval₂ f x :=
eval₂_mul_noncomm _ _ $ λ k, commute.all _ _

lemma eval₂_mul_eq_zero_of_left (q : R[X]) (hp : p.eval₂ f x = 0) :
  (p * q).eval₂ f x = 0 :=
begin
  rw eval₂_mul f x,
  exact mul_eq_zero_of_left hp (q.eval₂ f x)
end

lemma eval₂_mul_eq_zero_of_right (p : R[X]) (hq : q.eval₂ f x = 0) :
  (p * q).eval₂ f x = 0 :=
begin
  rw eval₂_mul f x,
  exact mul_eq_zero_of_right (p.eval₂ f x) hq
end

/-- `eval₂` as a `ring_hom` -/
def eval₂_ring_hom (f : R →+* S) (x : S) : R[X] →+* S :=
{ map_one' := eval₂_one _ _,
  map_mul' := λ _ _, eval₂_mul _ _,
  ..eval₂_add_monoid_hom f x }

@[simp] lemma coe_eval₂_ring_hom (f : R →+* S) (x) : ⇑(eval₂_ring_hom f x) = eval₂ f x := rfl

lemma eval₂_pow (n : ℕ) : (p ^ n).eval₂ f x = p.eval₂ f x ^ n := (eval₂_ring_hom _ _).map_pow _ _

lemma eval₂_eq_sum_range :
  p.eval₂ f x = ∑ i in finset.range (p.nat_degree + 1), f (p.coeff i) * x^i :=
trans (congr_arg _ p.as_sum_range) (trans (eval₂_finset_sum f _ _ x) (congr_arg _ (by simp)))

lemma eval₂_eq_sum_range' (f : R →+* S) {p : R[X]} {n : ℕ} (hn : p.nat_degree < n) (x : S) :
  eval₂ f x p = ∑ i in finset.range n, f (p.coeff i) * x ^ i :=
begin
  rw [eval₂_eq_sum, p.sum_over_range' _ _ hn],
  intro i,
  rw [f.map_zero, zero_mul]
end

lemma eval₂_dvd : p ∣ q → eval₂ f x p ∣ eval₂ f x q :=
(eval₂_ring_hom f x).map_dvd

lemma eval₂_eq_zero_of_dvd_of_eval₂_eq_zero (h : p ∣ q) (h0 : eval₂ f x p = 0) :
  eval₂ f x q = 0 :=
zero_dvd_iff.mp (h0 ▸ eval₂_dvd f x h)

end eval₂

section eval
variables {x : R}

/-- `eval x p` is the evaluation of the polynomial `p` at `x` -/
def eval : R → R[X] → R := eval₂ (ring_hom.id _)

lemma eval_eq_sum : p.eval x = p.sum (λ e a, a * x ^ e) :=
rfl

lemma eval_eq_finset_sum (p : R[X]) (x : R) :
  p.eval x = ∑ i in range (p.nat_degree + 1), p.coeff i * x ^ i :=
by { rw [eval_eq_sum, sum_over_range], simp }

lemma eval_eq_finset_sum' (P : R[X]) :
  (λ x, eval x P) = (λ x, ∑ i in range (P.nat_degree + 1), P.coeff i * x ^ i) :=
begin
  ext,
  exact P.eval_eq_finset_sum x
end

@[simp] lemma eval₂_at_apply {S : Type*} [semiring S] (f : R →+* S) (r : R) :
  p.eval₂ f (f r) = f (p.eval r) :=
begin
  rw [eval₂_eq_sum, eval_eq_sum, sum, sum, f.map_sum],
  simp only [f.map_mul, f.map_pow],
end

@[simp] lemma eval₂_at_one {S : Type*} [semiring S] (f : R →+* S) : p.eval₂ f 1 = f (p.eval 1) :=
begin
  convert eval₂_at_apply f 1,
  simp,
end

@[simp] lemma eval₂_at_nat_cast {S : Type*} [semiring S] (f : R →+* S) (n : ℕ) :
  p.eval₂ f n = f (p.eval n) :=
begin
  convert eval₂_at_apply f n,
  simp,
end

@[simp] lemma eval_C : (C a).eval x = a := eval₂_C _ _

@[simp] lemma eval_nat_cast {n : ℕ} : (n : R[X]).eval x = n :=
by simp only [←C_eq_nat_cast, eval_C]

@[simp] lemma eval_X : X.eval x = x := eval₂_X _ _

@[simp] lemma eval_monomial {n a} : (monomial n a).eval x = a * x^n :=
eval₂_monomial _ _

@[simp] lemma eval_zero : (0 : R[X]).eval x = 0 :=  eval₂_zero _ _

@[simp] lemma eval_add : (p + q).eval x = p.eval x + q.eval x := eval₂_add _ _

@[simp] lemma eval_one : (1 : R[X]).eval x = 1 := eval₂_one _ _

@[simp] lemma eval_bit0 : (bit0 p).eval x = bit0 (p.eval x) := eval₂_bit0 _ _

@[simp] lemma eval_bit1 : (bit1 p).eval x = bit1 (p.eval x) := eval₂_bit1 _ _

@[simp] lemma eval_smul (p : R[X]) (x : R) {s : R} :
  (s • p).eval x = s * p.eval x :=
eval₂_smul (ring_hom.id _) _ _

@[simp] lemma eval_C_mul : (C a * p).eval x = a * p.eval x :=
begin
  apply polynomial.induction_on' p,
  { intros p q ph qh,
    simp only [mul_add, eval_add, ph, qh], },
  { intros n b,
    simp only [mul_assoc, C_mul_monomial, eval_monomial], }
end

/-- `polynomial.eval` as linear map -/
@[simps] def leval {R : Type*} [semiring R] (r : R) : R[X] →ₗ[R] R :=
{ to_fun := λ f, f.eval r,
  map_add' := λ f g, eval_add,
  map_smul' := λ c f, eval_smul f r }

@[simp] lemma eval_nat_cast_mul {n : ℕ} : ((n : R[X]) * p).eval x = n * p.eval x :=
by rw [←C_eq_nat_cast, eval_C_mul]

@[simp] lemma eval_mul_X : (p * X).eval x = p.eval x * x :=
begin
  apply polynomial.induction_on' p,
  { intros p q ph qh,
    simp only [add_mul, eval_add, ph, qh], },
  { intros n a,
    simp only [←monomial_one_one_eq_X, monomial_mul_monomial, eval_monomial,
      mul_one, pow_succ', mul_assoc], }
end

@[simp] lemma eval_mul_X_pow {k : ℕ} : (p * X^k).eval x = p.eval x * x^k :=
begin
  induction k with k ih,
  { simp, },
  { simp [pow_succ', ←mul_assoc, ih], }
end

lemma eval_sum (p : R[X]) (f : ℕ → R → R[X]) (x : R) :
  (p.sum f).eval x = p.sum (λ n a, (f n a).eval x) :=
eval₂_sum _ _ _ _

lemma eval_finset_sum (s : finset ι) (g : ι → R[X]) (x : R) :
  (∑ i in s, g i).eval x = ∑ i in s, (g i).eval x := eval₂_finset_sum _ _ _ _

/-- `is_root p x` implies `x` is a root of `p`. The evaluation of `p` at `x` is zero -/
def is_root (p : R[X]) (a : R) : Prop := p.eval a = 0

instance [decidable_eq R] : decidable (is_root p a) := by unfold is_root; apply_instance

@[simp] lemma is_root.def : is_root p a ↔ p.eval a = 0 := iff.rfl

lemma is_root.eq_zero (h : is_root p x) : eval x p = 0 := h

lemma coeff_zero_eq_eval_zero (p : R[X]) :
  coeff p 0 = p.eval 0 :=
calc coeff p 0 = coeff p 0 * 0 ^ 0 : by simp
... = p.eval 0 : eq.symm $
  finset.sum_eq_single _ (λ b _ hb, by simp [zero_pow (nat.pos_of_ne_zero hb)]) (by simp)

lemma zero_is_root_of_coeff_zero_eq_zero {p : R[X]} (hp : p.coeff 0 = 0) :
  is_root p 0 :=
by rwa coeff_zero_eq_eval_zero at hp

lemma is_root.dvd {R : Type*} [comm_semiring R] {p q : R[X]} {x : R}
  (h : p.is_root x) (hpq : p ∣ q) : q.is_root x :=
by rwa [is_root, eval, eval₂_eq_zero_of_dvd_of_eval₂_eq_zero _ _ hpq]

lemma not_is_root_C (r a : R) (hr : r ≠ 0) : ¬ is_root (C r) a :=
by simpa using hr

end eval

section comp

/-- The composition of polynomials as a polynomial. -/
def comp (p q : R[X]) : R[X] := p.eval₂ C q

lemma comp_eq_sum_left : p.comp q = p.sum (λ e a, C a * q ^ e) :=
rfl

@[simp] lemma comp_X : p.comp X = p :=
begin
  simp only [comp, eval₂, ← monomial_eq_C_mul_X],
  exact sum_monomial_eq _,
end

@[simp] lemma X_comp : X.comp p = p := eval₂_X _ _

@[simp] lemma comp_C : p.comp (C a) = C (p.eval a) :=
by simp [comp, (C : R →+* _).map_sum]

@[simp] lemma C_comp : (C a).comp p = C a := eval₂_C _ _

@[simp] lemma nat_cast_comp {n : ℕ} : (n : R[X]).comp p = n :=
by rw [←C_eq_nat_cast, C_comp]

@[simp] lemma comp_zero : p.comp (0 : R[X]) = C (p.eval 0) :=
by rw [← C_0, comp_C]

@[simp] lemma zero_comp : comp (0 : R[X]) p = 0 :=
by rw [← C_0, C_comp]

@[simp] lemma comp_one : p.comp 1 = C (p.eval 1) :=
by rw [← C_1, comp_C]

@[simp] lemma one_comp : comp (1 : R[X]) p = 1 :=
by rw [← C_1, C_comp]

@[simp] lemma add_comp : (p + q).comp r = p.comp r + q.comp r := eval₂_add _ _

@[simp] lemma monomial_comp (n : ℕ) : (monomial n a).comp p = C a * p^n :=
eval₂_monomial _ _

@[simp] lemma mul_X_comp : (p * X).comp r = p.comp r * r :=
begin
  apply polynomial.induction_on' p,
  { intros p q hp hq, simp only [hp, hq, add_mul, add_comp] },
  { intros n b, simp only [pow_succ', mul_assoc, monomial_mul_X, monomial_comp] }
end

@[simp] lemma X_pow_comp {k : ℕ} : (X^k).comp p = p^k :=
begin
  induction k with k ih,
  { simp, },
  { simp [pow_succ', mul_X_comp, ih], },
end

@[simp] lemma mul_X_pow_comp {k : ℕ} : (p * X^k).comp r = p.comp r * r^k :=
begin
  induction k with k ih,
  { simp, },
  { simp [ih, pow_succ', ←mul_assoc, mul_X_comp], },
end

@[simp] lemma C_mul_comp : (C a * p).comp r = C a * p.comp r :=
begin
  apply polynomial.induction_on' p,
  { intros p q hp hq, simp [hp, hq, mul_add], },
  { intros n b, simp [mul_assoc], }
end

@[simp] lemma nat_cast_mul_comp {n : ℕ} : ((n : R[X]) * p).comp r = n * p.comp r :=
by rw [←C_eq_nat_cast, C_mul_comp, C_eq_nat_cast]

@[simp] lemma mul_comp {R : Type*} [comm_semiring R] (p q r : R[X]) :
  (p * q).comp r = p.comp r * q.comp r := eval₂_mul _ _

lemma prod_comp {R : Type*} [comm_semiring R] (s : multiset R[X]) (p : R[X]) :
  s.prod.comp p = (s.map (λ q : R[X], q.comp p)).prod :=
(s.prod_hom (monoid_hom.mk (λ q : R[X], q.comp p) one_comp (λ q r, mul_comp q r p))).symm

@[simp] lemma pow_comp {R : Type*} [comm_semiring R] (p q : R[X]) (n : ℕ) :
  (p^n).comp q = (p.comp q)^n :=
((monoid_hom.mk (λ r : R[X], r.comp q)) one_comp (λ r s, mul_comp r s q)).map_pow p n

@[simp] lemma bit0_comp : comp (bit0 p : R[X]) q = bit0 (p.comp q) :=
by simp only [bit0, add_comp]

@[simp] lemma bit1_comp : comp (bit1 p : R[X]) q = bit1 (p.comp q) :=
by simp only [bit1, add_comp, bit0_comp, one_comp]

lemma comp_assoc {R : Type*} [comm_semiring R] (φ ψ χ : R[X]) :
  (φ.comp ψ).comp χ = φ.comp (ψ.comp χ) :=
begin
  apply polynomial.induction_on φ;
  { intros, simp only [add_comp, mul_comp, C_comp, X_comp, pow_succ', ← mul_assoc, *] at * }
end

end comp

section map
variables [semiring S]
variables (f : R →+* S)

/-- `map f p` maps a polynomial `p` across a ring hom `f` -/
def map : R[X] → S[X] := eval₂ (C.comp f) X

@[simp] lemma map_C : (C a).map f = C (f a) := eval₂_C _ _

@[simp] lemma map_X : X.map f = X := eval₂_X _ _

@[simp] lemma map_monomial {n a} : (monomial n a).map f = monomial n (f a) :=
begin
  dsimp only [map],
  rw [eval₂_monomial, monomial_eq_C_mul_X], refl,
end

@[simp] lemma map_zero : (0 : R[X]).map f = 0 :=  eval₂_zero _ _

@[simp] lemma map_add : (p + q).map f = p.map f + q.map f := eval₂_add _ _

@[simp] lemma map_one : (1 : R[X]).map f = 1 := eval₂_one _ _

@[simp] lemma map_mul : (p * q).map f = p.map f * q.map f :=
by { rw [map, eval₂_mul_noncomm], exact λ k, (commute_X _).symm }

@[simp] lemma map_smul (r : R) : (r • p).map f = f r • p.map f :=
by rw [map, eval₂_smul, ring_hom.comp_apply, C_mul']

/-- `polynomial.map` as a `ring_hom`. -/
-- `map` is a ring-hom unconditionally, and theoretically the definition could be replaced,
-- but this turns out not to be easy because `p.map f` does not resolve to `polynomial.map`
-- if `map` is a `ring_hom` instead of a plain function; the elaborator does not try to coerce
-- to a function before trying field (dot) notation (this may be technically infeasible);
-- the relevant code is (both lines): https://github.com/leanprover-community/
-- lean/blob/487ac5d7e9b34800502e1ddf3c7c806c01cf9d51/src/frontends/lean/elaborator.cpp#L1876-L1913
def map_ring_hom (f : R →+* S) : R[X] →+* S[X] :=
{ to_fun := polynomial.map f,
  map_add' := λ _ _, map_add f,
  map_zero' := map_zero f,
  map_mul' := λ _ _, map_mul f,
  map_one' := map_one f }

@[simp] lemma coe_map_ring_hom (f : R →+* S) : ⇑(map_ring_hom f) = map f := rfl

-- This is protected to not clash with the global `map_nat_cast`.
@[simp] protected theorem map_nat_cast (n : ℕ) : (n : R[X]).map f = n :=
map_nat_cast (map_ring_hom f) n

@[simp]
lemma coeff_map (n : ℕ) : coeff (p.map f) n = f (coeff p n) :=
begin
  rw [map, eval₂, coeff_sum, sum],
  conv_rhs { rw [← sum_C_mul_X_eq p, coeff_sum, sum, finset.map_sum], },
  refine finset.sum_congr rfl (λ x hx, _),
  simp [function.comp, coeff_C_mul_X_pow, f.map_mul],
  split_ifs; simp [f.map_zero],
end

/-- If `R` and `S` are isomorphic, then so are their polynomial rings. -/
@[simps] def map_equiv (e : R ≃+* S) : R[X] ≃+* S[X] :=
ring_equiv.of_hom_inv
  (map_ring_hom e)
  (map_ring_hom e.symm)
  (by ext; simp)
  (by ext; simp)

lemma map_map [semiring T] (g : S →+* T)
  (p : R[X]) : (p.map f).map g = p.map (g.comp f) :=
ext (by simp [coeff_map])

@[simp] lemma map_id : p.map (ring_hom.id _) = p := by simp [polynomial.ext_iff, coeff_map]

lemma eval₂_eq_eval_map {x : S} : p.eval₂ f x = (p.map f).eval x :=
begin
  apply polynomial.induction_on' p,
  { intros p q hp hq, simp [hp, hq], },
  { intros n r, simp, }
end

lemma map_injective (hf : function.injective f) : function.injective (map f) :=
λ p q h, ext $ λ m, hf $ by rw [← coeff_map f, ← coeff_map f, h]

lemma map_surjective (hf : function.surjective f) : function.surjective (map f) :=
λ p, polynomial.induction_on' p
 (λ p q hp hq, let ⟨p', hp'⟩ := hp, ⟨q', hq'⟩ := hq in ⟨p' + q', by rw [map_add f, hp', hq']⟩)
 (λ n s, let ⟨r, hr⟩ := hf s in ⟨monomial n r, by rw [map_monomial f, hr]⟩)

lemma degree_map_le (p : R[X]) : degree (p.map f) ≤ degree p :=
begin
  apply (degree_le_iff_coeff_zero _ _).2 (λ m hm, _),
  rw degree_lt_iff_coeff_zero at hm,
  simp [hm m le_rfl],
end

lemma nat_degree_map_le (p : R[X]) : nat_degree (p.map f) ≤ nat_degree p :=
nat_degree_le_nat_degree (degree_map_le f p)

variables {f}

lemma map_monic_eq_zero_iff (hp : p.monic) : p.map f = 0 ↔ ∀ x, f x = 0 :=
⟨ λ hfp x, calc f x = f x * f p.leading_coeff : by simp only [mul_one, hp.leading_coeff, f.map_one]
                ... = f x * (p.map f).coeff p.nat_degree : congr_arg _ (coeff_map _ _).symm
                ... = 0 : by simp only [hfp, mul_zero, coeff_zero],
  λ h, ext (λ n, by simp only [h, coeff_map, coeff_zero]) ⟩

lemma map_monic_ne_zero (hp : p.monic) [nontrivial S] : p.map f ≠ 0 :=
λ h, f.map_one_ne_zero ((map_monic_eq_zero_iff hp).mp h _)

lemma degree_map_eq_of_leading_coeff_ne_zero (f : R →+* S)
  (hf : f (leading_coeff p) ≠ 0) : degree (p.map f) = degree p :=
le_antisymm (degree_map_le f _) $
  have hp0 : p ≠ 0, from leading_coeff_ne_zero.mp (λ hp0, hf (trans (congr_arg _ hp0) f.map_zero)),
  begin
    rw [degree_eq_nat_degree hp0],
    refine le_degree_of_ne_zero _,
    rw [coeff_map], exact hf
  end

lemma nat_degree_map_of_leading_coeff_ne_zero (f : R →+* S)
  (hf : f (leading_coeff p) ≠ 0) : nat_degree (p.map f) = nat_degree p :=
nat_degree_eq_of_degree_eq (degree_map_eq_of_leading_coeff_ne_zero f hf)

lemma leading_coeff_map_of_leading_coeff_ne_zero (f : R →+* S)
  (hf : f (leading_coeff p) ≠ 0) : leading_coeff (p.map f) = f (leading_coeff p) :=
begin
  unfold leading_coeff,
  rw [coeff_map, nat_degree_map_of_leading_coeff_ne_zero f hf],
end

variables (f)

@[simp] lemma map_ring_hom_id : map_ring_hom (ring_hom.id R) = ring_hom.id R[X] :=
ring_hom.ext $ λ x, map_id

@[simp] lemma map_ring_hom_comp [semiring T] (f : S →+* T) (g : R →+* S) :
  (map_ring_hom f).comp (map_ring_hom g) = map_ring_hom (f.comp g) :=
ring_hom.ext $ polynomial.map_map g f

<<<<<<< HEAD
lemma map_list_prod (L : list (polynomial R)) : L.prod.map f = (L.map $ map f).prod :=
L.map_prod (map_ring_hom f)
=======
lemma map_list_prod (L : list R[X]) : L.prod.map f = (L.map $ map f).prod :=
eq.symm $ list.prod_hom _ (map_ring_hom f).to_monoid_hom
>>>>>>> 2e9985e9

@[simp] protected lemma map_pow (n : ℕ) : (p ^ n).map f = p.map f ^ n :=
(map_ring_hom f).map_pow _ _

lemma mem_map_srange {p : S[X]} :
  p ∈ (map_ring_hom f).srange ↔ ∀ n, p.coeff n ∈ f.srange :=
begin
  split,
  { rintro ⟨p, rfl⟩ n, rw [coe_map_ring_hom, coeff_map], exact set.mem_range_self _ },
  { intro h, rw p.as_sum_range_C_mul_X_pow,
    refine (map_ring_hom f).srange.sum_mem _,
    intros i hi,
    rcases h i with ⟨c, hc⟩,
    use [C c * X^i],
    rw [coe_map_ring_hom, map_mul, map_C, hc, polynomial.map_pow, map_X] }
end

lemma mem_map_range {R S : Type*} [ring R] [ring S] (f : R →+* S)
  {p : S[X]} : p ∈ (map_ring_hom f).range ↔ ∀ n, p.coeff n ∈ f.range :=
mem_map_srange f

lemma eval₂_map [semiring T] (g : S →+* T) (x : T) :
  (p.map f).eval₂ g x = p.eval₂ (g.comp f) x :=
begin
  have A : nat_degree (p.map f) < p.nat_degree.succ :=
    (nat_degree_map_le _ _).trans_lt (nat.lt_succ_self _),
  conv_lhs { rw [eval₂_eq_sum], },
  rw [sum_over_range' _ _ _ A],
  { simp only [coeff_map, eval₂_eq_sum, sum_over_range, forall_const, zero_mul, ring_hom.map_zero,
      function.comp_app, ring_hom.coe_comp] },
  { simp only [forall_const, zero_mul, ring_hom.map_zero] }
end

lemma eval_map (x : S) : (p.map f).eval x = p.eval₂ f x :=
eval₂_map f (ring_hom.id _) x

protected lemma map_sum {ι : Type*} (g : ι → R[X]) (s : finset ι) :
  (∑ i in s, g i).map f = ∑ i in s, (g i).map f :=
(map_ring_hom f).map_sum _ _

lemma map_comp (p q : R[X]) : map f (p.comp q) = (map f p).comp (map f q) :=
polynomial.induction_on p
  (by simp only [map_C, forall_const, C_comp, eq_self_iff_true])
  (by simp only [map_add, add_comp, forall_const, implies_true_iff, eq_self_iff_true]
        {contextual := tt})
  (by simp only [pow_succ', ←mul_assoc, comp, forall_const, eval₂_mul_X, implies_true_iff,
        eq_self_iff_true, map_X, map_mul] {contextual := tt})

@[simp]
lemma eval_zero_map (f : R →+* S) (p : R[X]) :
  (p.map f).eval 0 = f (p.eval 0) :=
by simp [←coeff_zero_eq_eval_zero]

@[simp]
lemma eval_one_map (f : R →+* S) (p : R[X]) :
  (p.map f).eval 1 = f (p.eval 1) :=
begin
  apply polynomial.induction_on' p,
  { intros p q hp hq, simp only [hp, hq, map_add, ring_hom.map_add, eval_add] },
  { intros n r, simp only [one_pow, mul_one, eval_monomial, map_monomial] }
end

@[simp]
lemma eval_nat_cast_map (f : R →+* S) (p : R[X]) (n : ℕ) :
  (p.map f).eval n = f (p.eval n) :=
begin
  apply polynomial.induction_on' p,
  { intros p q hp hq, simp only [hp, hq, map_add, ring_hom.map_add, eval_add] },
  { intros n r, simp only [map_nat_cast f, eval_monomial, map_monomial, f.map_pow, f.map_mul] }
end

@[simp]
lemma eval_int_cast_map {R S : Type*} [ring R] [ring S]
  (f : R →+* S) (p : R[X]) (i : ℤ) :
  (p.map f).eval i = f (p.eval i) :=
begin
  apply polynomial.induction_on' p,
  { intros p q hp hq, simp only [hp, hq, map_add, ring_hom.map_add, eval_add] },
  { intros n r, simp only [f.map_int_cast, eval_monomial, map_monomial, f.map_pow, f.map_mul] }
end

end map

/-!
After having set up the basic theory of `eval₂`, `eval`, `comp`, and `map`,
we make `eval₂` irreducible.

Perhaps we can make the others irreducible too?
-/
attribute [irreducible] polynomial.eval₂

section hom_eval₂

variables [semiring S] [semiring T]  (f : R →+* S) (g : S →+* T) (p)

lemma hom_eval₂ (x : S) : g (p.eval₂ f x) = p.eval₂ (g.comp f) (g x) :=
by rw [←eval₂_map, eval₂_at_apply, eval_map]

end hom_eval₂


end semiring

section comm_semiring

section eval

variables [comm_semiring R] {p q : R[X]} {x : R}

lemma eval₂_comp [comm_semiring S] (f : R →+* S) {x : S} :
  eval₂ f x (p.comp q) = eval₂ f (eval₂ f x q) p :=
by rw [comp, p.as_sum_range]; simp [eval₂_finset_sum, eval₂_pow]

@[simp] lemma eval_mul : (p * q).eval x = p.eval x * q.eval x := eval₂_mul _ _

/-- `eval r`, regarded as a ring homomorphism from `polynomial R` to `R`. -/
def eval_ring_hom : R → R[X] →+* R := eval₂_ring_hom (ring_hom.id _)

@[simp] lemma coe_eval_ring_hom (r : R) : ((eval_ring_hom r) : R[X] → R) = eval r := rfl

@[simp] lemma eval_pow (n : ℕ) : (p ^ n).eval x = p.eval x ^ n := eval₂_pow _ _ _

@[simp]
lemma eval_comp : (p.comp q).eval x = p.eval (q.eval x) :=
begin
  apply polynomial.induction_on' p,
  { intros r s hr hs, simp [add_comp, hr, hs], },
  { intros n a, simp, }
end

/-- `comp p`, regarded as a ring homomorphism from `polynomial R` to itself. -/
def comp_ring_hom : R[X] → R[X] →+* R[X] :=
eval₂_ring_hom C

lemma eval₂_hom [comm_semiring S] (f : R →+* S) (x : R) :
  p.eval₂ f (f x) = f (p.eval x) :=
(ring_hom.comp_id f) ▸ (hom_eval₂ p (ring_hom.id R) f x).symm

lemma root_mul_left_of_is_root (p : R[X]) {q : R[X]} :
  is_root q a → is_root (p * q) a :=
λ H, by rw [is_root, eval_mul, is_root.def.1 H, mul_zero]

lemma root_mul_right_of_is_root {p : R[X]} (q : R[X]) :
  is_root p a → is_root (p * q) a :=
λ H, by rw [is_root, eval_mul, is_root.def.1 H, zero_mul]

/--
Polynomial evaluation commutes with `list.prod`
-/
lemma eval_list_prod (l : list R[X]) (x : R) :
  eval x l.prod = (l.map (eval x)).prod :=
l.map_prod (eval_ring_hom x)

/--
Polynomial evaluation commutes with `multiset.prod`
-/
lemma eval_multiset_prod (s : multiset R[X]) (x : R) :
  eval x s.prod = (s.map (eval x)).prod :=
s.map_prod (eval_ring_hom x)

/--
Polynomial evaluation commutes with `finset.prod`
-/
lemma eval_prod {ι : Type*} (s : finset ι) (p : ι → R[X]) (x : R) :
  eval x (∏ j in s, p j) = ∏ j in s, eval x (p j) :=
s.map_prod (eval_ring_hom x) p

lemma is_root_prod {R} [comm_ring R] [is_domain R] {ι : Type*}
  (s : finset ι) (p : ι → R[X]) (x : R) :
  is_root (∏ j in s, p j) x ↔ ∃ i ∈ s, is_root (p i) x :=
by simp only [is_root, eval_prod, finset.prod_eq_zero_iff]

lemma eval_dvd : p ∣ q → eval x p ∣ eval x q :=
eval₂_dvd _ _

lemma eval_eq_zero_of_dvd_of_eval_eq_zero : p ∣ q → eval x p = 0 → eval x q = 0 :=
eval₂_eq_zero_of_dvd_of_eval₂_eq_zero _ _

@[simp]
lemma eval_geom_sum {R} [comm_semiring R] {n : ℕ} {x : R} : eval x (geom_sum X n) = geom_sum x n :=
by simp [geom_sum_def, eval_finset_sum]

end eval

section map

--TODO rename to `map_dvd_map`
lemma map_dvd {R S} [semiring R] [comm_semiring S] (f : R →+* S) {x y : R[X]} :
  x ∣ y → x.map f ∣ y.map f := eval₂_dvd _ _

variables [comm_semiring R] [comm_semiring S] (f : R →+* S)

<<<<<<< HEAD
lemma map_multiset_prod (m : multiset (polynomial R)) : m.prod.map f = (m.map $ map f).prod :=
m.map_prod (map_ring_hom f)
=======
protected lemma map_multiset_prod (m : multiset R[X]) : m.prod.map f = (m.map $ map f).prod :=
eq.symm $ multiset.prod_hom _ (map_ring_hom f).to_monoid_hom
>>>>>>> 2e9985e9

protected lemma map_prod {ι : Type*} (g : ι → R[X]) (s : finset ι) :
  (∏ i in s, g i).map f = ∏ i in s, (g i).map f :=
s.map_prod (map_ring_hom f) g

lemma support_map_subset (p : R[X]) : (map f p).support ⊆ p.support :=
begin
  intros x,
  simp only [mem_support_iff],
  contrapose!,
  rw coeff_map,
  intro hx,
  rw hx,
  exact ring_hom.map_zero f,
end

lemma is_root.map {f : R →+* S} {x : R} {p : R[X]} (h : is_root p x) :
  is_root (p.map f) (f x) :=
by rw [is_root, eval_map, eval₂_hom, h.eq_zero, f.map_zero]

lemma is_root.of_map {R} [comm_ring R] {f : R →+* S} {x : R} {p : R[X]}
  (h : is_root (p.map f) (f x)) (hf : function.injective f) : is_root p x :=
by rwa [is_root, ←f.injective_iff'.mp hf, ←eval₂_hom, ←eval_map]

lemma is_root_map_iff {R : Type*} [comm_ring R] {f : R →+* S} {x : R} {p : R[X]}
  (hf : function.injective f) : is_root (p.map f) (f x) ↔ is_root p x :=
⟨λ h, h.of_map hf, λ h, h.map⟩

end map

end comm_semiring

section ring
variables [ring R] {p q r : R[X]}

lemma C_neg : C (-a) = -C a := ring_hom.map_neg C a

lemma C_sub : C (a - b) = C a - C b := ring_hom.map_sub C a b

@[simp] lemma map_sub {S} [ring S] (f : R →+* S) :
  (p - q).map f = p.map f - q.map f :=
(map_ring_hom f).map_sub p q

@[simp] lemma map_neg {S} [ring S] (f : R →+* S) :
  (-p).map f = -(p.map f) :=
(map_ring_hom f).map_neg p

@[simp] lemma map_int_cast {S} [ring S] (f : R →+* S) (n : ℤ) :
  map f ↑n = ↑n :=
(map_ring_hom f).map_int_cast n

@[simp] lemma eval_int_cast {n : ℤ} {x : R} : (n : R[X]).eval x = n :=
by simp only [←C_eq_int_cast, eval_C]

@[simp] lemma eval₂_neg {S} [ring S] (f : R →+* S) {x : S} :
  (-p).eval₂ f x = -p.eval₂ f x :=
by rw [eq_neg_iff_add_eq_zero, ←eval₂_add, add_left_neg, eval₂_zero]

@[simp] lemma eval₂_sub {S} [ring S] (f : R →+* S) {x : S} :
  (p - q).eval₂ f x = p.eval₂ f x - q.eval₂ f x :=
by rw [sub_eq_add_neg, eval₂_add, eval₂_neg, sub_eq_add_neg]

@[simp] lemma eval_neg (p : R[X]) (x : R) : (-p).eval x = -p.eval x :=
eval₂_neg _

@[simp] lemma eval_sub (p q : R[X]) (x : R) : (p - q).eval x = p.eval x - q.eval x :=
eval₂_sub _

lemma root_X_sub_C : is_root (X - C a) b ↔ a = b :=
by rw [is_root.def, eval_sub, eval_X, eval_C, sub_eq_zero, eq_comm]

@[simp] lemma neg_comp : (-p).comp q = -p.comp q := eval₂_neg _

@[simp] lemma sub_comp : (p - q).comp r = p.comp r - q.comp r := eval₂_sub _

@[simp] lemma cast_int_comp (i : ℤ) : comp (i : R[X]) p = i :=
by cases i; simp

end ring

end polynomial<|MERGE_RESOLUTION|>--- conflicted
+++ resolved
@@ -604,13 +604,8 @@
   (map_ring_hom f).comp (map_ring_hom g) = map_ring_hom (f.comp g) :=
 ring_hom.ext $ polynomial.map_map g f
 
-<<<<<<< HEAD
 lemma map_list_prod (L : list (polynomial R)) : L.prod.map f = (L.map $ map f).prod :=
 L.map_prod (map_ring_hom f)
-=======
-lemma map_list_prod (L : list R[X]) : L.prod.map f = (L.map $ map f).prod :=
-eq.symm $ list.prod_hom _ (map_ring_hom f).to_monoid_hom
->>>>>>> 2e9985e9
 
 @[simp] protected lemma map_pow (n : ℕ) : (p ^ n).map f = p.map f ^ n :=
 (map_ring_hom f).map_pow _ _
@@ -803,13 +798,8 @@
 
 variables [comm_semiring R] [comm_semiring S] (f : R →+* S)
 
-<<<<<<< HEAD
 lemma map_multiset_prod (m : multiset (polynomial R)) : m.prod.map f = (m.map $ map f).prod :=
 m.map_prod (map_ring_hom f)
-=======
-protected lemma map_multiset_prod (m : multiset R[X]) : m.prod.map f = (m.map $ map f).prod :=
-eq.symm $ multiset.prod_hom _ (map_ring_hom f).to_monoid_hom
->>>>>>> 2e9985e9
 
 protected lemma map_prod {ι : Type*} (g : ι → R[X]) (s : finset ι) :
   (∏ i in s, g i).map f = ∏ i in s, (g i).map f :=
