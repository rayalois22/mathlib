--- conflicted
+++ resolved
@@ -958,8 +958,7 @@
   exact h
 end
 
-<<<<<<< HEAD
-/-- The supremum of a family of commutatice additive submonoids is equal to the range of
+/-- The supremum of a family of commutative additive submonoids is equal to the range of
 `finsupp.sum_add_hom`; that is, every element in the `supr` can be produced from taking a finite
 number of non-zero elements of `p i`, coercing them to `γ`, and summing them. -/
 lemma _root_.add_submonoid.supr_eq_mrange_dfinsupp_sum_add_hom [add_comm_monoid γ]
@@ -973,8 +972,6 @@
     exact add_submonoid.dfinsupp_sum_add_hom_mem _ v _ (λ i _, (le_supr p i : p i ≤ _) (v i).prop) }
 end
 
-=======
->>>>>>> 695cb07b
 omit dec
 lemma sum_add_hom_comm {ι₁ ι₂ : Sort*} {β₁ : ι₁ → Type*} {β₂ : ι₂ → Type*} {γ : Type*}
   [decidable_eq ι₁] [decidable_eq ι₂] [Π i, add_zero_class (β₁ i)] [Π i, add_zero_class (β₂ i)]
