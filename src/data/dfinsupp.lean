--- conflicted
+++ resolved
@@ -854,14 +854,11 @@
 (add_zero _).trans $ congr_arg (φ i) $ show (if H : i ∈ ({i} : finset _) then x else 0) = x,
 from dif_pos $ finset.mem_singleton_self i
 
-<<<<<<< HEAD
-=======
 @[simp] lemma sum_add_hom_comp_single [Π i, add_comm_monoid (β i)] [add_comm_monoid γ]
   (f : Π i, β i →+ γ) (i : ι) :
   (sum_add_hom f).comp (single_add_hom β i) = f i :=
 add_monoid_hom.ext $ λ x, sum_add_hom_single f i x
 
->>>>>>> 476d0273
 /-- While we didn't need decidable instances to define it, we do to reduce it to a sum -/
 lemma sum_add_hom_apply [Π i, add_monoid (β i)] [Π i (x : β i), decidable (x ≠ 0)]
   [add_comm_monoid γ] (φ : Π i, β i →+ γ) (f : Π₀ i, β i) :
@@ -878,11 +875,7 @@
 end
 
 /-- The `dfinsupp` version of `finsupp.lift_add_hom`,-/
-<<<<<<< HEAD
-@[simps]
-=======
 @[simps apply symm_apply]
->>>>>>> 476d0273
 def lift_add_hom [Π i, add_monoid (β i)] [add_comm_monoid γ] :
   (Π i, β i →+ γ) ≃+ ((Π₀ i, β i) →+ γ) :=
 { to_fun := sum_add_hom,
@@ -891,8 +884,6 @@
   right_inv := λ ψ, by { ext, simp },
   map_add' := λ F G, by { ext, simp } }
 
-<<<<<<< HEAD
-=======
 /-- The `dfinsupp` version of `finsupp.lift_add_hom_single_add_hom`,-/
 @[simp] lemma lift_add_hom_single_add_hom [Π i, add_comm_monoid (β i)] :
   lift_add_hom (single_add_hom β) = add_monoid_hom.id (Π₀ i, β i) :=
@@ -918,7 +909,6 @@
 lift_add_hom.symm_apply_eq.1 $ funext $ λ a,
   by rw [lift_add_hom_symm_apply, add_monoid_hom.comp_assoc, lift_add_hom_comp_single]
 
->>>>>>> 476d0273
 lemma sum_sub_index [Π i, add_comm_group (β i)] [Π i (x : β i), decidable (x ≠ 0)]
   [add_comm_group γ] {f g : Π₀ i, β i}
   {h : Π i, β i → γ} (h_sub : ∀i b₁ b₂, h i (b₁ - b₂) = h i b₁ - h i b₂) :
