/-
Copyright (c) 2020 Heather Macbeth. All rights reserved.
Released under Apache 2.0 license as described in the file LICENSE.
Authors: Heather Macbeth
-/
import analysis.specific_limits

/-!
# The group of units of a complete normed ring

This file contains the basic theory for the group of units (invertible elements) of a complete
normed ring (Banach algebras being a notable special case).

## Main results

The constructions `one_sub`, `add` and `unit_of_nearby` state, in varying forms, that perturbations
of a unit are units.  The latter two are not stated in their optimal form; more precise versions
would use the spectral radius.

The first main result is `is_open`:  the group of units of a complete normed ring is an open subset
of the ring.

The function `inverse` (defined in `algebra.ring`), for a ring `R`, sends `a : R` to `a⁻¹` if `a` is
a unit and 0 if not.  The other major results of this file (notably `inverse_add`,
`inverse_add_norm` and `inverse_add_norm_diff_nth_order`) cover the asymptotic properties of
`inverse (x + t)` as `t → 0`.

-/

noncomputable theory
open_locale topological_space
variables {R : Type*} [normed_ring R] [complete_space R]

namespace units

/-- In a complete normed ring, a perturbation of `1` by an element `t` of distance less than `1`
from `1` is a unit.  Here we construct its `units` structure.  -/
@[simps coe]
def one_sub (t : R) (h : ∥t∥ < 1) : Rˣ :=
{ val := 1 - t,
  inv := ∑' n : ℕ, t ^ n,
  val_inv := mul_neg_geom_series t h,
  inv_val := geom_series_mul_neg t h }

/-- In a complete normed ring, a perturbation of a unit `x` by an element `t` of distance less than
`∥x⁻¹∥⁻¹` from `x` is a unit.  Here we construct its `units` structure. -/
@[simps coe]
def add (x : Rˣ) (t : R) (h : ∥t∥ < ∥(↑x⁻¹ : R)∥⁻¹) : Rˣ :=
units.copy  -- to make `coe_add` true definitionally, for convenience
  (x * (units.one_sub (-(↑x⁻¹ * t)) begin
      nontriviality R using [zero_lt_one],
      have hpos : 0 < ∥(↑x⁻¹ : R)∥ := units.norm_pos x⁻¹,
      calc ∥-(↑x⁻¹ * t)∥
          = ∥↑x⁻¹ * t∥                    : by { rw norm_neg }
      ... ≤ ∥(↑x⁻¹ : R)∥ * ∥t∥            : norm_mul_le ↑x⁻¹ _
      ... < ∥(↑x⁻¹ : R)∥ * ∥(↑x⁻¹ : R)∥⁻¹ : by nlinarith only [h, hpos]
      ... = 1                             : mul_inv_cancel (ne_of_gt hpos)
    end))
  (x + t) (by simp [mul_add]) _ rfl

/-- In a complete normed ring, an element `y` of distance less than `∥x⁻¹∥⁻¹` from `x` is a unit.
Here we construct its `units` structure. -/
@[simps coe]
def unit_of_nearby (x : Rˣ) (y : R) (h : ∥y - x∥ < ∥(↑x⁻¹ : R)∥⁻¹) : Rˣ :=
units.copy (x.add (y - x : R) h) y (by simp) _ rfl

/-- The group of units of a complete normed ring is an open subset of the ring. -/
protected lemma is_open : is_open {x : R | is_unit x} :=
begin
  nontriviality R,
  apply metric.is_open_iff.mpr,
  rintros x' ⟨x, rfl⟩,
  refine ⟨∥(↑x⁻¹ : R)∥⁻¹, _root_.inv_pos.mpr (units.norm_pos x⁻¹), _⟩,
  intros y hy,
  rw [metric.mem_ball, dist_eq_norm] at hy,
  exact (x.unit_of_nearby y hy).is_unit
end

protected lemma nhds (x : Rˣ) : {x : R | is_unit x} ∈ 𝓝 (x : R) :=
is_open.mem_nhds units.is_open x.is_unit

end units

namespace normed_ring
open_locale classical big_operators
open asymptotics filter metric finset ring

lemma inverse_one_sub (t : R) (h : ∥t∥ < 1) : inverse (1 - t) = ↑(units.one_sub t h)⁻¹ :=
by rw [← inverse_unit (units.one_sub t h), units.coe_one_sub]

/-- The formula `inverse (x + t) = inverse (1 + x⁻¹ * t) * x⁻¹` holds for `t` sufficiently small. -/
lemma inverse_add (x : Rˣ) :
  ∀ᶠ t in (𝓝 0), inverse ((x : R) + t) = inverse (1 + ↑x⁻¹ * t) * ↑x⁻¹ :=
begin
  nontriviality R,
  rw [eventually_iff, metric.mem_nhds_iff],
  have hinv : 0 < ∥(↑x⁻¹ : R)∥⁻¹, by cancel_denoms,
  use [∥(↑x⁻¹ : R)∥⁻¹, hinv],
  intros t ht,
  simp only [mem_ball, dist_zero_right] at ht,
  have ht' : ∥-↑x⁻¹ * t∥ < 1,
  { refine lt_of_le_of_lt (norm_mul_le _ _) _,
    rw norm_neg,
    refine lt_of_lt_of_le (mul_lt_mul_of_pos_left ht x⁻¹.norm_pos) _,
    cancel_denoms },
  have hright := inverse_one_sub (-↑x⁻¹ * t) ht',
  have hleft := inverse_unit (x.add t ht),
  simp only [← neg_mul_eq_neg_mul, sub_neg_eq_add] at hright,
  simp only [units.coe_add] at hleft,
  simp [hleft, hright, units.add]
end

lemma inverse_one_sub_nth_order (n : ℕ) :
  ∀ᶠ t in (𝓝 0), inverse ((1:R) - t) = (∑ i in range n, t ^ i) + (t ^ n) * inverse (1 - t) :=
begin
  simp only [eventually_iff, metric.mem_nhds_iff],
  use [1, by norm_num],
  intros t ht,
  simp only [mem_ball, dist_zero_right] at ht,
  simp only [inverse_one_sub t ht, set.mem_set_of_eq],
  have h : 1 = ((range n).sum (λ i, t ^ i)) * (units.one_sub t ht) + t ^ n,
  { simp only [units.coe_one_sub],
    rw [← geom_sum, geom_sum_mul_neg],
    simp },
  rw [← one_mul ↑(units.one_sub t ht)⁻¹, h, add_mul],
  congr,
  { rw [mul_assoc, (units.one_sub t ht).mul_inv],
    simp },
  { simp only [units.coe_one_sub],
    rw [← add_mul, ← geom_sum, geom_sum_mul_neg],
    simp }
end

/-- The formula
`inverse (x + t) = (∑ i in range n, (- x⁻¹ * t) ^ i) * x⁻¹ + (- x⁻¹ * t) ^ n * inverse (x + t)`
holds for `t` sufficiently small. -/
lemma inverse_add_nth_order (x : Rˣ) (n : ℕ) :
  ∀ᶠ t in (𝓝 0), inverse ((x : R) + t)
  = (∑ i in range n, (- ↑x⁻¹ * t) ^ i) * ↑x⁻¹ + (- ↑x⁻¹ * t) ^ n * inverse (x + t) :=
begin
  refine (inverse_add x).mp _,
  have hzero : tendsto (λ (t : R), - ↑x⁻¹ * t) (𝓝 0) (𝓝 0),
  { convert ((mul_left_continuous (- (↑x⁻¹ : R))).tendsto 0).comp tendsto_id,
    simp },
  refine (hzero.eventually (inverse_one_sub_nth_order n)).mp (eventually_of_forall _),
  simp only [neg_mul_eq_neg_mul_symm, sub_neg_eq_add],
  intros t h1 h2,
  have h := congr_arg (λ (a : R), a * ↑x⁻¹) h1,
  dsimp at h,
  convert h,
  rw [add_mul, mul_assoc],
  simp [h2.symm]
end

lemma inverse_one_sub_norm : is_O (λ t, inverse ((1:R) - t)) (λ t, (1:ℝ)) (𝓝 (0:R)) :=
begin
  simp only [is_O, is_O_with, eventually_iff, metric.mem_nhds_iff],
  refine ⟨∥(1:R)∥ + 1, (2:ℝ)⁻¹, by norm_num, _⟩,
  intros t ht,
  simp only [ball, dist_zero_right, set.mem_set_of_eq] at ht,
  have ht' : ∥t∥ < 1,
  { have : (2:ℝ)⁻¹ < 1 := by cancel_denoms,
    linarith },
  simp only [inverse_one_sub t ht', norm_one, mul_one, set.mem_set_of_eq],
  change ∥∑' n : ℕ, t ^ n∥ ≤ _,
  have := normed_ring.tsum_geometric_of_norm_lt_1 t ht',
  have : (1 - ∥t∥)⁻¹ ≤ 2,
  { rw ← inv_inv₀ (2:ℝ),
    refine inv_le_inv_of_le (by norm_num) _,
    have : (2:ℝ)⁻¹ + (2:ℝ)⁻¹ = 1 := by ring,
    linarith },
  linarith
end

/-- The function `λ t, inverse (x + t)` is O(1) as `t → 0`. -/
lemma inverse_add_norm (x : Rˣ) : is_O (λ t, inverse (↑x + t)) (λ t, (1:ℝ)) (𝓝 (0:R)) :=
begin
  simp only [is_O_iff, norm_one, mul_one],
  cases is_O_iff.mp (@inverse_one_sub_norm R _ _) with C hC,
  use C * ∥((x⁻¹:Rˣ):R)∥,
  have hzero : tendsto (λ t, - (↑x⁻¹ : R) * t) (𝓝 0) (𝓝 0),
  { convert ((mul_left_continuous (-↑x⁻¹ : R)).tendsto 0).comp tendsto_id,
    simp },
  refine (inverse_add x).mp ((hzero.eventually hC).mp (eventually_of_forall _)),
  intros t bound iden,
  rw iden,
  simp at bound,
  have hmul := norm_mul_le (inverse (1 + ↑x⁻¹ * t)) ↑x⁻¹,
  nlinarith [norm_nonneg (↑x⁻¹ : R)]
end

/-- The function
`λ t, inverse (x + t) - (∑ i in range n, (- x⁻¹ * t) ^ i) * x⁻¹`
is `O(t ^ n)` as `t → 0`. -/
lemma inverse_add_norm_diff_nth_order (x : Rˣ) (n : ℕ) :
  is_O (λ (t : R), inverse (↑x + t) - (∑ i in range n, (- ↑x⁻¹ * t) ^ i) * ↑x⁻¹)
  (λ t, ∥t∥ ^ n) (𝓝 (0:R)) :=
begin
  by_cases h : n = 0,
  { simpa [h] using inverse_add_norm x },
  have hn : 0 < n := nat.pos_of_ne_zero h,
  simp [is_O_iff],
  cases (is_O_iff.mp (inverse_add_norm x)) with C hC,
  use C * ∥(1:ℝ)∥ * ∥(↑x⁻¹ : R)∥ ^ n,
  have h : eventually_eq (𝓝 (0:R))
    (λ t, inverse (↑x + t) - (∑ i in range n, (- ↑x⁻¹ * t) ^ i) * ↑x⁻¹)
    (λ t, ((- ↑x⁻¹ * t) ^ n) * inverse (x + t)),
  { refine (inverse_add_nth_order x n).mp (eventually_of_forall _),
    intros t ht,
    convert congr_arg (λ a, a - (range n).sum (pow (-↑x⁻¹ * t)) * ↑x⁻¹) ht,
    simp },
  refine h.mp (hC.mp (eventually_of_forall _)),
  intros t _ hLHS,
  simp only [neg_mul_eq_neg_mul_symm] at hLHS,
  rw hLHS,
  refine le_trans (norm_mul_le _ _ ) _,
  have h' : ∥(-(↑x⁻¹ * t)) ^ n∥ ≤ ∥(↑x⁻¹ : R)∥ ^ n * ∥t∥ ^ n,
  { calc ∥(-(↑x⁻¹ * t)) ^ n∥ ≤ ∥(-(↑x⁻¹ * t))∥ ^ n : norm_pow_le' _ hn
    ... = ∥↑x⁻¹ * t∥ ^ n : by rw norm_neg
    ... ≤ (∥(↑x⁻¹ : R)∥ * ∥t∥) ^ n : _
    ... =  ∥(↑x⁻¹ : R)∥ ^ n * ∥t∥ ^ n : mul_pow _ _ n,
    exact pow_le_pow_of_le_left (norm_nonneg _) (norm_mul_le ↑x⁻¹ t) n },
  have h'' : 0 ≤ ∥(↑x⁻¹ : R)∥ ^ n * ∥t∥ ^ n,
  { refine mul_nonneg _ _;
    exact pow_nonneg (norm_nonneg _) n },
  nlinarith [norm_nonneg (inverse (↑x + t))],
end

/-- The function `λ t, inverse (x + t) - x⁻¹` is `O(t)` as `t → 0`. -/
lemma inverse_add_norm_diff_first_order (x : Rˣ) :
<<<<<<< HEAD
  is_O (λ t, inverse (↑x + t) - ↑x⁻¹) id (𝓝 (0:R)) :=
is_O.of_norm_right $ by simpa using inverse_add_norm_diff_nth_order x 1
=======
  is_O (λ t, inverse (↑x + t) - ↑x⁻¹) (λ t, ∥t∥) (𝓝 (0:R)) :=
by simpa using inverse_add_norm_diff_nth_order x 1
>>>>>>> 68adcf96

/-- The function
`λ t, inverse (x + t) - x⁻¹ + x⁻¹ * t * x⁻¹`
is `O(t ^ 2)` as `t → 0`. -/
lemma inverse_add_norm_diff_second_order (x : Rˣ) :
  is_O (λ t, inverse (↑x + t) - ↑x⁻¹ + ↑x⁻¹ * t * ↑x⁻¹) (λ t, ∥t∥ ^ 2) (𝓝 (0:R)) :=
begin
  convert inverse_add_norm_diff_nth_order x 2,
  ext t,
  simp only [range_succ, range_one, sum_insert, mem_singleton, sum_singleton, not_false_iff,
    one_ne_zero, pow_zero, add_mul, pow_one, one_mul, neg_mul_eq_neg_mul_symm,
    sub_add_eq_sub_sub_swap, sub_neg_eq_add],
end

/-- The function `inverse` is continuous at each unit of `R`. -/
lemma inverse_continuous_at (x : Rˣ) : continuous_at inverse (x : R) :=
begin
  have h_is_o : is_o (λ (t : R), inverse (↑x + t) - ↑x⁻¹) (λ _, 1 : R → ℝ) (𝓝 0),
<<<<<<< HEAD
    from ((inverse_add_norm_diff_first_order x).trans_is_o (is_o_id_const one_ne_zero)),
  have h_lim : tendsto (λ (y:R), y - x) (𝓝 x) (𝓝 0),
  { refine tendsto_zero_iff_norm_tendsto_zero.mpr _,
    exact tendsto_iff_norm_tendsto_zero.mp tendsto_id },
  simp only [continuous_at],
  rw [tendsto_iff_norm_tendsto_zero, inverse_unit],
  simpa [(∘)] using h_is_o.norm_norm.tendsto_div_nhds_zero.comp h_lim,
=======
    from ((inverse_add_norm_diff_first_order x).trans_is_o
      (is_o_id_const (@one_ne_zero ℝ _ _)).norm_left),
  have h_lim : tendsto (λ (y:R), y - x) (𝓝 x) (𝓝 0),
  { refine tendsto_zero_iff_norm_tendsto_zero.mpr _,
    exact tendsto_iff_norm_tendsto_zero.mp tendsto_id },
  rw [continuous_at, tendsto_iff_norm_tendsto_zero, inverse_unit],
  simpa [(∘)] using h_is_o.norm_left.tendsto_div_nhds_zero.comp h_lim
>>>>>>> 68adcf96
end

end normed_ring

namespace units
open mul_opposite filter normed_ring

/-- In a normed ring, the coercion from `Rˣ` (equipped with the induced topology from the
embedding in `R × R`) to `R` is an open map. -/
lemma is_open_map_coe : is_open_map (coe : Rˣ → R) :=
begin
  rw is_open_map_iff_nhds_le,
  intros x s,
  rw [mem_map, mem_nhds_induced],
  rintros ⟨t, ht, hts⟩,
  obtain ⟨u, hu, v, hv, huvt⟩ :
    ∃ (u : set R), u ∈ 𝓝 ↑x ∧ ∃ (v : set Rᵐᵒᵖ), v ∈ 𝓝 (op ↑x⁻¹) ∧ u ×ˢ v ⊆ t,
  { simpa [embed_product, mem_nhds_prod_iff] using ht },
  have : u ∩ (op ∘ ring.inverse) ⁻¹' v ∩ (set.range (coe : Rˣ → R)) ∈ 𝓝 ↑x,
  { refine inter_mem (inter_mem hu _) (units.nhds x),
    refine (continuous_op.continuous_at.comp (inverse_continuous_at x)).preimage_mem_nhds _,
    simpa using hv },
  refine mem_of_superset this _,
  rintros _ ⟨⟨huy, hvy⟩, ⟨y, rfl⟩⟩,
  have : embed_product R y ∈ u ×ˢ v := ⟨huy, by simpa using hvy⟩,
  simpa using hts (huvt this)
end

/-- In a normed ring, the coercion from `Rˣ` (equipped with the induced topology from the
embedding in `R × R`) to `R` is an open embedding. -/
lemma open_embedding_coe : open_embedding (coe : Rˣ → R) :=
open_embedding_of_continuous_injective_open continuous_coe ext is_open_map_coe

end units<|MERGE_RESOLUTION|>--- conflicted
+++ resolved
@@ -228,13 +228,8 @@
 
 /-- The function `λ t, inverse (x + t) - x⁻¹` is `O(t)` as `t → 0`. -/
 lemma inverse_add_norm_diff_first_order (x : Rˣ) :
-<<<<<<< HEAD
-  is_O (λ t, inverse (↑x + t) - ↑x⁻¹) id (𝓝 (0:R)) :=
-is_O.of_norm_right $ by simpa using inverse_add_norm_diff_nth_order x 1
-=======
   is_O (λ t, inverse (↑x + t) - ↑x⁻¹) (λ t, ∥t∥) (𝓝 (0:R)) :=
 by simpa using inverse_add_norm_diff_nth_order x 1
->>>>>>> 68adcf96
 
 /-- The function
 `λ t, inverse (x + t) - x⁻¹ + x⁻¹ * t * x⁻¹`
@@ -253,15 +248,6 @@
 lemma inverse_continuous_at (x : Rˣ) : continuous_at inverse (x : R) :=
 begin
   have h_is_o : is_o (λ (t : R), inverse (↑x + t) - ↑x⁻¹) (λ _, 1 : R → ℝ) (𝓝 0),
-<<<<<<< HEAD
-    from ((inverse_add_norm_diff_first_order x).trans_is_o (is_o_id_const one_ne_zero)),
-  have h_lim : tendsto (λ (y:R), y - x) (𝓝 x) (𝓝 0),
-  { refine tendsto_zero_iff_norm_tendsto_zero.mpr _,
-    exact tendsto_iff_norm_tendsto_zero.mp tendsto_id },
-  simp only [continuous_at],
-  rw [tendsto_iff_norm_tendsto_zero, inverse_unit],
-  simpa [(∘)] using h_is_o.norm_norm.tendsto_div_nhds_zero.comp h_lim,
-=======
     from ((inverse_add_norm_diff_first_order x).trans_is_o
       (is_o_id_const (@one_ne_zero ℝ _ _)).norm_left),
   have h_lim : tendsto (λ (y:R), y - x) (𝓝 x) (𝓝 0),
@@ -269,7 +255,6 @@
     exact tendsto_iff_norm_tendsto_zero.mp tendsto_id },
   rw [continuous_at, tendsto_iff_norm_tendsto_zero, inverse_unit],
   simpa [(∘)] using h_is_o.norm_left.tendsto_div_nhds_zero.comp h_lim
->>>>>>> 68adcf96
 end
 
 end normed_ring
