--- conflicted
+++ resolved
@@ -288,12 +288,8 @@
   refine tendsto_of_le_liminf_of_limsup_le _ _ (by apply_auto_param) (by apply_auto_param),
   { rw [←liminf_nat_add _ 1, liminf_eq_supr_infi_of_nat],
     refine le_trans _ (le_supr _ 0),
-<<<<<<< HEAD
     simp only [nat.cast_succ],
-    exact le_binfi (λ i hi, spectral_radius_le_pow_nnnorm_pow_one_div ℂ a i) },
-=======
     exact le_infi₂ (λ i hi, spectral_radius_le_pow_nnnorm_pow_one_div ℂ a i) },
->>>>>>> 4cf20164
   { exact limsup_pow_nnnorm_pow_one_div_le_spectral_radius a },
 end
 
