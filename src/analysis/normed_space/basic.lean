--- conflicted
+++ resolved
@@ -1431,13 +1431,8 @@
 instance semi_normed_algebra.to_semi_normed_space [h : semi_normed_algebra 𝕜 𝕜'] :
   semi_normed_space 𝕜 𝕜' :=
 { norm_smul_le := λ s x, calc
-<<<<<<< HEAD
-    ∥s • x∥ = ∥((algebra_map 𝕜 𝕜') s) * x∥ : by simp [algebra_map_def]
-    ... ≤ ∥algebra_map 𝕜 𝕜' s∥ * ∥x∥ : normed_ring.norm_mul _ _
-=======
     ∥s • x∥ = ∥((algebra_map 𝕜 𝕜') s) * x∥ : by { rw h.smul_def', refl }
     ... ≤ ∥algebra_map 𝕜 𝕜' s∥ * ∥x∥ : semi_normed_ring.norm_mul _ _
->>>>>>> bbd9362d
     ... = ∥s∥ * ∥x∥ : by rw norm_algebra_map_eq,
   ..h }
 
