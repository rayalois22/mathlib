/-
Copyright (c) 2019 Jan-David Salchow. All rights reserved.
Released under Apache 2.0 license as described in the file LICENSE.
Authors: Jan-David Salchow, Sébastien Gouëzel, Jean Lo
-/
import algebra.algebra.tower
import analysis.asymptotics.asymptotics
import analysis.normed_space.linear_isometry
import analysis.normed_space.riesz_lemma

/-!
# Operator norm on the space of continuous linear maps

Define the operator norm on the space of continuous (semi)linear maps between normed spaces, and
prove its basic properties. In particular, show that this space is itself a normed space.

Since a lot of elementary properties don't require `∥x∥ = 0 → x = 0` we start setting up the
theory for `semi_normed_group` and we specialize to `normed_group` at the end.

Note that most of statements that apply to semilinear maps only hold when the ring homomorphism
is isometric, as expressed by the typeclass `[ring_hom_isometric σ]`.

-/

noncomputable theory
open_locale classical nnreal topological_space

-- the `ₗ` subscript variables are for special cases about linear (as opposed to semilinear) maps
variables {𝕜 : Type*} {𝕜₂ : Type*} {𝕜₃ : Type*} {E : Type*} {F : Type*} {Fₗ : Type*} {G : Type*}
  {Gₗ : Type*}

section semi_normed

variables [semi_normed_group E] [semi_normed_group F] [semi_normed_group Fₗ] [semi_normed_group G]
  [semi_normed_group Gₗ]

open metric continuous_linear_map

section normed_field
/-! Most statements in this file require the field to be non-discrete,
as this is necessary to deduce an inequality `∥f x∥ ≤ C ∥x∥` from the continuity of f.
However, the other direction always holds.
In this section, we just assume that `𝕜` is a normed field.
In the remainder of the file, it will be non-discrete. -/

variables [normed_field 𝕜] [normed_field 𝕜₂] [normed_space 𝕜 E] [normed_space 𝕜₂ F]
variables [normed_space 𝕜 G] {σ : 𝕜 →+* 𝕜₂} (f : E →ₛₗ[σ] F)

lemma linear_map.lipschitz_of_bound (C : ℝ) (h : ∀x, ∥f x∥ ≤ C * ∥x∥) :
  lipschitz_with (real.to_nnreal C) f :=
f.to_add_monoid_hom.lipschitz_of_bound C h

lemma linear_map.lipschitz_of_bound_nnnorm (C : ℝ≥0) (h : ∀ x, ∥f x∥₊ ≤ C * ∥x∥₊) :
  lipschitz_with C f :=
f.to_add_monoid_hom.lipschitz_of_bound_nnnorm C h

theorem linear_map.antilipschitz_of_bound {K : ℝ≥0} (h : ∀ x, ∥x∥ ≤ K * ∥f x∥) :
  antilipschitz_with K f :=
antilipschitz_with.of_le_mul_dist $
λ x y, by simpa only [dist_eq_norm, f.map_sub] using h (x - y)

lemma linear_map.bound_of_antilipschitz {K : ℝ≥0} (h : antilipschitz_with K f) (x) :
  ∥x∥ ≤ K * ∥f x∥ :=
by simpa only [dist_zero_right, f.map_zero] using h.le_mul_dist x 0

lemma linear_map.uniform_continuous_of_bound (C : ℝ) (h : ∀x, ∥f x∥ ≤ C * ∥x∥) :
  uniform_continuous f :=
(f.lipschitz_of_bound C h).uniform_continuous

lemma linear_map.continuous_of_bound (C : ℝ) (h : ∀x, ∥f x∥ ≤ C * ∥x∥) :
  continuous f :=
(f.lipschitz_of_bound C h).continuous

/-- Construct a continuous linear map from a linear map and a bound on this linear map.
The fact that the norm of the continuous linear map is then controlled is given in
`linear_map.mk_continuous_norm_le`. -/
def linear_map.mk_continuous (C : ℝ) (h : ∀x, ∥f x∥ ≤ C * ∥x∥) : E →SL[σ] F :=
⟨f, linear_map.continuous_of_bound f C h⟩

/-- Reinterpret a linear map `𝕜 →ₗ[𝕜] E` as a continuous linear map. This construction
is generalized to the case of any finite dimensional domain
in `linear_map.to_continuous_linear_map`. -/
def linear_map.to_continuous_linear_map₁ (f : 𝕜 →ₗ[𝕜] E) : 𝕜 →L[𝕜] E :=
f.mk_continuous (∥f 1∥) $ λ x, le_of_eq $
by { conv_lhs { rw ← mul_one x }, rw [← smul_eq_mul, f.map_smul, norm_smul, mul_comm] }

/-- Construct a continuous linear map from a linear map and the existence of a bound on this linear
map. If you have an explicit bound, use `linear_map.mk_continuous` instead, as a norm estimate will
follow automatically in `linear_map.mk_continuous_norm_le`. -/
def linear_map.mk_continuous_of_exists_bound (h : ∃C, ∀x, ∥f x∥ ≤ C * ∥x∥) : E →SL[σ] F :=
⟨f, let ⟨C, hC⟩ := h in linear_map.continuous_of_bound f C hC⟩

lemma continuous_of_linear_of_boundₛₗ {f : E → F} (h_add : ∀ x y, f (x + y) = f x + f y)
  (h_smul : ∀ (c : 𝕜) x, f (c • x) = (σ c) • f x) {C : ℝ} (h_bound : ∀ x, ∥f x∥ ≤ C*∥x∥) :
  continuous f :=
let φ : E →ₛₗ[σ] F := { to_fun := f, map_add' := h_add, map_smul' := h_smul } in
φ.continuous_of_bound C h_bound

lemma continuous_of_linear_of_bound {f : E → G} (h_add : ∀ x y, f (x + y) = f x + f y)
  (h_smul : ∀ (c : 𝕜) x, f (c • x) = c • f x) {C : ℝ} (h_bound : ∀ x, ∥f x∥ ≤ C*∥x∥) :
  continuous f :=
let φ : E →ₗ[𝕜] G := { to_fun := f, map_add' := h_add, map_smul' := h_smul } in
φ.continuous_of_bound C h_bound

@[simp, norm_cast] lemma linear_map.mk_continuous_coe (C : ℝ) (h : ∀x, ∥f x∥ ≤ C * ∥x∥) :
  ((f.mk_continuous C h) : E →ₛₗ[σ] F) = f := rfl

@[simp] lemma linear_map.mk_continuous_apply (C : ℝ) (h : ∀x, ∥f x∥ ≤ C * ∥x∥) (x : E) :
  f.mk_continuous C h x = f x := rfl

@[simp, norm_cast] lemma linear_map.mk_continuous_of_exists_bound_coe
  (h : ∃C, ∀x, ∥f x∥ ≤ C * ∥x∥) :
  ((f.mk_continuous_of_exists_bound h) : E →ₛₗ[σ] F) = f := rfl

@[simp] lemma linear_map.mk_continuous_of_exists_bound_apply (h : ∃C, ∀x, ∥f x∥ ≤ C * ∥x∥) (x : E) :
  f.mk_continuous_of_exists_bound h x = f x := rfl

@[simp] lemma linear_map.to_continuous_linear_map₁_coe (f : 𝕜 →ₗ[𝕜] E) :
  (f.to_continuous_linear_map₁ : 𝕜 →ₗ[𝕜] E) = f :=
rfl

@[simp] lemma linear_map.to_continuous_linear_map₁_apply (f : 𝕜 →ₗ[𝕜] E) (x) :
  f.to_continuous_linear_map₁ x = f x :=
rfl

end normed_field

variables [nondiscrete_normed_field 𝕜] [nondiscrete_normed_field 𝕜₂] [nondiscrete_normed_field 𝕜₃]
  [normed_space 𝕜 E] [normed_space 𝕜₂ F] [normed_space 𝕜 Fₗ]
  [normed_space 𝕜₃ G] [normed_space 𝕜 Gₗ]
  {σ₁₂ : 𝕜 →+* 𝕜₂} {σ₂₃ : 𝕜₂ →+* 𝕜₃} {σ₁₃ : 𝕜 →+* 𝕜₃}
  [ring_hom_comp_triple σ₁₂ σ₂₃ σ₁₃]

/-- If `∥x∥ = 0` and `f` is continuous then `∥f x∥ = 0`. -/
lemma norm_image_of_norm_zero {f : E →ₛₗ[σ₁₂] F} (hf : continuous f) {x : E} (hx : ∥x∥ = 0) :
  ∥f x∥ = 0 :=
begin
  refine le_antisymm (le_of_forall_pos_le_add (λ ε hε, _)) (norm_nonneg (f x)),
  rcases normed_group.tendsto_nhds_nhds.1 (hf.tendsto 0) ε hε with ⟨δ, δ_pos, hδ⟩,
  replace hδ := hδ x,
  rw [sub_zero, hx] at hδ,
  replace hδ := le_of_lt (hδ δ_pos),
  rw [linear_map.map_zero, sub_zero] at hδ,
  rwa [zero_add]
end

section

variables [ring_hom_isometric σ₁₂] [ring_hom_isometric σ₂₃]

lemma linear_map.bound_of_shell_semi_normed (f : E →ₛₗ[σ₁₂] F) {ε C : ℝ} (ε_pos : 0 < ε) {c : 𝕜}
  (hc : 1 < ∥c∥) (hf : ∀ x, ε / ∥c∥ ≤ ∥x∥ → ∥x∥ < ε → ∥f x∥ ≤ C * ∥x∥) {x : E} (hx : ∥x∥ ≠ 0) :
  ∥f x∥ ≤ C * ∥x∥ :=
begin
  rcases rescale_to_shell_semi_normed hc ε_pos hx with ⟨δ, hδ, δxle, leδx, δinv⟩,
  have := hf (δ • x) leδx δxle,
  simpa only [f.map_smulₛₗ, norm_smul, mul_left_comm C, mul_le_mul_left (norm_pos_iff.2 hδ),
              ring_hom_isometric.is_iso] using hf (δ • x) leδx δxle
end

/-- A continuous linear map between seminormed spaces is bounded when the field is nondiscrete. The
continuity ensures boundedness on a ball of some radius `ε`. The nondiscreteness is then used to
rescale any element into an element of norm in `[ε/C, ε]`, whose image has a controlled norm. The
norm control for the original element follows by rescaling. -/
lemma linear_map.bound_of_continuous (f : E →ₛₗ[σ₁₂] F) (hf : continuous f) :
  ∃ C, 0 < C ∧ (∀ x : E, ∥f x∥ ≤ C * ∥x∥) :=
begin
  rcases normed_group.tendsto_nhds_nhds.1 (hf.tendsto 0) 1 zero_lt_one with ⟨ε, ε_pos, hε⟩,
  simp only [sub_zero, f.map_zero] at hε,
  rcases normed_field.exists_one_lt_norm 𝕜 with ⟨c, hc⟩,
  have : 0 < ∥c∥ / ε, from div_pos (zero_lt_one.trans hc) ε_pos,
  refine ⟨∥c∥ / ε, this, λ x, _⟩,
  by_cases hx : ∥x∥ = 0,
  { rw [hx, mul_zero],
    exact le_of_eq (norm_image_of_norm_zero hf hx) },
  refine f.bound_of_shell_semi_normed ε_pos hc (λ x hle hlt, _) hx,
  refine (hε _ hlt).le.trans _,
  rwa [← div_le_iff' this, one_div_div]
end

end

namespace continuous_linear_map

theorem bound [ring_hom_isometric σ₁₂] (f : E →SL[σ₁₂] F) :
  ∃ C, 0 < C ∧ (∀ x : E, ∥f x∥ ≤ C * ∥x∥) :=
f.to_linear_map.bound_of_continuous f.2

section
open filter

/-- A linear map which is a homothety is a continuous linear map.
    Since the field `𝕜` need not have `ℝ` as a subfield, this theorem is not directly deducible from
    the corresponding theorem about isometries plus a theorem about scalar multiplication.  Likewise
    for the other theorems about homotheties in this file.
 -/
def of_homothety (f : E →ₛₗ[σ₁₂] F) (a : ℝ) (hf : ∀x, ∥f x∥ = a * ∥x∥) : E →SL[σ₁₂] F :=
f.mk_continuous a (λ x, le_of_eq (hf x))

variable (𝕜)

lemma to_span_singleton_homothety (x : E) (c : 𝕜) :
  ∥linear_map.to_span_singleton 𝕜 E x c∥ = ∥x∥ * ∥c∥ :=
by {rw mul_comm, exact norm_smul _ _}

/-- Given an element `x` of a normed space `E` over a field `𝕜`, the natural continuous
    linear map from `𝕜` to `E` by taking multiples of `x`.-/
def to_span_singleton (x : E) : 𝕜 →L[𝕜] E :=
of_homothety (linear_map.to_span_singleton 𝕜 E x) ∥x∥ (to_span_singleton_homothety 𝕜 x)

lemma to_span_singleton_apply (x : E) (r : 𝕜) : to_span_singleton 𝕜 x r = r • x :=
by simp [to_span_singleton, of_homothety, linear_map.to_span_singleton]

lemma to_span_singleton_add (x y : E) :
  to_span_singleton 𝕜 (x + y) = to_span_singleton 𝕜 x + to_span_singleton 𝕜 y :=
by { ext1, simp [to_span_singleton_apply], }

lemma to_span_singleton_smul' (𝕜') [nondiscrete_normed_field 𝕜'] [normed_space 𝕜' E]
  [smul_comm_class 𝕜 𝕜' E] (c : 𝕜') (x : E) :
  to_span_singleton 𝕜 (c • x) = c • to_span_singleton 𝕜 x :=
by { ext1, rw [to_span_singleton_apply, smul_apply, to_span_singleton_apply, smul_comm], }

lemma to_span_singleton_smul (c : 𝕜) (x : E) :
  to_span_singleton 𝕜 (c • x) = c • to_span_singleton 𝕜 x :=
to_span_singleton_smul' 𝕜 𝕜 c x

variables (𝕜 E)
/-- Given a unit-length element `x` of a normed space `E` over a field `𝕜`, the natural linear
    isometry map from `𝕜` to `E` by taking multiples of `x`.-/
def _root_.linear_isometry.to_span_singleton {v : E} (hv : ∥v∥ = 1) : 𝕜 →ₗᵢ[𝕜] E :=
{ norm_map' := λ x, by simp [norm_smul, hv],
  .. linear_map.to_span_singleton 𝕜 E v }
variables {𝕜 E}

@[simp] lemma _root_.linear_isometry.to_span_singleton_apply {v : E} (hv : ∥v∥ = 1) (a : 𝕜) :
  linear_isometry.to_span_singleton 𝕜 E hv a = a • v :=
rfl

@[simp] lemma _root_.linear_isometry.coe_to_span_singleton {v : E} (hv : ∥v∥ = 1) :
  (linear_isometry.to_span_singleton 𝕜 E hv).to_linear_map = linear_map.to_span_singleton 𝕜 E v :=
rfl

end

section op_norm
open set real

/-- The operator norm of a continuous linear map is the inf of all its bounds. -/
def op_norm (f : E →SL[σ₁₂] F) := Inf {c | 0 ≤ c ∧ ∀ x, ∥f x∥ ≤ c * ∥x∥}
instance has_op_norm : has_norm (E →SL[σ₁₂] F) := ⟨op_norm⟩

lemma norm_def (f : E →SL[σ₁₂] F) : ∥f∥ = Inf {c | 0 ≤ c ∧ ∀ x, ∥f x∥ ≤ c * ∥x∥} := rfl

-- So that invocations of `le_cInf` make sense: we show that the set of
-- bounds is nonempty and bounded below.
lemma bounds_nonempty [ring_hom_isometric σ₁₂] {f : E →SL[σ₁₂] F} :
  ∃ c, c ∈ { c | 0 ≤ c ∧ ∀ x, ∥f x∥ ≤ c * ∥x∥ } :=
let ⟨M, hMp, hMb⟩ := f.bound in ⟨M, le_of_lt hMp, hMb⟩

lemma bounds_bdd_below {f : E →SL[σ₁₂] F} :
  bdd_below { c | 0 ≤ c ∧ ∀ x, ∥f x∥ ≤ c * ∥x∥ } :=
⟨0, λ _ ⟨hn, _⟩, hn⟩

/-- If one controls the norm of every `A x`, then one controls the norm of `A`. -/
lemma op_norm_le_bound (f : E →SL[σ₁₂] F) {M : ℝ} (hMp: 0 ≤ M) (hM : ∀ x, ∥f x∥ ≤ M * ∥x∥) :
  ∥f∥ ≤ M :=
cInf_le bounds_bdd_below ⟨hMp, hM⟩

theorem op_norm_le_of_lipschitz {f : E →SL[σ₁₂] F} {K : ℝ≥0} (hf : lipschitz_with K f) :
  ∥f∥ ≤ K :=
f.op_norm_le_bound K.2 $ λ x, by simpa only [dist_zero_right, f.map_zero] using hf.dist_le_mul x 0

lemma op_norm_eq_of_bounds {φ : E →SL[σ₁₂] F} {M : ℝ} (M_nonneg : 0 ≤ M)
  (h_above : ∀ x, ∥φ x∥ ≤ M*∥x∥) (h_below : ∀ N ≥ 0, (∀ x, ∥φ x∥ ≤ N*∥x∥) → M ≤ N) :
  ∥φ∥ = M :=
le_antisymm (φ.op_norm_le_bound M_nonneg h_above)
  ((le_cInf_iff continuous_linear_map.bounds_bdd_below ⟨M, M_nonneg, h_above⟩).mpr $
   λ N ⟨N_nonneg, hN⟩, h_below N N_nonneg hN)

lemma op_norm_neg (f : E →SL[σ₁₂] F) : ∥-f∥ = ∥f∥ := by simp only [norm_def, neg_apply, norm_neg]

theorem antilipschitz_of_bound (f : E →SL[σ₁₂] F) {K : ℝ≥0} (h : ∀ x, ∥x∥ ≤ K * ∥f x∥) :
  antilipschitz_with K f :=
linear_map.antilipschitz_of_bound _ h

lemma bound_of_antilipschitz (f : E →SL[σ₁₂] F) {K : ℝ≥0} (h : antilipschitz_with K f) (x) :
  ∥x∥ ≤ K * ∥f x∥ :=
linear_map.bound_of_antilipschitz _ h x

section

variables [ring_hom_isometric σ₁₂] [ring_hom_isometric σ₂₃]
  (f g : E →SL[σ₁₂] F) (h : F →SL[σ₂₃] G) (x : E)

lemma op_norm_nonneg : 0 ≤ ∥f∥ :=
le_cInf bounds_nonempty (λ _ ⟨hx, _⟩, hx)

/-- The fundamental property of the operator norm: `∥f x∥ ≤ ∥f∥ * ∥x∥`. -/
theorem le_op_norm : ∥f x∥ ≤ ∥f∥ * ∥x∥ :=
begin
  obtain ⟨C, Cpos, hC⟩ := f.bound,
  replace hC := hC x,
  by_cases h : ∥x∥ = 0,
  { rwa [h, mul_zero] at ⊢ hC },
  have hlt : 0 < ∥x∥ := lt_of_le_of_ne (norm_nonneg x) (ne.symm h),
  exact  (div_le_iff hlt).mp (le_cInf bounds_nonempty (λ c ⟨_, hc⟩,
    (div_le_iff hlt).mpr $ by { apply hc })),
end

theorem le_op_norm_of_le {c : ℝ} {x} (h : ∥x∥ ≤ c) : ∥f x∥ ≤ ∥f∥ * c :=
le_trans (f.le_op_norm x) (mul_le_mul_of_nonneg_left h f.op_norm_nonneg)

theorem le_of_op_norm_le {c : ℝ} (h : ∥f∥ ≤ c) (x : E) : ∥f x∥ ≤ c * ∥x∥ :=
(f.le_op_norm x).trans (mul_le_mul_of_nonneg_right h (norm_nonneg x))

lemma ratio_le_op_norm : ∥f x∥ / ∥x∥ ≤ ∥f∥ :=
div_le_of_nonneg_of_le_mul (norm_nonneg _) f.op_norm_nonneg (le_op_norm _ _)

/-- The image of the unit ball under a continuous linear map is bounded. -/
lemma unit_le_op_norm : ∥x∥ ≤ 1 → ∥f x∥ ≤ ∥f∥ :=
mul_one ∥f∥ ▸ f.le_op_norm_of_le

lemma op_norm_le_of_shell {f : E →SL[σ₁₂] F} {ε C : ℝ} (ε_pos : 0 < ε) (hC : 0 ≤ C)
  {c : 𝕜} (hc : 1 < ∥c∥) (hf : ∀ x, ε / ∥c∥ ≤ ∥x∥ → ∥x∥ < ε → ∥f x∥ ≤ C * ∥x∥) :
  ∥f∥ ≤ C :=
begin
  refine f.op_norm_le_bound hC (λ x, _),
  by_cases hx : ∥x∥ = 0,
  { rw [hx, mul_zero],
    exact le_of_eq (norm_image_of_norm_zero f.2 hx) },
  exact linear_map.bound_of_shell_semi_normed f ε_pos hc hf hx
end

lemma op_norm_le_of_ball {f : E →SL[σ₁₂] F} {ε : ℝ} {C : ℝ} (ε_pos : 0 < ε) (hC : 0 ≤ C)
  (hf : ∀ x ∈ ball (0 : E) ε, ∥f x∥ ≤ C * ∥x∥) : ∥f∥ ≤ C :=
begin
  rcases normed_field.exists_one_lt_norm 𝕜 with ⟨c, hc⟩,
  refine op_norm_le_of_shell ε_pos hC hc (λ x _ hx, hf x _),
  rwa ball_zero_eq
end

lemma op_norm_le_of_nhds_zero {f : E →SL[σ₁₂] F} {C : ℝ} (hC : 0 ≤ C)
  (hf : ∀ᶠ x in 𝓝 (0 : E), ∥f x∥ ≤ C * ∥x∥) : ∥f∥ ≤ C :=
let ⟨ε, ε0, hε⟩ := metric.eventually_nhds_iff_ball.1 hf in op_norm_le_of_ball ε0 hC hε

lemma op_norm_le_of_shell' {f : E →SL[σ₁₂] F} {ε C : ℝ} (ε_pos : 0 < ε) (hC : 0 ≤ C)
  {c : 𝕜} (hc : ∥c∥ < 1) (hf : ∀ x, ε * ∥c∥ ≤ ∥x∥ → ∥x∥ < ε → ∥f x∥ ≤ C * ∥x∥) :
  ∥f∥ ≤ C :=
begin
  by_cases h0 : c = 0,
  { refine op_norm_le_of_ball ε_pos hC (λ x hx, hf x _ _),
    { simp [h0] },
    { rwa ball_zero_eq at hx } },
  { rw [← inv_inv c, norm_inv,
      inv_lt_one_iff_of_pos (norm_pos_iff.2 $ inv_ne_zero h0)] at hc,
    refine op_norm_le_of_shell ε_pos hC hc _,
    rwa [norm_inv, div_eq_mul_inv, inv_inv] }
end

/-- The operator norm satisfies the triangle inequality. -/
theorem op_norm_add_le : ∥f + g∥ ≤ ∥f∥ + ∥g∥ :=
(f + g).op_norm_le_bound (add_nonneg f.op_norm_nonneg g.op_norm_nonneg) $
  λ x, (norm_add_le_of_le (f.le_op_norm x) (g.le_op_norm x)).trans_eq (add_mul _ _ _).symm

/-- The norm of the `0` operator is `0`. -/
theorem op_norm_zero : ∥(0 : E →SL[σ₁₂] F)∥ = 0 :=
le_antisymm (cInf_le bounds_bdd_below
    ⟨ge_of_eq rfl, λ _, le_of_eq (by { rw [zero_mul], exact norm_zero })⟩)
    (op_norm_nonneg _)

/-- The norm of the identity is at most `1`. It is in fact `1`, except when the space is trivial
where it is `0`. It means that one can not do better than an inequality in general. -/
lemma norm_id_le : ∥id 𝕜 E∥ ≤ 1 :=
op_norm_le_bound _ zero_le_one (λx, by simp)

/-- If there is an element with norm different from `0`, then the norm of the identity equals `1`.
(Since we are working with seminorms supposing that the space is non-trivial is not enough.) -/
lemma norm_id_of_nontrivial_seminorm (h : ∃ (x : E), ∥x∥ ≠ 0) : ∥id 𝕜 E∥ = 1 :=
le_antisymm norm_id_le $ let ⟨x, hx⟩ := h in
have _ := (id 𝕜 E).ratio_le_op_norm x,
by rwa [id_apply, div_self hx] at this

lemma op_norm_smul_le {𝕜' : Type*} [normed_field 𝕜'] [normed_space 𝕜' F]
  [smul_comm_class 𝕜₂ 𝕜' F] (c : 𝕜') (f : E →SL[σ₁₂] F) : ∥c • f∥ ≤ ∥c∥ * ∥f∥ :=
((c • f).op_norm_le_bound
  (mul_nonneg (norm_nonneg _) (op_norm_nonneg _)) (λ _,
  begin
    erw [norm_smul, mul_assoc],
    exact mul_le_mul_of_nonneg_left (le_op_norm _ _) (norm_nonneg _)
  end))

/-- Continuous linear maps themselves form a seminormed space with respect to
    the operator norm. -/
instance to_semi_normed_group : semi_normed_group (E →SL[σ₁₂] F) :=
semi_normed_group.of_core _ ⟨op_norm_zero, λ x y, op_norm_add_le x y, op_norm_neg⟩

instance to_normed_space {𝕜' : Type*} [normed_field 𝕜'] [normed_space 𝕜' F]
  [smul_comm_class 𝕜₂ 𝕜' F] : normed_space 𝕜' (E →SL[σ₁₂] F) :=
⟨op_norm_smul_le⟩

include σ₁₃
/-- The operator norm is submultiplicative. -/
lemma op_norm_comp_le (f : E →SL[σ₁₂] F) : ∥h.comp f∥ ≤ ∥h∥ * ∥f∥ :=
(cInf_le bounds_bdd_below
  ⟨mul_nonneg (op_norm_nonneg _) (op_norm_nonneg _), λ x,
    by { rw mul_assoc, exact h.le_op_norm_of_le (f.le_op_norm x) } ⟩)
omit σ₁₃

/-- Continuous linear maps form a seminormed ring with respect to the operator norm. -/
instance to_semi_normed_ring : semi_normed_ring (E →L[𝕜] E) :=
{ norm_mul := λ f g, op_norm_comp_le f g,
  .. continuous_linear_map.to_semi_normed_group }

theorem le_op_nnnorm : ∥f x∥₊ ≤ ∥f∥₊ * ∥x∥₊ := f.le_op_norm x

/-- continuous linear maps are Lipschitz continuous. -/
theorem lipschitz : lipschitz_with ∥f∥₊ f :=
(f : E →ₛₗ[σ₁₂] F).lipschitz_of_bound_nnnorm _ f.le_op_nnnorm

/-- Evaluation of a continuous linear map `f` at a point is Lipschitz continuous in `f`. -/
theorem lipschitz_apply (x : E) : lipschitz_with ∥x∥₊ (λ f : E →SL[σ₁₂] F, f x) :=
lipschitz_with_iff_norm_sub_le.2 $ λ f g, ((f - g).le_op_norm x).trans_eq (mul_comm _ _)

end

section

lemma op_norm_ext [ring_hom_isometric σ₁₃] (f : E →SL[σ₁₂] F) (g : E →SL[σ₁₃] G)
  (h : ∀ x, ∥f x∥ = ∥g x∥) : ∥f∥ = ∥g∥ :=
op_norm_eq_of_bounds (norm_nonneg _) (λ x, by { rw h x, exact le_op_norm _ _ })
  (λ c hc h₂, op_norm_le_bound _ hc (λ z, by { rw ←h z, exact h₂ z }))

variables [ring_hom_isometric σ₂₃]

theorem op_norm_le_bound₂ (f : E →SL[σ₁₃] F →SL[σ₂₃] G) {C : ℝ} (h0 : 0 ≤ C)
  (hC : ∀ x y, ∥f x y∥ ≤ C * ∥x∥ * ∥y∥) :
  ∥f∥ ≤ C :=
f.op_norm_le_bound h0 $ λ x,
  (f x).op_norm_le_bound (mul_nonneg h0 (norm_nonneg _)) $ hC x

theorem le_op_norm₂ [ring_hom_isometric σ₁₃] (f : E →SL[σ₁₃] F →SL[σ₂₃] G) (x : E) (y : F) :
  ∥f x y∥ ≤ ∥f∥ * ∥x∥ * ∥y∥ :=
(f x).le_of_op_norm_le (f.le_op_norm x) y

end

@[simp] lemma op_norm_prod (f : E →L[𝕜] Fₗ) (g : E →L[𝕜] Gₗ) : ∥f.prod g∥ = ∥(f, g)∥ :=
le_antisymm
  (op_norm_le_bound _ (norm_nonneg _) $ λ x,
    by simpa only [prod_apply, prod.norm_def, max_mul_of_nonneg, norm_nonneg]
      using max_le_max (le_op_norm f x) (le_op_norm g x)) $
  max_le
    (op_norm_le_bound _ (norm_nonneg _) $ λ x, (le_max_left _ _).trans ((f.prod g).le_op_norm x))
    (op_norm_le_bound _ (norm_nonneg _) $ λ x, (le_max_right _ _).trans ((f.prod g).le_op_norm x))

/-- `continuous_linear_map.prod` as a `linear_isometry_equiv`. -/
def prodₗᵢ (R : Type*) [semiring R] [module R Fₗ] [module R Gₗ]
  [has_continuous_const_smul R Fₗ] [has_continuous_const_smul R Gₗ]
  [smul_comm_class 𝕜 R Fₗ] [smul_comm_class 𝕜 R Gₗ] :
  (E →L[𝕜] Fₗ) × (E →L[𝕜] Gₗ) ≃ₗᵢ[R] (E →L[𝕜] Fₗ × Gₗ) :=
⟨prodₗ R, λ ⟨f, g⟩, op_norm_prod f g⟩

/-- A continuous linear map is an isometry if and only if it preserves the norm.
(Note: Do you really want to use this lemma?  Try using the bundled structure `linear_isometry`
instead.) -/
lemma isometry_iff_norm (f : E →SL[σ₁₂] F) : isometry f ↔ ∀x, ∥f x∥ = ∥x∥ :=
f.to_linear_map.to_add_monoid_hom.isometry_iff_norm

variables [ring_hom_isometric σ₁₂] (f : E →SL[σ₁₂] F)

/-- A continuous linear map is automatically uniformly continuous. -/
protected theorem uniform_continuous : uniform_continuous f :=
f.lipschitz.uniform_continuous

@[simp, nontriviality] lemma op_norm_subsingleton [subsingleton E] : ∥f∥ = 0 :=
begin
  refine le_antisymm _ (norm_nonneg _),
  apply op_norm_le_bound _ rfl.ge,
  intros x,
  simp [subsingleton.elim x 0]
end

end op_norm

section is_O

variables [ring_hom_isometric σ₁₂]
  (c : 𝕜) (f g : E →SL[σ₁₂] F) (h : F →SL[σ₂₃] G) (x y z : E)

open asymptotics

theorem is_O_with_id (l : filter E) : is_O_with ∥f∥ f (λ x, x) l :=
is_O_with_of_le' _ f.le_op_norm

theorem is_O_id (l : filter E) : is_O f (λ x, x) l :=
(f.is_O_with_id l).is_O

theorem is_O_with_comp [ring_hom_isometric σ₂₃] {α : Type*} (g : F →SL[σ₂₃] G) (f : α → F)
  (l : filter α) :
  is_O_with ∥g∥ (λ x', g (f x')) f l :=
(g.is_O_with_id ⊤).comp_tendsto le_top

theorem is_O_comp [ring_hom_isometric σ₂₃] {α : Type*} (g : F →SL[σ₂₃] G) (f : α → F)
  (l : filter α) :
  is_O (λ x', g (f x')) f l :=
(g.is_O_with_comp f l).is_O

theorem is_O_with_sub (f : E →SL[σ₁₂] F) (l : filter E) (x : E) :
  is_O_with ∥f∥ (λ x', f (x' - x)) (λ x', x' - x) l :=
f.is_O_with_comp _ l

theorem is_O_sub (f : E →SL[σ₁₂] F) (l : filter E) (x : E) :
  is_O (λ x', f (x' - x)) (λ x', x' - x) l :=
f.is_O_comp _ l

end is_O

end continuous_linear_map

namespace linear_isometry

lemma norm_to_continuous_linear_map_le (f : E →ₛₗᵢ[σ₁₂] F) :
  ∥f.to_continuous_linear_map∥ ≤ 1 :=
f.to_continuous_linear_map.op_norm_le_bound zero_le_one $ λ x, by simp

end linear_isometry

namespace linear_map

/-- If a continuous linear map is constructed from a linear map via the constructor `mk_continuous`,
then its norm is bounded by the bound given to the constructor if it is nonnegative. -/
lemma mk_continuous_norm_le (f : E →ₛₗ[σ₁₂] F) {C : ℝ} (hC : 0 ≤ C) (h : ∀x, ∥f x∥ ≤ C * ∥x∥) :
  ∥f.mk_continuous C h∥ ≤ C :=
continuous_linear_map.op_norm_le_bound _ hC h

/-- If a continuous linear map is constructed from a linear map via the constructor `mk_continuous`,
then its norm is bounded by the bound or zero if bound is negative. -/
lemma mk_continuous_norm_le' (f : E →ₛₗ[σ₁₂] F) {C : ℝ} (h : ∀x, ∥f x∥ ≤ C * ∥x∥) :
  ∥f.mk_continuous C h∥ ≤ max C 0 :=
continuous_linear_map.op_norm_le_bound _ (le_max_right _ _) $ λ x, (h x).trans $
  mul_le_mul_of_nonneg_right (le_max_left _ _) (norm_nonneg x)

variables [ring_hom_isometric σ₂₃]

/-- Create a bilinear map (represented as a map `E →L[𝕜] F →L[𝕜] G`) from the corresponding linear
map and a bound on the norm of the image. The linear map can be constructed using
`linear_map.mk₂`. -/
def mk_continuous₂ (f : E →ₛₗ[σ₁₃] F →ₛₗ[σ₂₃] G) (C : ℝ)
  (hC : ∀ x y, ∥f x y∥ ≤ C * ∥x∥ * ∥y∥) :
  E →SL[σ₁₃] F →SL[σ₂₃] G :=
linear_map.mk_continuous
  { to_fun := λ x, (f x).mk_continuous (C * ∥x∥) (hC x),
    map_add' := λ x y, by { ext z, simp },
    map_smul' := λ c x, by { ext z, simp } }
  (max C 0) $ λ x, (mk_continuous_norm_le' _ _).trans_eq $
    by rw [max_mul_of_nonneg _ _ (norm_nonneg x), zero_mul]

@[simp] lemma mk_continuous₂_apply (f : E →ₛₗ[σ₁₃] F →ₛₗ[σ₂₃] G) {C : ℝ}
  (hC : ∀ x y, ∥f x y∥ ≤ C * ∥x∥ * ∥y∥) (x : E) (y : F) :
  f.mk_continuous₂ C hC x y = f x y :=
rfl

lemma mk_continuous₂_norm_le' (f : E →ₛₗ[σ₁₃] F →ₛₗ[σ₂₃] G) {C : ℝ}
  (hC : ∀ x y, ∥f x y∥ ≤ C * ∥x∥ * ∥y∥) :
  ∥f.mk_continuous₂ C hC∥ ≤ max C 0 :=
mk_continuous_norm_le _ (le_max_iff.2 $ or.inr le_rfl) _

lemma mk_continuous₂_norm_le (f : E →ₛₗ[σ₁₃] F →ₛₗ[σ₂₃] G) {C : ℝ} (h0 : 0 ≤ C)
  (hC : ∀ x y, ∥f x y∥ ≤ C * ∥x∥ * ∥y∥) :
  ∥f.mk_continuous₂ C hC∥ ≤ C :=
(f.mk_continuous₂_norm_le' hC).trans_eq $ max_eq_left h0

end linear_map

namespace continuous_linear_map

variables [ring_hom_isometric σ₂₃] [ring_hom_isometric σ₁₃]

/-- Flip the order of arguments of a continuous bilinear map.
For a version bundled as `linear_isometry_equiv`, see
`continuous_linear_map.flipL`. -/
def flip (f : E →SL[σ₁₃] F →SL[σ₂₃] G) : F →SL[σ₂₃] E →SL[σ₁₃] G :=
linear_map.mk_continuous₂
  (linear_map.mk₂'ₛₗ σ₂₃ σ₁₃ (λ y x, f x y)
    (λ x y z, (f z).map_add x y)
    (λ c y x, (f x).map_smulₛₗ c y)
    (λ z x y, by rw [f.map_add, add_apply])
    (λ c y x, by rw [map_smulₛₗ, smul_apply]))
  ∥f∥
  (λ y x, (f.le_op_norm₂ x y).trans_eq $ by rw mul_right_comm)

private lemma le_norm_flip (f : E →SL[σ₁₃] F →SL[σ₂₃] G) : ∥f∥ ≤ ∥flip f∥ :=
f.op_norm_le_bound₂ (norm_nonneg _) $ λ x y,
  by { rw mul_right_comm, exact (flip f).le_op_norm₂ y x }

@[simp] lemma flip_apply (f : E →SL[σ₁₃] F →SL[σ₂₃] G) (x : E) (y : F) : f.flip y x = f x y := rfl

@[simp] lemma flip_flip (f : E →SL[σ₁₃] F →SL[σ₂₃] G) :
  f.flip.flip = f :=
by { ext, refl }

@[simp] lemma op_norm_flip (f : E →SL[σ₁₃] F →SL[σ₂₃] G) :
  ∥f.flip∥ = ∥f∥ :=
le_antisymm (by simpa only [flip_flip] using le_norm_flip f.flip) (le_norm_flip f)

@[simp] lemma flip_add (f g : E →SL[σ₁₃] F →SL[σ₂₃] G) :
  (f + g).flip = f.flip + g.flip :=
rfl

@[simp] lemma flip_smul (c : 𝕜₃) (f : E →SL[σ₁₃] F →SL[σ₂₃] G) :
  (c • f).flip = c • f.flip :=
rfl

variables (E F G σ₁₃ σ₂₃)

/-- Flip the order of arguments of a continuous bilinear map.
This is a version bundled as a `linear_isometry_equiv`.
For an unbundled version see `continuous_linear_map.flip`. -/
def flipₗᵢ' : (E →SL[σ₁₃] F →SL[σ₂₃] G) ≃ₗᵢ[𝕜₃] (F →SL[σ₂₃] E →SL[σ₁₃] G) :=
{ to_fun := flip,
  inv_fun := flip,
  map_add' := flip_add,
  map_smul' := flip_smul,
  left_inv := flip_flip,
  right_inv := flip_flip,
  norm_map' := op_norm_flip }

variables {E F G σ₁₃ σ₂₃}

@[simp] lemma flipₗᵢ'_symm : (flipₗᵢ' E F G σ₂₃ σ₁₃).symm = flipₗᵢ' F E G σ₁₃ σ₂₃ := rfl

@[simp] lemma coe_flipₗᵢ' : ⇑(flipₗᵢ' E F G σ₂₃ σ₁₃) = flip := rfl

variables (𝕜 E Fₗ Gₗ)

/-- Flip the order of arguments of a continuous bilinear map.
This is a version bundled as a `linear_isometry_equiv`.
For an unbundled version see `continuous_linear_map.flip`. -/
def flipₗᵢ : (E →L[𝕜] Fₗ →L[𝕜] Gₗ) ≃ₗᵢ[𝕜] (Fₗ →L[𝕜] E →L[𝕜] Gₗ) :=
{ to_fun := flip,
  inv_fun := flip,
  map_add' := flip_add,
  map_smul' := flip_smul,
  left_inv := flip_flip,
  right_inv := flip_flip,
  norm_map' := op_norm_flip }

variables {𝕜 E Fₗ Gₗ}

@[simp] lemma flipₗᵢ_symm : (flipₗᵢ 𝕜 E Fₗ Gₗ).symm = flipₗᵢ 𝕜 Fₗ E Gₗ := rfl

@[simp] lemma coe_flipₗᵢ : ⇑(flipₗᵢ 𝕜 E Fₗ Gₗ) = flip := rfl

variables (F σ₁₂) [ring_hom_isometric σ₁₂]

/-- The continuous semilinear map obtained by applying a continuous semilinear map at a given
vector.

This is the continuous version of `linear_map.applyₗ`. -/
def apply' : E →SL[σ₁₂] (E →SL[σ₁₂] F) →L[𝕜₂] F := flip (id 𝕜₂ (E →SL[σ₁₂] F))

variables {F σ₁₂}

@[simp] lemma apply_apply' (v : E) (f : E →SL[σ₁₂] F) : apply' F σ₁₂ v f = f v := rfl

variables (𝕜 Fₗ)

/-- The continuous semilinear map obtained by applying a continuous semilinear map at a given
vector.

This is the continuous version of `linear_map.applyₗ`. -/
def apply : E →L[𝕜] (E →L[𝕜] Fₗ) →L[𝕜] Fₗ := flip (id 𝕜 (E →L[𝕜] Fₗ))

variables {𝕜 Fₗ}

@[simp] lemma apply_apply (v : E) (f : E →L[𝕜] Fₗ) : apply 𝕜 Fₗ v f = f v := rfl

variables (σ₁₂ σ₂₃ E F G)

/-- Composition of continuous semilinear maps as a continuous semibilinear map. -/
def compSL : (F →SL[σ₂₃] G) →L[𝕜₃] (E →SL[σ₁₂] F) →SL[σ₂₃] (E →SL[σ₁₃] G) :=
linear_map.mk_continuous₂
  (linear_map.mk₂'ₛₗ (ring_hom.id 𝕜₃) σ₂₃ comp add_comp smul_comp comp_add
    (λ c f g, by { ext, simp only [map_smulₛₗ, coe_smul', coe_comp',
                                   function.comp_app, pi.smul_apply] }))
  1 $ λ f g, by simpa only [one_mul] using op_norm_comp_le f g

variables {𝕜 E F G}

include σ₁₃

@[simp] lemma compSL_apply (f : F →SL[σ₂₃] G) (g : E →SL[σ₁₂] F) :
  compSL E F G σ₁₂ σ₂₃ f g = f.comp g := rfl

omit σ₁₃
variables (𝕜 E Fₗ Gₗ)

/-- Composition of continuous linear maps as a continuous bilinear map. -/
def compL : (Fₗ →L[𝕜] Gₗ) →L[𝕜] (E →L[𝕜] Fₗ) →L[𝕜] (E →L[𝕜] Gₗ) :=
  compSL E Fₗ Gₗ (ring_hom.id 𝕜) (ring_hom.id 𝕜)

@[simp] lemma compL_apply (f : Fₗ →L[𝕜] Gₗ) (g : E →L[𝕜] Fₗ) : compL 𝕜 E Fₗ Gₗ f g = f.comp g := rfl

universes u₁ u₂ u₃ u₄
variables (M₁ : Type u₁) [normed_group M₁] [normed_space 𝕜 M₁]
          (M₂ : Type u₂) [normed_group M₂] [normed_space 𝕜 M₂]
          (M₃ : Type u₃) [normed_group M₃] [normed_space 𝕜 M₃]
          (M₄ : Type u₄) [normed_group M₄] [normed_space 𝕜 M₄]

/-- `continuous_linear_map.prod_map` as a continuous linear map. -/
def prod_mapL : ((M₁ →L[𝕜] M₂) × (M₃ →L[𝕜] M₄)) →L[𝕜] ((M₁ × M₃) →L[𝕜] (M₂ × M₄)) :=
<<<<<<< HEAD
have Φ₁ : (M₁ →L[𝕜] M₂) →L[𝕜] (M₁ →L[𝕜] M₂ × M₄), from
=======
continuous_linear_map.copy
(have Φ₁ : (M₁ →L[𝕜] M₂) →L[𝕜] (M₁ →L[𝕜] M₂ × M₄), from
>>>>>>> a8413617
  continuous_linear_map.compL 𝕜 M₁ M₂ (M₂ × M₄) (continuous_linear_map.inl 𝕜 M₂ M₄),
have Φ₂ : (M₃ →L[𝕜] M₄) →L[𝕜] (M₃ →L[𝕜] M₂ × M₄), from
  continuous_linear_map.compL 𝕜 M₃ M₄ (M₂ × M₄) (continuous_linear_map.inr 𝕜 M₂ M₄),
have Φ₁' : _, from (continuous_linear_map.compL 𝕜 (M₁ × M₃) M₁ (M₂ × M₄)).flip
  (continuous_linear_map.fst 𝕜 M₁ M₃),
have Φ₂' : _ , from (continuous_linear_map.compL 𝕜 (M₁ × M₃) M₃ (M₂ × M₄)).flip
  (continuous_linear_map.snd 𝕜 M₁ M₃),
have Ψ₁ : ((M₁ →L[𝕜] M₂) × (M₃ →L[𝕜] M₄)) →L[𝕜] (M₁ →L[𝕜] M₂), from
  continuous_linear_map.fst 𝕜 (M₁ →L[𝕜] M₂) (M₃ →L[𝕜] M₄),
have Ψ₂ : ((M₁ →L[𝕜] M₂) × (M₃ →L[𝕜] M₄)) →L[𝕜] (M₃ →L[𝕜] M₄), from
    continuous_linear_map.snd 𝕜 (M₁ →L[𝕜] M₂) (M₃ →L[𝕜] M₄),
<<<<<<< HEAD
Φ₁' ∘L Φ₁ ∘L Ψ₁ + Φ₂' ∘L Φ₂ ∘L Ψ₂
=======
Φ₁' ∘L Φ₁ ∘L Ψ₁ + Φ₂' ∘L Φ₂ ∘L Ψ₂)
(λ p : (M₁ →L[𝕜] M₂) × (M₃ →L[𝕜] M₄), p.1.prod_map p.2)
(begin
  apply funext,
  rintros ⟨φ, ψ⟩,
  apply continuous_linear_map.ext (λ x, _),
  simp only [add_apply, coe_comp', coe_fst', function.comp_app,
             compL_apply, flip_apply, coe_snd', inl_apply, inr_apply, prod.mk_add_mk, add_zero,
             zero_add, coe_prod_map', prod_map, prod.mk.inj_iff, eq_self_iff_true, and_self],
  refl
end)
>>>>>>> a8413617

variables {M₁ M₂ M₃ M₄}

@[simp] lemma prod_mapL_apply (p : (M₁ →L[𝕜] M₂) × (M₃ →L[𝕜] M₄)) :
  continuous_linear_map.prod_mapL 𝕜 M₁ M₂ M₃ M₄ p = p.1.prod_map p.2 :=
<<<<<<< HEAD
begin
  apply ext (λ x, _),
  simp only [prod_mapL, add_apply, coe_comp', coe_fst', function.comp_app,
             compL_apply, flip_apply, coe_snd', inl_apply, inr_apply, prod.mk_add_mk, add_zero,
             zero_add, coe_prod_map', prod_map, prod.mk.inj_iff, eq_self_iff_true, and_self],
  refl
end
=======
rfl
>>>>>>> a8413617

variables {X : Type*} [topological_space X]

lemma _root_.continuous.prod_mapL {f : X → M₁ →L[𝕜] M₂} {g : X → M₃ →L[𝕜] M₄}
  (hf : continuous f) (hg : continuous g) : continuous (λ x, (f x).prod_map (g x)) :=
<<<<<<< HEAD
begin
  rw show (λ x, (f x).prod_map (g x)) = ((prod_mapL 𝕜 M₁ M₂ M₃ M₄) ∘ (λ x : X, (f x, g x))),
     by ext ; simp only [function.comp_app, prod_mapL_apply],
  exact (prod_mapL 𝕜 M₁ M₂ M₃ M₄).continuous.comp (hf.prod_mk hg)
end
=======
(prod_mapL 𝕜 M₁ M₂ M₃ M₄).continuous.comp (hf.prod_mk hg)
>>>>>>> a8413617

lemma _root_.continuous.prod_map_equivL {f : X → M₁ ≃L[𝕜] M₂} {g : X → M₃ ≃L[𝕜] M₄}
  (hf : continuous (λ x, (f x : M₁ →L[𝕜] M₂))) (hg : continuous (λ x, (g x : M₃ →L[𝕜] M₄))) :
  continuous (λ x, ((f x).prod (g x) : M₁ × M₃ →L[𝕜] M₂ × M₄)) :=
<<<<<<< HEAD
begin
  rw show (λ x, ((f x).prod (g x) : M₁ × M₃ →L[𝕜] M₂ × M₄)) =
    ((prod_mapL 𝕜 M₁ M₂ M₃ M₄) ∘ (λ x : X, (f x, g x))),
  by ext ; simp only [function.comp_app, prod_mapL_apply, continuous_linear_equiv.coe_prod],
  exact (prod_mapL 𝕜 M₁ M₂ M₃ M₄).continuous.comp (hf.prod_mk hg)
end
=======
(prod_mapL 𝕜 M₁ M₂ M₃ M₄).continuous.comp (hf.prod_mk hg)
>>>>>>> a8413617

lemma _root_.continuous_on.prod_mapL {f : X → M₁ →L[𝕜] M₂} {g : X → M₃ →L[𝕜] M₄} {s : set X}
  (hf : continuous_on f s) (hg : continuous_on g s) :
  continuous_on (λ x, (f x).prod_map (g x)) s :=
<<<<<<< HEAD
begin
  rw show (λ x, (f x).prod_map (g x)) =
          ((prod_mapL 𝕜 M₁ M₂ M₃ M₄) ∘ (λ x : X, (f x, g x))),
  by ext ; simp only [function.comp_app, prod_mapL_apply],
  exact (prod_mapL 𝕜 M₁ M₂ M₃ M₄).continuous.comp_continuous_on (hf.prod hg)
end
=======
((prod_mapL 𝕜 M₁ M₂ M₃ M₄).continuous.comp_continuous_on (hf.prod hg) : _)
>>>>>>> a8413617

lemma _root_.continuous_on.prod_map_equivL {f : X → M₁ ≃L[𝕜] M₂} {g : X → M₃ ≃L[𝕜] M₄} {s : set X}
  (hf : continuous_on (λ x, (f x : M₁ →L[𝕜] M₂)) s)
  (hg : continuous_on (λ x, (g x : M₃ →L[𝕜] M₄)) s) :
  continuous_on (λ x, ((f x).prod (g x) : M₁ × M₃ →L[𝕜] M₂ × M₄)) s :=
<<<<<<< HEAD
begin
  rw show (λ x, ((f x).prod (g x) : M₁ × M₃ →L[𝕜] M₂ × M₄)) =
          ((prod_mapL 𝕜 M₁ M₂ M₃ M₄) ∘ (λ x : X, (f x, g x))),
  by ext ; simp only [function.comp_app, prod_mapL_apply, continuous_linear_equiv.coe_prod],
  exact (prod_mapL 𝕜 M₁ M₂ M₃ M₄).continuous.comp_continuous_on (hf.prod hg)
end
=======
(prod_mapL 𝕜 M₁ M₂ M₃ M₄).continuous.comp_continuous_on (hf.prod hg)
>>>>>>> a8413617

variables {𝕜 E Fₗ Gₗ}

section multiplication_linear
variables (𝕜) (𝕜' : Type*) [normed_ring 𝕜'] [normed_algebra 𝕜 𝕜']

/-- Left multiplication in a normed algebra as a linear isometry to the space of
continuous linear maps. -/
def lmulₗᵢ : 𝕜' →ₗᵢ[𝕜] 𝕜' →L[𝕜] 𝕜' :=
{ to_linear_map := (algebra.lmul 𝕜 𝕜').to_linear_map.mk_continuous₂ 1 $
    λ x y, by simpa using norm_mul_le x y,
  norm_map' := λ x, le_antisymm
    (op_norm_le_bound _ (norm_nonneg x) (norm_mul_le x))
    (by { convert ratio_le_op_norm _ (1 : 𝕜'), simp [normed_algebra.norm_one 𝕜 𝕜'],
          apply_instance }) }

/-- Left multiplication in a normed algebra as a continuous bilinear map. -/
def lmul : 𝕜' →L[𝕜] 𝕜' →L[𝕜] 𝕜' :=
(lmulₗᵢ 𝕜 𝕜').to_continuous_linear_map

@[simp] lemma lmul_apply (x y : 𝕜') : lmul 𝕜 𝕜' x y = x * y := rfl

@[simp] lemma coe_lmulₗᵢ : ⇑(lmulₗᵢ 𝕜 𝕜') = lmul 𝕜 𝕜' := rfl

@[simp] lemma op_norm_lmul_apply (x : 𝕜') : ∥lmul 𝕜 𝕜' x∥ = ∥x∥ :=
(lmulₗᵢ 𝕜 𝕜').norm_map x

/-- Right-multiplication in a normed algebra, considered as a continuous linear map. -/
def lmul_right : 𝕜' →L[𝕜] 𝕜' →L[𝕜] 𝕜' := (lmul 𝕜 𝕜').flip

@[simp] lemma lmul_right_apply (x y : 𝕜') : lmul_right 𝕜 𝕜' x y = y * x := rfl

@[simp] lemma op_norm_lmul_right_apply (x : 𝕜') : ∥lmul_right 𝕜 𝕜' x∥ = ∥x∥ :=
le_antisymm
  (op_norm_le_bound _ (norm_nonneg x) (λ y, (norm_mul_le y x).trans_eq (mul_comm _ _)))
  (by { convert ratio_le_op_norm _ (1 : 𝕜'), simp [normed_algebra.norm_one 𝕜 𝕜'],
        apply_instance })

/-- Right-multiplication in a normed algebra, considered as a linear isometry to the space of
continuous linear maps. -/
def lmul_rightₗᵢ : 𝕜' →ₗᵢ[𝕜] 𝕜' →L[𝕜] 𝕜' :=
{ to_linear_map := lmul_right 𝕜 𝕜',
  norm_map' := op_norm_lmul_right_apply 𝕜 𝕜' }

@[simp] lemma coe_lmul_rightₗᵢ : ⇑(lmul_rightₗᵢ 𝕜 𝕜') = lmul_right 𝕜 𝕜' := rfl

/-- Simultaneous left- and right-multiplication in a normed algebra, considered as a continuous
trilinear map. -/
def lmul_left_right : 𝕜' →L[𝕜] 𝕜' →L[𝕜] 𝕜' →L[𝕜] 𝕜' :=
((compL 𝕜 𝕜' 𝕜' 𝕜').comp (lmul_right 𝕜 𝕜')).flip.comp (lmul 𝕜 𝕜')

@[simp] lemma lmul_left_right_apply (x y z : 𝕜') :
  lmul_left_right 𝕜 𝕜' x y z = x * z * y := rfl

lemma op_norm_lmul_left_right_apply_apply_le (x y : 𝕜') :
  ∥lmul_left_right 𝕜 𝕜' x y∥ ≤ ∥x∥ * ∥y∥ :=
(op_norm_comp_le _ _).trans_eq $ by simp [mul_comm]

lemma op_norm_lmul_left_right_apply_le (x : 𝕜') :
  ∥lmul_left_right 𝕜 𝕜' x∥ ≤ ∥x∥ :=
op_norm_le_bound _ (norm_nonneg x) (op_norm_lmul_left_right_apply_apply_le 𝕜 𝕜' x)

lemma op_norm_lmul_left_right_le :
  ∥lmul_left_right 𝕜 𝕜'∥ ≤ 1 :=
op_norm_le_bound _ zero_le_one (λ x, (one_mul ∥x∥).symm ▸ op_norm_lmul_left_right_apply_le 𝕜 𝕜' x)

end multiplication_linear

section smul_linear

variables (𝕜) (𝕜' : Type*) [normed_field 𝕜'] [normed_algebra 𝕜 𝕜']
  [normed_space 𝕜' E] [is_scalar_tower 𝕜 𝕜' E]

/-- Scalar multiplication as a continuous bilinear map. -/
def lsmul : 𝕜' →L[𝕜] E →L[𝕜] E :=
((algebra.lsmul 𝕜 E).to_linear_map : 𝕜' →ₗ[𝕜] E →ₗ[𝕜] E).mk_continuous₂ 1 $
  λ c x, by simpa only [one_mul] using (norm_smul c x).le

@[simp] lemma lsmul_apply (c : 𝕜') (x : E) : lsmul 𝕜 𝕜' c x = c • x := rfl

variables {𝕜'}

lemma norm_to_span_singleton (x : E) : ∥to_span_singleton 𝕜 x∥ = ∥x∥ :=
begin
  refine op_norm_eq_of_bounds (norm_nonneg _) (λ x, _) (λ N hN_nonneg h, _),
  { rw [to_span_singleton_apply, norm_smul, mul_comm], },
  { specialize h 1,
    rw [to_span_singleton_apply, norm_smul, mul_comm] at h,
    exact (mul_le_mul_right (by simp)).mp h, },
end

end smul_linear

section restrict_scalars

variables {𝕜' : Type*} [nondiscrete_normed_field 𝕜'] [normed_algebra 𝕜' 𝕜]
variables [normed_space 𝕜' E] [is_scalar_tower 𝕜' 𝕜 E]
variables [normed_space 𝕜' Fₗ] [is_scalar_tower 𝕜' 𝕜 Fₗ]

@[simp] lemma norm_restrict_scalars (f : E →L[𝕜] Fₗ) : ∥f.restrict_scalars 𝕜'∥ = ∥f∥ :=
le_antisymm (op_norm_le_bound _ (norm_nonneg _) $ λ x, f.le_op_norm x)
  (op_norm_le_bound _ (norm_nonneg _) $ λ x, f.le_op_norm x)

variables (𝕜 E Fₗ 𝕜') (𝕜'' : Type*) [ring 𝕜''] [module 𝕜'' Fₗ]
  [has_continuous_const_smul 𝕜'' Fₗ] [smul_comm_class 𝕜 𝕜'' Fₗ] [smul_comm_class 𝕜' 𝕜'' Fₗ]

/-- `continuous_linear_map.restrict_scalars` as a `linear_isometry`. -/
def restrict_scalars_isometry : (E →L[𝕜] Fₗ) →ₗᵢ[𝕜''] (E →L[𝕜'] Fₗ) :=
⟨restrict_scalarsₗ 𝕜 E Fₗ 𝕜' 𝕜'', norm_restrict_scalars⟩

variables {𝕜 E Fₗ 𝕜' 𝕜''}

@[simp] lemma coe_restrict_scalars_isometry :
  ⇑(restrict_scalars_isometry 𝕜 E Fₗ 𝕜' 𝕜'') = restrict_scalars 𝕜' :=
rfl

@[simp] lemma restrict_scalars_isometry_to_linear_map :
  (restrict_scalars_isometry 𝕜 E Fₗ 𝕜' 𝕜'').to_linear_map = restrict_scalarsₗ 𝕜 E Fₗ 𝕜' 𝕜'' :=
rfl

variables (𝕜 E Fₗ 𝕜' 𝕜'')

/-- `continuous_linear_map.restrict_scalars` as a `continuous_linear_map`. -/
def restrict_scalarsL : (E →L[𝕜] Fₗ) →L[𝕜''] (E →L[𝕜'] Fₗ) :=
(restrict_scalars_isometry 𝕜 E Fₗ 𝕜' 𝕜'').to_continuous_linear_map

variables {𝕜 E Fₗ 𝕜' 𝕜''}

@[simp] lemma coe_restrict_scalarsL :
  (restrict_scalarsL 𝕜 E Fₗ 𝕜' 𝕜'' : (E →L[𝕜] Fₗ) →ₗ[𝕜''] (E →L[𝕜'] Fₗ)) =
    restrict_scalarsₗ 𝕜 E Fₗ 𝕜' 𝕜'' :=
rfl

@[simp] lemma coe_restrict_scalarsL' :
  ⇑(restrict_scalarsL 𝕜 E Fₗ 𝕜' 𝕜'') = restrict_scalars 𝕜' :=
rfl

end restrict_scalars

end continuous_linear_map

namespace submodule

lemma norm_subtypeL_le (K : submodule 𝕜 E) : ∥K.subtypeL∥ ≤ 1 :=
K.subtypeₗᵢ.norm_to_continuous_linear_map_le

end submodule

section has_sum

-- Results in this section hold for continuous additive monoid homomorphisms or equivalences but we
-- don't have bundled continuous additive homomorphisms.

variables {ι R R₂ M M₂ : Type*} [semiring R] [semiring R₂] [add_comm_monoid M] [module R M]
  [add_comm_monoid M₂] [module R₂ M₂] [topological_space M] [topological_space M₂]
  {σ : R →+* R₂} {σ' : R₂ →+* R} [ring_hom_inv_pair σ σ'] [ring_hom_inv_pair σ' σ]

/-- Applying a continuous linear map commutes with taking an (infinite) sum. -/
protected lemma continuous_linear_map.has_sum {f : ι → M} (φ : M →SL[σ] M₂) {x : M}
  (hf : has_sum f x) :
  has_sum (λ (b:ι), φ (f b)) (φ x) :=
by simpa only using hf.map φ.to_linear_map.to_add_monoid_hom φ.continuous

alias continuous_linear_map.has_sum ← has_sum.mapL

protected lemma continuous_linear_map.summable {f : ι → M} (φ : M →SL[σ] M₂) (hf : summable f) :
  summable (λ b:ι, φ (f b)) :=
(hf.has_sum.mapL φ).summable

alias continuous_linear_map.summable ← summable.mapL

protected lemma continuous_linear_map.map_tsum [t2_space M₂] {f : ι → M}
  (φ : M →SL[σ] M₂) (hf : summable f) : φ (∑' z, f z) = ∑' z, φ (f z) :=
(hf.has_sum.mapL φ).tsum_eq.symm

include σ'
/-- Applying a continuous linear map commutes with taking an (infinite) sum. -/
protected lemma continuous_linear_equiv.has_sum {f : ι → M} (e : M ≃SL[σ] M₂) {y : M₂} :
  has_sum (λ (b:ι), e (f b)) y ↔ has_sum f (e.symm y) :=
⟨λ h, by simpa only [e.symm.coe_coe, e.symm_apply_apply] using h.mapL (e.symm : M₂ →SL[σ'] M),
  λ h, by simpa only [e.coe_coe, e.apply_symm_apply] using (e : M →SL[σ] M₂).has_sum h⟩


protected lemma continuous_linear_equiv.summable {f : ι → M} (e : M ≃SL[σ] M₂) :
  summable (λ b:ι, e (f b)) ↔ summable f :=
⟨λ hf, (e.has_sum.1 hf.has_sum).summable, (e : M →SL[σ] M₂).summable⟩


lemma continuous_linear_equiv.tsum_eq_iff [t2_space M] [t2_space M₂] {f : ι → M}
  (e : M ≃SL[σ] M₂) {y : M₂} : ∑' z, e (f z) = y ↔ ∑' z, f z = e.symm y :=
begin
  by_cases hf : summable f,
  { exact ⟨λ h, (e.has_sum.mp ((e.summable.mpr hf).has_sum_iff.mpr h)).tsum_eq,
      λ h, (e.has_sum.mpr (hf.has_sum_iff.mpr h)).tsum_eq⟩ },
  { have hf' : ¬summable (λ z, e (f z)) := λ h, hf (e.summable.mp h),
    rw [tsum_eq_zero_of_not_summable hf, tsum_eq_zero_of_not_summable hf'],
    exact ⟨by { rintro rfl, simp }, λ H, by simpa using (congr_arg (λ z, e z) H)⟩ }
end

protected lemma continuous_linear_equiv.map_tsum [t2_space M] [t2_space M₂] {f : ι → M}
  (e : M ≃SL[σ] M₂) : e (∑' z, f z) = ∑' z, e (f z) :=
by { refine symm (e.tsum_eq_iff.mpr _), rw e.symm_apply_apply _ }

end has_sum

namespace continuous_linear_equiv

section

variables {σ₂₁ : 𝕜₂ →+* 𝕜} [ring_hom_inv_pair σ₁₂ σ₂₁] [ring_hom_inv_pair σ₂₁ σ₁₂]
  [ring_hom_isometric σ₁₂]
variables (e : E ≃SL[σ₁₂] F)

include σ₂₁
protected lemma lipschitz : lipschitz_with (∥(e : E →SL[σ₁₂] F)∥₊) e :=
(e : E →SL[σ₁₂] F).lipschitz

theorem is_O_comp {α : Type*} (f : α → E) (l : filter α) :
  asymptotics.is_O (λ x', e (f x')) f l :=
(e : E →SL[σ₁₂] F).is_O_comp f l

theorem is_O_sub (l : filter E) (x : E) :
  asymptotics.is_O (λ x', e (x' - x)) (λ x', x' - x) l :=
(e : E →SL[σ₁₂] F).is_O_sub l x

end

variables {σ₂₁ : 𝕜₂ →+* 𝕜} [ring_hom_inv_pair σ₁₂ σ₂₁] [ring_hom_inv_pair σ₂₁ σ₁₂]

include σ₂₁
lemma homothety_inverse (a : ℝ) (ha : 0 < a) (f : E ≃ₛₗ[σ₁₂] F) :
  (∀ (x : E), ∥f x∥ = a * ∥x∥) → (∀ (y : F), ∥f.symm y∥ = a⁻¹ * ∥y∥) :=
begin
  intros hf y,
  calc ∥(f.symm) y∥ = a⁻¹ * (a * ∥ (f.symm) y∥) : _
  ... =  a⁻¹ * ∥f ((f.symm) y)∥ : by rw hf
  ... = a⁻¹ * ∥y∥ : by simp,
  rw [← mul_assoc, inv_mul_cancel (ne_of_lt ha).symm, one_mul],
end

/-- A linear equivalence which is a homothety is a continuous linear equivalence. -/
def of_homothety (f : E ≃ₛₗ[σ₁₂] F) (a : ℝ) (ha : 0 < a) (hf : ∀x, ∥f x∥ = a * ∥x∥) :
  E ≃SL[σ₁₂] F :=
{ to_linear_equiv := f,
  continuous_to_fun := f.to_linear_map.continuous_of_bound a (λ x, le_of_eq (hf x)),
  continuous_inv_fun := f.symm.to_linear_map.continuous_of_bound a⁻¹
    (λ x, le_of_eq (homothety_inverse a ha f hf x)) }

variables [ring_hom_isometric σ₂₁] (e : E ≃SL[σ₁₂] F)

theorem is_O_comp_rev {α : Type*} (f : α → E) (l : filter α) :
  asymptotics.is_O f (λ x', e (f x')) l :=
(e.symm.is_O_comp _ l).congr_left $ λ _, e.symm_apply_apply _

theorem is_O_sub_rev (l : filter E) (x : E) :
  asymptotics.is_O (λ x', x' - x) (λ x', e (x' - x)) l :=
e.is_O_comp_rev _ _

omit σ₂₁

variable (𝕜)

lemma to_span_nonzero_singleton_homothety (x : E) (h : x ≠ 0) (c : 𝕜) :
  ∥linear_equiv.to_span_nonzero_singleton 𝕜 E x h c∥ = ∥x∥ * ∥c∥ :=
continuous_linear_map.to_span_singleton_homothety _ _ _

end continuous_linear_equiv

variables {σ₂₁ : 𝕜₂ →+* 𝕜} [ring_hom_inv_pair σ₁₂ σ₂₁] [ring_hom_inv_pair σ₂₁ σ₁₂]
include σ₂₁

/-- Construct a continuous linear equivalence from a linear equivalence together with
bounds in both directions. -/
def linear_equiv.to_continuous_linear_equiv_of_bounds (e : E ≃ₛₗ[σ₁₂] F) (C_to C_inv : ℝ)
  (h_to : ∀ x, ∥e x∥ ≤ C_to * ∥x∥) (h_inv : ∀ x : F, ∥e.symm x∥ ≤ C_inv * ∥x∥) : E ≃SL[σ₁₂] F :=
{ to_linear_equiv := e,
  continuous_to_fun := e.to_linear_map.continuous_of_bound C_to h_to,
  continuous_inv_fun := e.symm.to_linear_map.continuous_of_bound C_inv h_inv }

omit σ₂₁

namespace continuous_linear_map
variables {E' F' : Type*} [semi_normed_group E'] [semi_normed_group F']

variables {𝕜₁' : Type*} {𝕜₂' : Type*} [nondiscrete_normed_field 𝕜₁'] [nondiscrete_normed_field 𝕜₂']
  [normed_space 𝕜₁' E'] [normed_space 𝕜₂' F']
  {σ₁' : 𝕜₁' →+* 𝕜} {σ₁₃' : 𝕜₁' →+* 𝕜₃} {σ₂' : 𝕜₂' →+* 𝕜₂} {σ₂₃' : 𝕜₂' →+* 𝕜₃}
  [ring_hom_comp_triple σ₁' σ₁₃ σ₁₃'] [ring_hom_comp_triple σ₂' σ₂₃ σ₂₃']
  [ring_hom_isometric σ₂₃] [ring_hom_isometric σ₁₃'] [ring_hom_isometric σ₂₃']

/--
Compose a bilinear map `E →SL[σ₁₃] F →SL[σ₂₃] G` with two linear maps
`E' →SL[σ₁'] E` and `F' →SL[σ₂'] F`.  -/
def bilinear_comp (f : E →SL[σ₁₃] F →SL[σ₂₃] G) (gE : E' →SL[σ₁'] E) (gF : F' →SL[σ₂'] F) :
  E' →SL[σ₁₃'] F' →SL[σ₂₃'] G :=
((f.comp gE).flip.comp gF).flip

include σ₁₃' σ₂₃'
@[simp] lemma bilinear_comp_apply (f : E →SL[σ₁₃] F →SL[σ₂₃] G) (gE : E' →SL[σ₁'] E)
  (gF : F' →SL[σ₂'] F) (x : E') (y : F') : f.bilinear_comp gE gF x y = f (gE x) (gF y) :=
rfl

omit σ₁₃' σ₂₃'

variables [ring_hom_isometric σ₁₃] [ring_hom_isometric σ₁'] [ring_hom_isometric σ₂']

/-- Derivative of a continuous bilinear map `f : E →L[𝕜] F →L[𝕜] G` interpreted as a map `E × F → G`
at point `p : E × F` evaluated at `q : E × F`, as a continuous bilinear map. -/
def deriv₂ (f : E →L[𝕜] Fₗ →L[𝕜] Gₗ) : (E × Fₗ) →L[𝕜] (E × Fₗ) →L[𝕜] Gₗ :=
f.bilinear_comp (fst _ _ _) (snd _ _ _) + f.flip.bilinear_comp (snd _ _ _) (fst _ _ _)

@[simp] lemma coe_deriv₂ (f : E →L[𝕜] Fₗ →L[𝕜] Gₗ) (p : E × Fₗ) :
  ⇑(f.deriv₂ p) = λ q : E × Fₗ, f p.1 q.2 + f q.1 p.2 := rfl

lemma map_add₂ (f : E →L[𝕜] Fₗ →L[𝕜] Gₗ) (x x' : E) (y y' : Fₗ) :
  f (x + x') (y + y') = f x y + f.deriv₂ (x, y) (x', y') + f x' y' :=
by simp only [map_add, add_apply, coe_deriv₂, add_assoc]

end continuous_linear_map

end semi_normed

section normed

variables [normed_group E] [normed_group F] [normed_group G] [normed_group Fₗ]

open metric continuous_linear_map

section normed_field

variables [normed_field 𝕜] [normed_space 𝕜 E] [normed_space 𝕜 F] (f : E →ₗ[𝕜] F)

lemma linear_map.continuous_iff_is_closed_ker {f : E →ₗ[𝕜] 𝕜} :
  continuous f ↔ is_closed (f.ker : set E) :=
begin
  -- the continuity of f obviously implies that its kernel is closed
  refine ⟨λh, (t1_space.t1 (0 : 𝕜)).preimage h, λh, _⟩,
  -- for the other direction, we assume that the kernel is closed
  by_cases hf : ∀x, x ∈ f.ker,
  { -- if `f = 0`, its continuity is obvious
    have : (f : E → 𝕜) = (λx, 0), by { ext x, simpa using hf x },
    rw this,
    exact continuous_const },
  { /- if `f` is not zero, we use an element `x₀ ∉ ker f` such that `∥x₀∥ ≤ 2 ∥x₀ - y∥` for all
    `y ∈ ker f`, given by Riesz's lemma, and prove that `2 ∥f x₀∥ / ∥x₀∥` gives a bound on the
    operator norm of `f`. For this, start from an arbitrary `x` and note that
    `y = x₀ - (f x₀ / f x) x` belongs to the kernel of `f`. Applying the above inequality to `x₀`
    and `y` readily gives the conclusion. -/
    push_neg at hf,
    let r : ℝ := (2 : ℝ)⁻¹,
    have : 0 ≤ r, by norm_num [r],
    have : r < 1, by norm_num [r],
    obtain ⟨x₀, x₀ker, h₀⟩ : ∃ (x₀ : E), x₀ ∉ f.ker ∧ ∀ y ∈ linear_map.ker f,
      r * ∥x₀∥ ≤ ∥x₀ - y∥, from riesz_lemma h hf this,
    have : x₀ ≠ 0,
    { assume h,
      have : x₀ ∈ f.ker, by { rw h, exact (linear_map.ker f).zero_mem },
      exact x₀ker this },
    have rx₀_ne_zero : r * ∥x₀∥ ≠ 0, by { simp [norm_eq_zero, this], },
    have : ∀x, ∥f x∥ ≤ (((r * ∥x₀∥)⁻¹) * ∥f x₀∥) * ∥x∥,
    { assume x,
      by_cases hx : f x = 0,
      { rw [hx, norm_zero],
        apply_rules [mul_nonneg, norm_nonneg, inv_nonneg.2] },
      { let y := x₀ - (f x₀ * (f x)⁻¹ ) • x,
        have fy_zero : f y = 0, by calc
          f y = f x₀ - (f x₀ * (f x)⁻¹ ) * f x : by simp [y]
          ... = 0 :
            by { rw [mul_assoc, inv_mul_cancel hx, mul_one, sub_eq_zero_of_eq], refl },
        have A : r * ∥x₀∥ ≤ ∥f x₀∥ * ∥f x∥⁻¹ * ∥x∥, from calc
          r * ∥x₀∥ ≤ ∥x₀ - y∥ : h₀ _ (linear_map.mem_ker.2 fy_zero)
          ... = ∥(f x₀ * (f x)⁻¹ ) • x∥ : by { dsimp [y], congr, abel }
          ... = ∥f x₀∥ * ∥f x∥⁻¹ * ∥x∥ :
            by rw [norm_smul, norm_mul, norm_inv],
        calc
          ∥f x∥ = (r * ∥x₀∥)⁻¹ * (r * ∥x₀∥) * ∥f x∥ : by rwa [inv_mul_cancel, one_mul]
          ... ≤ (r * ∥x₀∥)⁻¹ * (∥f x₀∥ * ∥f x∥⁻¹ * ∥x∥) * ∥f x∥ : begin
            apply mul_le_mul_of_nonneg_right (mul_le_mul_of_nonneg_left A _) (norm_nonneg _),
            exact inv_nonneg.2 (mul_nonneg (by norm_num) (norm_nonneg _))
          end
          ... = (∥f x∥ ⁻¹ * ∥f x∥) * (((r * ∥x₀∥)⁻¹) * ∥f x₀∥) * ∥x∥ : by ring
          ... = (((r * ∥x₀∥)⁻¹) * ∥f x₀∥) * ∥x∥ :
            by { rw [inv_mul_cancel, one_mul], simp [norm_eq_zero, hx] } } },
    exact linear_map.continuous_of_bound f _ this }
end

end normed_field

section
variables [nondiscrete_normed_field 𝕜] [nondiscrete_normed_field 𝕜₂] [nondiscrete_normed_field 𝕜₃]
  [normed_space 𝕜 E] [normed_space 𝕜₂ F] [normed_space 𝕜₃ G] [normed_space 𝕜 Fₗ] (c : 𝕜)
  {σ₁₂ : 𝕜 →+* 𝕜₂} {σ₂₃ : 𝕜₂ →+* 𝕜₃}
  [ring_hom_isometric σ₁₂] (f g : E →SL[σ₁₂] F) (x y z : E)

lemma linear_map.bound_of_shell (f : E →ₛₗ[σ₁₂] F) {ε C : ℝ} (ε_pos : 0 < ε) {c : 𝕜}
  (hc : 1 < ∥c∥) (hf : ∀ x, ε / ∥c∥ ≤ ∥x∥ → ∥x∥ < ε → ∥f x∥ ≤ C * ∥x∥) (x : E) :
  ∥f x∥ ≤ C * ∥x∥ :=
begin
  by_cases hx : x = 0, { simp [hx] },
  exact linear_map.bound_of_shell_semi_normed f ε_pos hc hf (ne_of_lt (norm_pos_iff.2 hx)).symm
end

/--
`linear_map.bound_of_ball_bound'` is a version of this lemma over a field satisfying `is_R_or_C`
that produces a concrete bound.
-/
lemma linear_map.bound_of_ball_bound {r : ℝ} (r_pos : 0 < r) (c : ℝ) (f : E →ₗ[𝕜] Fₗ)
  (h : ∀ z ∈ metric.ball (0 : E) r, ∥f z∥ ≤ c) :
  ∃ C, ∀ (z : E), ∥f z∥ ≤ C * ∥z∥ :=
begin
  cases @nondiscrete_normed_field.non_trivial 𝕜 _ with k hk,
  use c * (∥k∥ / r),
  intro z,
  refine linear_map.bound_of_shell _ r_pos hk (λ x hko hxo, _) _,
  calc ∥f x∥ ≤ c : h _ (mem_ball_zero_iff.mpr hxo)
         ... ≤ c * ((∥x∥ * ∥k∥) / r) : le_mul_of_one_le_right _ _
         ... = _ : by ring,
  { exact le_trans (norm_nonneg _) (h 0 (by simp [r_pos])) },
  { rw [div_le_iff (zero_lt_one.trans hk)] at hko,
    exact (one_le_div r_pos).mpr hko }
end

namespace continuous_linear_map

section op_norm
open set real

/-- An operator is zero iff its norm vanishes. -/
theorem op_norm_zero_iff : ∥f∥ = 0 ↔ f = 0 :=
iff.intro
  (λ hn, continuous_linear_map.ext (λ x, norm_le_zero_iff.1
    (calc _ ≤ ∥f∥ * ∥x∥ : le_op_norm _ _
     ...     = _ : by rw [hn, zero_mul])))
  (λ hf, le_antisymm (cInf_le bounds_bdd_below
    ⟨le_rfl, λ _, le_of_eq (by { rw [zero_mul, hf], exact norm_zero })⟩)
    (op_norm_nonneg _))

/-- If a normed space is non-trivial, then the norm of the identity equals `1`. -/
@[simp] lemma norm_id [nontrivial E] : ∥id 𝕜 E∥ = 1 :=
begin
  refine norm_id_of_nontrivial_seminorm _,
  obtain ⟨x, hx⟩ := exists_ne (0 : E),
  exact ⟨x, ne_of_gt (norm_pos_iff.2 hx)⟩,
end

instance norm_one_class [nontrivial E] : norm_one_class (E →L[𝕜] E) := ⟨norm_id⟩

/-- Continuous linear maps themselves form a normed space with respect to
    the operator norm. -/
instance to_normed_group : normed_group (E →SL[σ₁₂] F) :=
normed_group.of_core _ ⟨op_norm_zero_iff, op_norm_add_le, op_norm_neg⟩

/-- Continuous linear maps form a normed ring with respect to the operator norm. -/
instance to_normed_ring : normed_ring (E →L[𝕜] E) :=
{ norm_mul := op_norm_comp_le,
  .. continuous_linear_map.to_normed_group }

/-- For a nonzero normed space `E`, continuous linear endomorphisms form a normed algebra with
respect to the operator norm. -/
instance to_normed_algebra [nontrivial E] : normed_algebra 𝕜 (E →L[𝕜] E) :=
{ norm_algebra_map_eq := λ c, show ∥c • id 𝕜 E∥ = ∥c∥,
    by {rw [norm_smul, norm_id], simp},
  .. continuous_linear_map.algebra }

variable {f}

lemma homothety_norm [nontrivial E] (f : E →SL[σ₁₂] F) {a : ℝ} (hf : ∀x, ∥f x∥ = a * ∥x∥) :
  ∥f∥ = a :=
begin
  obtain ⟨x, hx⟩ : ∃ (x : E), x ≠ 0 := exists_ne 0,
  rw ← norm_pos_iff at hx,
  have ha : 0 ≤ a, by simpa only [hf, hx, zero_le_mul_right] using norm_nonneg (f x),
  apply le_antisymm (f.op_norm_le_bound ha (λ y, le_of_eq (hf y))),
  simpa only [hf, hx, mul_le_mul_right] using f.le_op_norm x,
end

lemma to_span_singleton_norm (x : E) : ∥to_span_singleton 𝕜 x∥ = ∥x∥ :=
homothety_norm _ (to_span_singleton_homothety 𝕜 x)

variable (f)

theorem uniform_embedding_of_bound {K : ℝ≥0} (hf : ∀ x, ∥x∥ ≤ K * ∥f x∥) :
  uniform_embedding f :=
(f.to_linear_map.antilipschitz_of_bound hf).uniform_embedding f.uniform_continuous

/-- If a continuous linear map is a uniform embedding, then it is expands the distances
by a positive factor.-/
theorem antilipschitz_of_uniform_embedding (f : E →L[𝕜] Fₗ) (hf : uniform_embedding f) :
  ∃ K, antilipschitz_with K f :=
begin
  obtain ⟨ε, εpos, hε⟩ : ∃ (ε : ℝ) (H : ε > 0), ∀ {x y : E}, dist (f x) (f y) < ε → dist x y < 1,
    from (uniform_embedding_iff.1 hf).2.2 1 zero_lt_one,
  let δ := ε/2,
  have δ_pos : δ > 0 := half_pos εpos,
  have H : ∀{x}, ∥f x∥ ≤ δ → ∥x∥ ≤ 1,
  { assume x hx,
    have : dist x 0 ≤ 1,
    { refine (hε _).le,
      rw [f.map_zero, dist_zero_right],
      exact hx.trans_lt (half_lt_self εpos) },
    simpa using this },
  rcases normed_field.exists_one_lt_norm 𝕜 with ⟨c, hc⟩,
  refine ⟨⟨δ⁻¹, _⟩ * nnnorm c, f.to_linear_map.antilipschitz_of_bound $ λx, _⟩,
  exact inv_nonneg.2 (le_of_lt δ_pos),
  by_cases hx : f x = 0,
  { have : f x = f 0, by { simp [hx] },
    have : x = 0 := (uniform_embedding_iff.1 hf).1 this,
    simp [this] },
  { rcases rescale_to_shell hc δ_pos hx with ⟨d, hd, dxlt, ledx, dinv⟩,
    rw [← f.map_smul d] at dxlt,
    have : ∥d • x∥ ≤ 1 := H dxlt.le,
    calc ∥x∥ = ∥d∥⁻¹ * ∥d • x∥ :
      by rwa [← norm_inv, ← norm_smul, ← mul_smul, inv_mul_cancel, one_smul]
    ... ≤ ∥d∥⁻¹ * 1 :
      mul_le_mul_of_nonneg_left this (inv_nonneg.2 (norm_nonneg _))
    ... ≤ δ⁻¹ * ∥c∥ * ∥f x∥ :
      by rwa [mul_one] }
end

section completeness

open_locale topological_space
open filter

variables {E' : Type*} [semi_normed_group E'] [normed_space 𝕜 E']

/-- Construct a bundled continuous (semi)linear map from a map `f : E → F` and a proof of the fact
that it belongs to the closure of the image of a bounded set `s : set (E →SL[σ₁₂] F)` under coercion
to function. Coercion to function of the result is definitionally equal to `f`. -/
@[simps apply { fully_applied := ff }]
def of_mem_closure_image_coe_bounded (f : E' → F) {s : set (E' →SL[σ₁₂] F)} (hs : bounded s)
  (hf : f ∈ closure ((λ g x, g x : (E' →SL[σ₁₂] F) → E' → F) '' s)) :
  E' →SL[σ₁₂] F :=
begin
  -- `f` is a linear map due to `linear_map_of_mem_closure_range_coe`
  refine (linear_map_of_mem_closure_range_coe f _).mk_continuous_of_exists_bound _,
  { refine closure_mono (image_subset_iff.2 $ λ g hg, _) hf, exact ⟨g, rfl⟩ },
  { -- We need to show that `f` has bounded norm. Choose `C` such that `∥g∥ ≤ C` for all `g ∈ s`.
    rcases bounded_iff_forall_norm_le.1 hs with ⟨C, hC⟩,
    -- Then `∥g x∥ ≤ C * ∥x∥` for all `g ∈ s`, `x : E`, hence `∥f x∥ ≤ C * ∥x∥` for all `x`.
    have : ∀ x, is_closed {g : E' → F | ∥g x∥ ≤ C * ∥x∥},
      from λ x, is_closed_Iic.preimage (@continuous_apply E' (λ _, F) _ x).norm,
    refine ⟨C, λ x, (this x).closure_subset_iff.2 (image_subset_iff.2 $ λ g hg, _) hf⟩,
    exact g.le_of_op_norm_le (hC _ hg) _ }
end

/-- Let `f : E → F` be a map, let `g : α → E →SL[σ₁₂] F` be a family of continuous (semi)linear maps
that takes values in a bounded set and converges to `f` pointwise along a nontrivial filter. Then
`f` is a continuous (semi)linear map. -/
@[simps apply { fully_applied := ff }]
def of_tendsto_of_bounded_range {α : Type*} {l : filter α} [l.ne_bot] (f : E' → F)
  (g : α → E' →SL[σ₁₂] F) (hf : tendsto (λ a x, g a x) l (𝓝 f)) (hg : bounded (set.range g)) :
  E' →SL[σ₁₂] F :=
of_mem_closure_image_coe_bounded f hg $ mem_closure_of_tendsto hf $
  eventually_of_forall $ λ a, mem_image_of_mem _ $ set.mem_range_self _

/-- If a Cauchy sequence of continuous linear map converges to a continuous linear map pointwise,
then it converges to the same map in norm. This lemma is used to prove that the space of continuous
linear maps is complete provided that the codomain is a complete space. -/
lemma tendsto_of_tendsto_pointwise_of_cauchy_seq {f : ℕ → E' →SL[σ₁₂] F} {g : E' →SL[σ₁₂] F}
  (hg : tendsto (λ n x, f n x) at_top (𝓝 g)) (hf : cauchy_seq f) :
  tendsto f at_top (𝓝 g) :=
begin
  /- Since `f` is a Cauchy sequence, there exists `b → 0` such that `∥f n - f m∥ ≤ b N` for any
  `m, n ≥ N`. -/
  rcases cauchy_seq_iff_le_tendsto_0.1 hf with ⟨b, hb₀, hfb, hb_lim⟩,
  -- Since `b → 0`, it suffices to show that `∥f n x - g x∥ ≤ b n * ∥x∥` for all `n` and `x`.
  suffices : ∀ n x, ∥f n x - g x∥ ≤ b n * ∥x∥,
    from tendsto_iff_norm_tendsto_zero.2 (squeeze_zero (λ n, norm_nonneg _)
      (λ n, op_norm_le_bound _ (hb₀ n) (this n)) hb_lim),
  intros n x,
  -- Note that `f m x → g x`, hence `∥f n x - f m x∥ → ∥f n x - g x∥` as `m → ∞`
  have : tendsto (λ m, ∥f n x - f m x∥) at_top (𝓝 (∥f n x - g x∥)),
    from (tendsto_const_nhds.sub $ tendsto_pi_nhds.1 hg _).norm,
  -- Thus it suffices to verify `∥f n x - f m x∥ ≤ b n * ∥x∥` for `m ≥ n`.
  refine le_of_tendsto this (eventually_at_top.2 ⟨n, λ m hm, _⟩),
  -- This inequality follows from `∥f n - f m∥ ≤ b n`.
  exact (f n - f m).le_of_op_norm_le (hfb _ _ _ le_rfl hm) _
end

/-- If the target space is complete, the space of continuous linear maps with its norm is also
complete. This works also if the source space is seminormed. -/
instance [complete_space F] : complete_space (E' →SL[σ₁₂] F) :=
begin
  -- We show that every Cauchy sequence converges.
  refine metric.complete_of_cauchy_seq_tendsto (λ f hf, _),
  -- The evaluation at any point `v : E` is Cauchy.
  have cau : ∀ v, cauchy_seq (λ n, f n v),
    from λ v, hf.map (lipschitz_apply v).uniform_continuous,
  -- We assemble the limits points of those Cauchy sequences
  -- (which exist as `F` is complete)
  -- into a function which we call `G`.
  choose G hG using λv, cauchy_seq_tendsto_of_complete (cau v),
  -- Next, we show that this `G` is a continuous linear map.
  -- This is done in `continuous_linear_map.of_tendsto_of_bounded_range`.
  set Glin : E' →SL[σ₁₂] F :=
    of_tendsto_of_bounded_range _ _ (tendsto_pi_nhds.mpr hG) hf.bounded_range,
  -- Finally, `f n` converges to `Glin` in norm because of
  -- `continuous_linear_map.tendsto_of_tendsto_pointwise_of_cauchy_seq`
  exact ⟨Glin, tendsto_of_tendsto_pointwise_of_cauchy_seq (tendsto_pi_nhds.2 hG) hf⟩
end

end completeness

section uniformly_extend

variables [complete_space F] (e : E →L[𝕜] Fₗ) (h_dense : dense_range e)

section
variables (h_e : uniform_inducing e)

/-- Extension of a continuous linear map `f : E →SL[σ₁₂] F`, with `E` a normed space and `F` a
complete normed space, along a uniform and dense embedding `e : E →L[𝕜] Fₗ`.  -/
def extend : Fₗ →SL[σ₁₂] F :=
/- extension of `f` is continuous -/
have cont : _ := (uniform_continuous_uniformly_extend h_e h_dense f.uniform_continuous).continuous,
/- extension of `f` agrees with `f` on the domain of the embedding `e` -/
have eq : _ := uniformly_extend_of_ind h_e h_dense f.uniform_continuous,
{ to_fun := (h_e.dense_inducing h_dense).extend f,
  map_add' :=
  begin
    refine h_dense.induction_on₂ _ _,
    { exact is_closed_eq (cont.comp continuous_add)
        ((cont.comp continuous_fst).add (cont.comp continuous_snd)) },
    { assume x y, simp only [eq, ← e.map_add], exact f.map_add _ _ },
  end,
  map_smul' := λk,
  begin
    refine (λ b, h_dense.induction_on b _ _),
    { exact is_closed_eq (cont.comp (continuous_const_smul _))
        ((continuous_const_smul _).comp cont) },
    { assume x, rw ← map_smul, simp only [eq], exact map_smulₛₗ _ _ _ },
  end,
  cont := cont }

lemma extend_unique (g : Fₗ →SL[σ₁₂] F) (H : g.comp e = f) : extend f e h_dense h_e = g :=
continuous_linear_map.coe_fn_injective $
  uniformly_extend_unique h_e h_dense (continuous_linear_map.ext_iff.1 H) g.continuous

@[simp] lemma extend_zero : extend (0 : E →SL[σ₁₂] F) e h_dense h_e = 0 :=
extend_unique _ _ _ _ _ (zero_comp _)

end

section
variables {N : ℝ≥0} (h_e : ∀x, ∥x∥ ≤ N * ∥e x∥)

local notation `ψ` := f.extend e h_dense (uniform_embedding_of_bound _ h_e).to_uniform_inducing

/-- If a dense embedding `e : E →L[𝕜] G` expands the norm by a constant factor `N⁻¹`, then the
norm of the extension of `f` along `e` is bounded by `N * ∥f∥`. -/
lemma op_norm_extend_le : ∥ψ∥ ≤ N * ∥f∥ :=
begin
  have uni : uniform_inducing e := (uniform_embedding_of_bound _ h_e).to_uniform_inducing,
  have eq : ∀x, ψ (e x) = f x := uniformly_extend_of_ind uni h_dense f.uniform_continuous,
  by_cases N0 : 0 ≤ N,
  { refine op_norm_le_bound ψ _ (is_closed_property h_dense (is_closed_le _ _) _),
    { exact mul_nonneg N0 (norm_nonneg _) },
    { exact continuous_norm.comp (cont ψ) },
    { exact continuous_const.mul continuous_norm },
    { assume x,
      rw eq,
      calc ∥f x∥ ≤ ∥f∥ * ∥x∥ : le_op_norm _ _
        ... ≤ ∥f∥ * (N * ∥e x∥) : mul_le_mul_of_nonneg_left (h_e x) (norm_nonneg _)
        ... ≤ N * ∥f∥ * ∥e x∥ : by rw [mul_comm ↑N ∥f∥, mul_assoc] } },
  { have he : ∀ x : E, x = 0,
    { assume x,
      have N0 : N ≤ 0 := le_of_lt (lt_of_not_ge N0),
      rw ← norm_le_zero_iff,
      exact le_trans (h_e x) (mul_nonpos_of_nonpos_of_nonneg N0 (norm_nonneg _)) },
    have hf : f = 0, { ext, simp only [he x, zero_apply, map_zero] },
    have hψ : ψ = 0, { rw hf, apply extend_zero },
    rw [hψ, hf, norm_zero, norm_zero, mul_zero] }
end

end

end uniformly_extend

end op_norm

end continuous_linear_map

namespace linear_isometry

@[simp] lemma norm_to_continuous_linear_map [nontrivial E] (f : E →ₛₗᵢ[σ₁₂] F) :
  ∥f.to_continuous_linear_map∥ = 1 :=
f.to_continuous_linear_map.homothety_norm $ by simp

variables {σ₁₃ : 𝕜 →+* 𝕜₃} [ring_hom_comp_triple σ₁₂ σ₂₃ σ₁₃]

include σ₁₃
/-- Postcomposition of a continuous linear map with a linear isometry preserves
the operator norm. -/
lemma norm_to_continuous_linear_map_comp (f : F →ₛₗᵢ[σ₂₃] G) {g : E →SL[σ₁₂] F} :
  ∥f.to_continuous_linear_map.comp g∥ = ∥g∥ :=
op_norm_ext (f.to_continuous_linear_map.comp g) g
  (λ x, by simp only [norm_map, coe_to_continuous_linear_map, coe_comp'])
omit σ₁₃

end linear_isometry

end

namespace continuous_linear_map

variables [nondiscrete_normed_field 𝕜] [nondiscrete_normed_field 𝕜₂] [nondiscrete_normed_field 𝕜₃]
  [normed_space 𝕜 E] [normed_space 𝕜₂ F] [normed_space 𝕜₃ G] [normed_space 𝕜 Fₗ] (c : 𝕜)
  {σ₁₂ : 𝕜 →+* 𝕜₂} {σ₂₃ : 𝕜₂ →+* 𝕜₃}

variables {𝕜₂' : Type*} [nondiscrete_normed_field 𝕜₂'] {F' : Type*} [normed_group F']
  [normed_space 𝕜₂' F'] {σ₂' : 𝕜₂' →+* 𝕜₂} {σ₂'' : 𝕜₂ →+* 𝕜₂'}
  {σ₂₃' : 𝕜₂' →+* 𝕜₃}
  [ring_hom_inv_pair σ₂' σ₂''] [ring_hom_inv_pair σ₂'' σ₂']
  [ring_hom_comp_triple σ₂' σ₂₃ σ₂₃'] [ring_hom_comp_triple σ₂'' σ₂₃' σ₂₃]
  [ring_hom_isometric σ₂₃]
  [ring_hom_isometric σ₂'] [ring_hom_isometric σ₂''] [ring_hom_isometric σ₂₃']

include σ₂'' σ₂₃'
/-- Precomposition with a linear isometry preserves the operator norm. -/
lemma op_norm_comp_linear_isometry_equiv (f : F →SL[σ₂₃] G) (g : F' ≃ₛₗᵢ[σ₂'] F) :
  ∥f.comp g.to_linear_isometry.to_continuous_linear_map∥ = ∥f∥ :=
begin
  casesI subsingleton_or_nontrivial F',
  { haveI := g.symm.to_linear_equiv.to_equiv.subsingleton,
    simp },
  refine le_antisymm _ _,
  { convert f.op_norm_comp_le g.to_linear_isometry.to_continuous_linear_map,
    simp [g.to_linear_isometry.norm_to_continuous_linear_map] },
  { convert (f.comp g.to_linear_isometry.to_continuous_linear_map).op_norm_comp_le
      g.symm.to_linear_isometry.to_continuous_linear_map,
    { ext,
      simp },
    haveI := g.symm.surjective.nontrivial,
    simp [g.symm.to_linear_isometry.norm_to_continuous_linear_map] },
end
omit σ₂'' σ₂₃'

/-- The norm of the tensor product of a scalar linear map and of an element of a normed space
is the product of the norms. -/
@[simp] lemma norm_smul_right_apply (c : E →L[𝕜] 𝕜) (f : Fₗ) :
  ∥smul_right c f∥ = ∥c∥ * ∥f∥ :=
begin
  refine le_antisymm _ _,
  { apply op_norm_le_bound _ (mul_nonneg (norm_nonneg _) (norm_nonneg _)) (λx, _),
    calc
     ∥(c x) • f∥ = ∥c x∥ * ∥f∥ : norm_smul _ _
     ... ≤ (∥c∥ * ∥x∥) * ∥f∥ :
       mul_le_mul_of_nonneg_right (le_op_norm _ _) (norm_nonneg _)
     ... = ∥c∥ * ∥f∥ * ∥x∥ : by ring },
  { by_cases h : f = 0,
    { simp [h] },
    { have : 0 < ∥f∥ := norm_pos_iff.2 h,
      rw ← le_div_iff this,
      apply op_norm_le_bound _ (div_nonneg (norm_nonneg _) (norm_nonneg f)) (λx, _),
      rw [div_mul_eq_mul_div, le_div_iff this],
      calc ∥c x∥ * ∥f∥ = ∥c x • f∥ : (norm_smul _ _).symm
      ... = ∥smul_right c f x∥ : rfl
      ... ≤ ∥smul_right c f∥ * ∥x∥ : le_op_norm _ _ } },
end

/-- The non-negative norm of the tensor product of a scalar linear map and of an element of a normed
space is the product of the non-negative norms. -/
@[simp] lemma nnnorm_smul_right_apply (c : E →L[𝕜] 𝕜) (f : Fₗ) :
  ∥smul_right c f∥₊ = ∥c∥₊ * ∥f∥₊ :=
nnreal.eq $ c.norm_smul_right_apply f

variables (𝕜 E Fₗ)

/-- `continuous_linear_map.smul_right` as a continuous trilinear map:
`smul_rightL (c : E →L[𝕜] 𝕜) (f : F) (x : E) = c x • f`. -/
def smul_rightL : (E →L[𝕜] 𝕜) →L[𝕜] Fₗ →L[𝕜] E →L[𝕜] Fₗ :=
linear_map.mk_continuous₂
  { to_fun := smul_rightₗ,
    map_add' := λ c₁ c₂, by { ext x, simp only [add_smul, coe_smul_rightₗ, add_apply,
                                               smul_right_apply, linear_map.add_apply] },
    map_smul' := λ m c, by { ext x, simp only [smul_smul, coe_smul_rightₗ, algebra.id.smul_eq_mul,
                                               coe_smul', smul_right_apply, linear_map.smul_apply,
                                               ring_hom.id_apply, pi.smul_apply] } }
  1 $ λ c x, by simp only [coe_smul_rightₗ, one_mul, norm_smul_right_apply, linear_map.coe_mk]

variables {𝕜 E Fₗ}

@[simp] lemma norm_smul_rightL_apply (c : E →L[𝕜] 𝕜) (f : Fₗ) :
  ∥smul_rightL 𝕜 E Fₗ c f∥ = ∥c∥ * ∥f∥ :=
norm_smul_right_apply c f

@[simp] lemma norm_smul_rightL (c : E →L[𝕜] 𝕜) [nontrivial Fₗ] :
  ∥smul_rightL 𝕜 E Fₗ c∥ = ∥c∥ :=
continuous_linear_map.homothety_norm _ c.norm_smul_right_apply

variables (𝕜) (𝕜' : Type*) [normed_ring 𝕜'] [normed_algebra 𝕜 𝕜']

@[simp] lemma op_norm_lmul : ∥lmul 𝕜 𝕜'∥ = 1 :=
by haveI := normed_algebra.nontrivial 𝕜 𝕜'; exact (lmulₗᵢ 𝕜 𝕜').norm_to_continuous_linear_map

@[simp] lemma op_norm_lmul_right : ∥lmul_right 𝕜 𝕜'∥ = 1 :=
(op_norm_flip (@lmul 𝕜 _ 𝕜' _ _)).trans (op_norm_lmul _ _)

end continuous_linear_map

namespace submodule
variables [nondiscrete_normed_field 𝕜] [nondiscrete_normed_field 𝕜₂] [nondiscrete_normed_field 𝕜₃]
  [normed_space 𝕜 E] [normed_space 𝕜₂ F] {σ₁₂ : 𝕜 →+* 𝕜₂}

lemma norm_subtypeL (K : submodule 𝕜 E) [nontrivial K] : ∥K.subtypeL∥ = 1 :=
K.subtypeₗᵢ.norm_to_continuous_linear_map

end submodule

namespace continuous_linear_equiv
variables [nondiscrete_normed_field 𝕜] [nondiscrete_normed_field 𝕜₂] [nondiscrete_normed_field 𝕜₃]
  [normed_space 𝕜 E] [normed_space 𝕜₂ F] {σ₁₂ : 𝕜 →+* 𝕜₂} {σ₂₁ : 𝕜₂ →+* 𝕜}
  [ring_hom_inv_pair σ₁₂ σ₂₁] [ring_hom_inv_pair σ₂₁ σ₁₂]

section
variables [ring_hom_isometric σ₂₁]

protected lemma antilipschitz (e : E ≃SL[σ₁₂] F) :
  antilipschitz_with (nnnorm (e.symm : F →SL[σ₂₁] E)) e :=
e.symm.lipschitz.to_right_inverse e.left_inv

include σ₂₁
/-- A continuous linear equiv is a uniform embedding. -/
lemma uniform_embedding [ring_hom_isometric σ₁₂] (e : E ≃SL[σ₁₂] F) : uniform_embedding e :=
e.antilipschitz.uniform_embedding e.lipschitz.uniform_continuous
omit σ₂₁

lemma one_le_norm_mul_norm_symm [ring_hom_isometric σ₁₂] [nontrivial E] (e : E ≃SL[σ₁₂] F) :
  1 ≤ ∥(e : E →SL[σ₁₂] F)∥ * ∥(e.symm : F →SL[σ₂₁] E)∥ :=
begin
  rw [mul_comm],
  convert (e.symm : F →SL[σ₂₁] E).op_norm_comp_le (e : E →SL[σ₁₂] F),
  rw [e.coe_symm_comp_coe, continuous_linear_map.norm_id]
end

include σ₂₁
lemma norm_pos [ring_hom_isometric σ₁₂] [nontrivial E] (e : E ≃SL[σ₁₂] F) :
  0 < ∥(e : E →SL[σ₁₂] F)∥ :=
pos_of_mul_pos_right (lt_of_lt_of_le zero_lt_one e.one_le_norm_mul_norm_symm) (norm_nonneg _)
omit σ₂₁

lemma norm_symm_pos [ring_hom_isometric σ₁₂] [nontrivial E] (e : E ≃SL[σ₁₂] F) :
  0 < ∥(e.symm : F →SL[σ₂₁] E)∥ :=
pos_of_mul_pos_left (lt_of_lt_of_le zero_lt_one e.one_le_norm_mul_norm_symm) (norm_nonneg _)

lemma nnnorm_symm_pos [ring_hom_isometric σ₁₂] [nontrivial E] (e : E ≃SL[σ₁₂] F) :
  0 < nnnorm (e.symm : F →SL[σ₂₁] E) :=
e.norm_symm_pos

lemma subsingleton_or_norm_symm_pos [ring_hom_isometric σ₁₂] (e : E ≃SL[σ₁₂] F) :
  subsingleton E ∨ 0 < ∥(e.symm : F →SL[σ₂₁] E)∥ :=
begin
  rcases subsingleton_or_nontrivial E with _i|_i; resetI,
  { left, apply_instance },
  { right, exact e.norm_symm_pos }
end

lemma subsingleton_or_nnnorm_symm_pos [ring_hom_isometric σ₁₂] (e : E ≃SL[σ₁₂] F) :
  subsingleton E ∨ 0 < (nnnorm $ (e.symm : F →SL[σ₂₁] E)) :=
subsingleton_or_norm_symm_pos e

variable (𝕜)

/-- Given a nonzero element `x` of a normed space `E₁` over a field `𝕜`, the natural
    continuous linear equivalence from `E₁` to the span of `x`.-/
def to_span_nonzero_singleton (x : E) (h : x ≠ 0) : 𝕜 ≃L[𝕜] (𝕜 ∙ x) :=
of_homothety
  (linear_equiv.to_span_nonzero_singleton 𝕜 E x h)
  ∥x∥
  (norm_pos_iff.mpr h)
  (to_span_nonzero_singleton_homothety 𝕜 x h)

/-- Given a nonzero element `x` of a normed space `E₁` over a field `𝕜`, the natural continuous
    linear map from the span of `x` to `𝕜`.-/
def coord (x : E) (h : x ≠ 0) : (𝕜 ∙ x) →L[𝕜] 𝕜 := (to_span_nonzero_singleton 𝕜 x h).symm

@[simp] lemma coe_to_span_nonzero_singleton_symm {x : E} (h : x ≠ 0) :
  ⇑(to_span_nonzero_singleton 𝕜 x h).symm = coord 𝕜 x h := rfl

@[simp] lemma coord_to_span_nonzero_singleton {x : E} (h : x ≠ 0) (c : 𝕜) :
  coord 𝕜 x h (to_span_nonzero_singleton 𝕜 x h c) = c :=
(to_span_nonzero_singleton 𝕜 x h).symm_apply_apply c

@[simp] lemma to_span_nonzero_singleton_coord {x : E} (h : x ≠ 0) (y : 𝕜 ∙ x) :
  to_span_nonzero_singleton 𝕜 x h (coord 𝕜 x h y) = y :=
(to_span_nonzero_singleton 𝕜 x h).apply_symm_apply y

@[simp] lemma coord_norm (x : E) (h : x ≠ 0) : ∥coord 𝕜 x h∥ = ∥x∥⁻¹ :=
begin
  have hx : 0 < ∥x∥ := (norm_pos_iff.mpr h),
  haveI : nontrivial (𝕜 ∙ x) := submodule.nontrivial_span_singleton h,
  exact continuous_linear_map.homothety_norm _
        (λ y, homothety_inverse _ hx _ (to_span_nonzero_singleton_homothety 𝕜 x h) _)
end

@[simp] lemma coord_self (x : E) (h : x ≠ 0) :
  (coord 𝕜 x h) (⟨x, submodule.mem_span_singleton_self x⟩ : 𝕜 ∙ x) = 1 :=
linear_equiv.coord_self 𝕜 E x h

end

end continuous_linear_equiv

variables [nondiscrete_normed_field 𝕜] [nondiscrete_normed_field 𝕜₂]
  [normed_space 𝕜 E] [normed_space 𝕜₂ F] {σ₁₂ : 𝕜 →+* 𝕜₂} {σ₂₁ : 𝕜₂ →+* 𝕜}
  [ring_hom_inv_pair σ₁₂ σ₂₁] [ring_hom_inv_pair σ₂₁ σ₁₂]
  [ring_hom_isometric σ₁₂] [ring_hom_isometric σ₂₁]

include σ₂₁
lemma linear_equiv.uniform_embedding (e : E ≃ₛₗ[σ₁₂] F) (h₁ : continuous e)
  (h₂ : continuous e.symm) : uniform_embedding e :=
continuous_linear_equiv.uniform_embedding
({ continuous_to_fun := h₁,
  continuous_inv_fun := h₂,
  .. e } : E ≃SL[σ₁₂] F)

omit σ₂₁

end normed

/--
A bounded bilinear form `B` in a real normed space is *coercive*
if there is some positive constant C such that `C * ∥u∥ * ∥u∥ ≤ B u u`.
-/
def is_coercive
  [normed_group E] [normed_space ℝ E]
  (B : E →L[ℝ] E →L[ℝ] ℝ) : Prop :=
∃ C, (0 < C) ∧ ∀ u, C * ∥u∥ * ∥u∥ ≤ B u u<|MERGE_RESOLUTION|>--- conflicted
+++ resolved
@@ -709,12 +709,8 @@
 
 /-- `continuous_linear_map.prod_map` as a continuous linear map. -/
 def prod_mapL : ((M₁ →L[𝕜] M₂) × (M₃ →L[𝕜] M₄)) →L[𝕜] ((M₁ × M₃) →L[𝕜] (M₂ × M₄)) :=
-<<<<<<< HEAD
-have Φ₁ : (M₁ →L[𝕜] M₂) →L[𝕜] (M₁ →L[𝕜] M₂ × M₄), from
-=======
 continuous_linear_map.copy
 (have Φ₁ : (M₁ →L[𝕜] M₂) →L[𝕜] (M₁ →L[𝕜] M₂ × M₄), from
->>>>>>> a8413617
   continuous_linear_map.compL 𝕜 M₁ M₂ (M₂ × M₄) (continuous_linear_map.inl 𝕜 M₂ M₄),
 have Φ₂ : (M₃ →L[𝕜] M₄) →L[𝕜] (M₃ →L[𝕜] M₂ × M₄), from
   continuous_linear_map.compL 𝕜 M₃ M₄ (M₂ × M₄) (continuous_linear_map.inr 𝕜 M₂ M₄),
@@ -726,9 +722,6 @@
   continuous_linear_map.fst 𝕜 (M₁ →L[𝕜] M₂) (M₃ →L[𝕜] M₄),
 have Ψ₂ : ((M₁ →L[𝕜] M₂) × (M₃ →L[𝕜] M₄)) →L[𝕜] (M₃ →L[𝕜] M₄), from
     continuous_linear_map.snd 𝕜 (M₁ →L[𝕜] M₂) (M₃ →L[𝕜] M₄),
-<<<<<<< HEAD
-Φ₁' ∘L Φ₁ ∘L Ψ₁ + Φ₂' ∘L Φ₂ ∘L Ψ₂
-=======
 Φ₁' ∘L Φ₁ ∘L Ψ₁ + Φ₂' ∘L Φ₂ ∘L Ψ₂)
 (λ p : (M₁ →L[𝕜] M₂) × (M₃ →L[𝕜] M₄), p.1.prod_map p.2)
 (begin
@@ -740,80 +733,34 @@
              zero_add, coe_prod_map', prod_map, prod.mk.inj_iff, eq_self_iff_true, and_self],
   refl
 end)
->>>>>>> a8413617
 
 variables {M₁ M₂ M₃ M₄}
 
 @[simp] lemma prod_mapL_apply (p : (M₁ →L[𝕜] M₂) × (M₃ →L[𝕜] M₄)) :
   continuous_linear_map.prod_mapL 𝕜 M₁ M₂ M₃ M₄ p = p.1.prod_map p.2 :=
-<<<<<<< HEAD
-begin
-  apply ext (λ x, _),
-  simp only [prod_mapL, add_apply, coe_comp', coe_fst', function.comp_app,
-             compL_apply, flip_apply, coe_snd', inl_apply, inr_apply, prod.mk_add_mk, add_zero,
-             zero_add, coe_prod_map', prod_map, prod.mk.inj_iff, eq_self_iff_true, and_self],
-  refl
-end
-=======
 rfl
->>>>>>> a8413617
 
 variables {X : Type*} [topological_space X]
 
 lemma _root_.continuous.prod_mapL {f : X → M₁ →L[𝕜] M₂} {g : X → M₃ →L[𝕜] M₄}
   (hf : continuous f) (hg : continuous g) : continuous (λ x, (f x).prod_map (g x)) :=
-<<<<<<< HEAD
-begin
-  rw show (λ x, (f x).prod_map (g x)) = ((prod_mapL 𝕜 M₁ M₂ M₃ M₄) ∘ (λ x : X, (f x, g x))),
-     by ext ; simp only [function.comp_app, prod_mapL_apply],
-  exact (prod_mapL 𝕜 M₁ M₂ M₃ M₄).continuous.comp (hf.prod_mk hg)
-end
-=======
 (prod_mapL 𝕜 M₁ M₂ M₃ M₄).continuous.comp (hf.prod_mk hg)
->>>>>>> a8413617
 
 lemma _root_.continuous.prod_map_equivL {f : X → M₁ ≃L[𝕜] M₂} {g : X → M₃ ≃L[𝕜] M₄}
   (hf : continuous (λ x, (f x : M₁ →L[𝕜] M₂))) (hg : continuous (λ x, (g x : M₃ →L[𝕜] M₄))) :
   continuous (λ x, ((f x).prod (g x) : M₁ × M₃ →L[𝕜] M₂ × M₄)) :=
-<<<<<<< HEAD
-begin
-  rw show (λ x, ((f x).prod (g x) : M₁ × M₃ →L[𝕜] M₂ × M₄)) =
-    ((prod_mapL 𝕜 M₁ M₂ M₃ M₄) ∘ (λ x : X, (f x, g x))),
-  by ext ; simp only [function.comp_app, prod_mapL_apply, continuous_linear_equiv.coe_prod],
-  exact (prod_mapL 𝕜 M₁ M₂ M₃ M₄).continuous.comp (hf.prod_mk hg)
-end
-=======
 (prod_mapL 𝕜 M₁ M₂ M₃ M₄).continuous.comp (hf.prod_mk hg)
->>>>>>> a8413617
 
 lemma _root_.continuous_on.prod_mapL {f : X → M₁ →L[𝕜] M₂} {g : X → M₃ →L[𝕜] M₄} {s : set X}
   (hf : continuous_on f s) (hg : continuous_on g s) :
   continuous_on (λ x, (f x).prod_map (g x)) s :=
-<<<<<<< HEAD
-begin
-  rw show (λ x, (f x).prod_map (g x)) =
-          ((prod_mapL 𝕜 M₁ M₂ M₃ M₄) ∘ (λ x : X, (f x, g x))),
-  by ext ; simp only [function.comp_app, prod_mapL_apply],
-  exact (prod_mapL 𝕜 M₁ M₂ M₃ M₄).continuous.comp_continuous_on (hf.prod hg)
-end
-=======
 ((prod_mapL 𝕜 M₁ M₂ M₃ M₄).continuous.comp_continuous_on (hf.prod hg) : _)
->>>>>>> a8413617
 
 lemma _root_.continuous_on.prod_map_equivL {f : X → M₁ ≃L[𝕜] M₂} {g : X → M₃ ≃L[𝕜] M₄} {s : set X}
   (hf : continuous_on (λ x, (f x : M₁ →L[𝕜] M₂)) s)
   (hg : continuous_on (λ x, (g x : M₃ →L[𝕜] M₄)) s) :
   continuous_on (λ x, ((f x).prod (g x) : M₁ × M₃ →L[𝕜] M₂ × M₄)) s :=
-<<<<<<< HEAD
-begin
-  rw show (λ x, ((f x).prod (g x) : M₁ × M₃ →L[𝕜] M₂ × M₄)) =
-          ((prod_mapL 𝕜 M₁ M₂ M₃ M₄) ∘ (λ x : X, (f x, g x))),
-  by ext ; simp only [function.comp_app, prod_mapL_apply, continuous_linear_equiv.coe_prod],
-  exact (prod_mapL 𝕜 M₁ M₂ M₃ M₄).continuous.comp_continuous_on (hf.prod hg)
-end
-=======
 (prod_mapL 𝕜 M₁ M₂ M₃ M₄).continuous.comp_continuous_on (hf.prod hg)
->>>>>>> a8413617
 
 variables {𝕜 E Fₗ Gₗ}
 
