--- conflicted
+++ resolved
@@ -6,21 +6,12 @@
 import analysis.convex.function
 import analysis.convex.strict
 import measure_theory.function.ae_eq_of_integral
-<<<<<<< HEAD
-=======
 import measure_theory.integral.average
->>>>>>> 2e9985e9
 
 /-!
 # Jensen's inequality for integrals
 
-<<<<<<< HEAD
-In this file we define `measure_theory.average μ f` (notation: `⨍ x, f x ∂μ`) to be the average
-value of `f` with respect to measure `μ`. It is defined as `(μ univ).to_real⁻¹ • ∫ x, f x ∂μ`, so it
-is equal to zero if `f` is not integrable or if `μ` is an infinite measure. If `μ` is a probability
-measure, then the average of any function is equal to its integral.
-
-Then we prove several forms of Jensen's inequality for integrals.
+In this file we prove several forms of Jensen's inequality for integrals.
 
 - for convex sets: `convex.average_mem`, `convex.set_average_mem`, `convex.integral_mem`;
 
@@ -29,17 +20,6 @@
 
 - for strictly convex sets: `strict_convex.ae_eq_const_or_average_mem_interior`;
 
-=======
-In this file we prove several forms of Jensen's inequality for integrals.
-
-- for convex sets: `convex.average_mem`, `convex.set_average_mem`, `convex.integral_mem`;
-
-- for convex functions: `convex.on.average_mem_epigraph`, `convex_on.map_average_le`,
-  `convex_on.set_average_mem_epigraph`, `convex_on.map_set_average_le`, `convex_on.map_integral_le`;
-
-- for strictly convex sets: `strict_convex.ae_eq_const_or_average_mem_interior`;
-
->>>>>>> 2e9985e9
 - for a closed ball in a strictly convex normed space:
   `strict_convex.ae_eq_const_or_norm_integral_lt_of_norm_le_const`
 
@@ -47,11 +27,7 @@
 
 ## TODO
 
-<<<<<<< HEAD
-- Add versions for concave functions.
-=======
 - Use a typeclass for strict convexity of a closed ball.
->>>>>>> 2e9985e9
 
 ## Tags
 
@@ -69,142 +45,6 @@
   {μ : measure α} {s : set E}
 
 /-!
-<<<<<<< HEAD
-### Average value of a function w.r.t. a measure
-
-The average value of a function `f` w.r.t. a measure `μ` (notation: `⨍ x, f x ∂μ`) is defined as
-`(μ univ).to_real⁻¹ • ∫ x, f x ∂μ`, so it is equal to zero if `f` is not integrable or if `μ` is an
-infinite measure. If `μ` is a probability measure, then the average of any function is equal to its
-integral.
-
-For the average on a set, use `⨍ x in s, f x ∂μ` (defined as `⨍ x, f x ∂(μ.restrict s)`). For
-average w.r.t. the volume, one can omit `∂volume`.
--/
-
-namespace measure_theory
-
-variable (μ)
-include m0
-
-/-- Average value of a function `f` w.r.t. a measure `μ`, notation: `⨍ x, f x ∂μ`. It is defined as
-`(μ univ).to_real⁻¹ • ∫ x, f x ∂μ`, so it is equal to zero if `f` is not integrable or if `μ` is an
-infinite measure. If `μ` is a probability measure, then the average of any function is equal to its
-integral.
-
-For the average on a set, use `⨍ x in s, f x ∂μ` (defined as `⨍ x, f x ∂(μ.restrict s)`). For
-average w.r.t. the volume, one can omit `∂volume`. -/
-noncomputable def average (f : α → E) := (μ univ).to_real⁻¹ • ∫ x, f x ∂μ
-
-notation `⨍` binders `, ` r:(scoped:60 f, f) ` ∂` μ:70 := average μ r
-notation `⨍` binders `, ` r:(scoped:60 f, average volume f) := r
-notation `⨍` binders ` in ` s `, ` r:(scoped:60 f, f) ` ∂` μ:70 := average (measure.restrict μ s) r
-notation `⨍` binders ` in ` s `, ` r:(scoped:60 f, average (measure.restrict volume s) f) := r
-
-@[simp] lemma average_zero : ⨍ x, (0 : E) ∂μ = 0 := by rw [average, integral_zero, smul_zero]
-
-@[simp] lemma average_zero_measure (f : α → E) : ⨍ x, f x ∂(0 : measure α) = 0 :=
-by rw [average, integral_zero_measure, smul_zero]
-
-lemma average_eq_integral [is_probability_measure μ] (f : α → E) :
-  ⨍ x, f x ∂μ = ∫ x, f x ∂μ :=
-by rw [average, measure_univ, ennreal.one_to_real, inv_one, one_smul]
-
-@[simp] lemma measure_smul_average [is_finite_measure μ] (f : α → E) :
-  (μ univ).to_real • ⨍ x, f x ∂μ = ∫ x, f x ∂μ :=
-begin
-  cases eq_or_ne μ 0 with hμ hμ,
-  { rw [hμ, integral_zero_measure, average_zero_measure, smul_zero] },
-  { rw [average, smul_inv_smul₀],
-    refine (ennreal.to_real_pos _ $ measure_ne_top _ _).ne',
-    rwa [ne.def, measure_univ_eq_zero] }
-end
-
-lemma set_average_eq (f : α → E) (s : set α) :
-  ⨍ x in s, f x ∂μ = (μ s).to_real⁻¹ • ∫ x in s, f x ∂μ :=
-by rw [average, restrict_apply_univ]
-
-variable {μ}
-
-lemma average_congr {f g : α → E} (h : f =ᵐ[μ] g) : ⨍ x, f x ∂μ = ⨍ x, g x ∂μ :=
-by simp only [average, integral_congr_ae h]
-
-lemma average_add_measure [is_finite_measure μ] {ν : measure α} [is_finite_measure ν] {f : α → E}
-  (hμ : integrable f μ) (hν : integrable f ν) :
-  ⨍ x, f x ∂(μ + ν) =
-    ((μ univ).to_real / ((μ univ).to_real + (ν univ).to_real)) • ⨍ x, f x ∂μ +
-      ((ν univ).to_real / ((μ univ).to_real + (ν univ).to_real)) • ⨍ x, f x ∂ν :=
-begin
-  simp only [div_eq_inv_mul, mul_smul, measure_smul_average, ← smul_add,
-    ← integral_add_measure hμ hν, ← ennreal.to_real_add (measure_ne_top μ _) (measure_ne_top ν _)],
-  rw [average, measure.add_apply]
-end
-
-lemma average_pair {f : α → E} {g : α → F} (hfi : integrable f μ) (hgi : integrable g μ) :
-  ⨍ x, (f x, g x) ∂μ = (⨍ x, f x ∂μ, ⨍ x, g x ∂μ) :=
-by simp only [average, integral_pair hfi hgi, prod.smul_mk]
-
-lemma measure_smul_set_average (f : α → E) {s : set α} (h : μ s ≠ ∞) :
-  (μ s).to_real • ⨍ x in s, f x ∂μ = ∫ x in s, f x ∂μ :=
-by { haveI := fact.mk h.lt_top, rw [← measure_smul_average, restrict_apply_univ] }
-
-lemma average_union {f : α → E} {s t : set α} (hd : ae_disjoint μ s t)
-  (ht : null_measurable_set t μ) (hsμ : μ s ≠ ⊤) (htμ : μ t ≠ ⊤)
-  (hfs : integrable_on f s μ) (hft : integrable_on f t μ) :
-  ⨍ x in s ∪ t, f x ∂μ =
-    ((μ s).to_real / ((μ s).to_real + (μ t).to_real)) • ⨍ x in s, f x ∂μ +
-      ((μ t).to_real / ((μ s).to_real + (μ t).to_real)) • ⨍ x in t, f x ∂μ :=
-begin
-  haveI := fact.mk hsμ.lt_top, haveI := fact.mk htμ.lt_top,
-  rw [restrict_union₀ hd ht, average_add_measure hfs hft, restrict_apply_univ, restrict_apply_univ]
-end
-
-lemma average_union_mem_open_segment {f : α → E} {s t : set α} (hd : ae_disjoint μ s t)
-  (ht : null_measurable_set t μ) (hs₀ : μ s ≠ 0) (ht₀ : μ t ≠ 0) (hsμ : μ s ≠ ⊤) (htμ : μ t ≠ ⊤)
-  (hfs : integrable_on f s μ) (hft : integrable_on f t μ) :
-  ⨍ x in s ∪ t, f x ∂μ ∈ open_segment ℝ (⨍ x in s, f x ∂μ) (⨍ x in t, f x ∂μ) :=
-begin
-  replace hs₀ : 0 < (μ s).to_real, from ennreal.to_real_pos hs₀ hsμ,
-  replace ht₀ : 0 < (μ t).to_real, from ennreal.to_real_pos ht₀ htμ,
-  refine mem_open_segment_iff_div.mpr ⟨(μ s).to_real, (μ t).to_real, hs₀, ht₀,
-    (average_union hd ht hsμ htμ hfs hft).symm⟩
-end
-
-lemma average_union_mem_segment {f : α → E} {s t : set α} (hd : ae_disjoint μ s t)
-  (ht : null_measurable_set t μ) (hsμ : μ s ≠ ⊤) (htμ : μ t ≠ ⊤)
-  (hfs : integrable_on f s μ) (hft : integrable_on f t μ) :
-  ⨍ x in s ∪ t, f x ∂μ ∈ [⨍ x in s, f x ∂μ -[ℝ] ⨍ x in t, f x ∂μ] :=
-begin
-  by_cases hse : μ s = 0,
-  { rw ← ae_eq_empty at hse,
-    rw [restrict_congr_set (hse.union eventually_eq.rfl), empty_union],
-    exact right_mem_segment _ _ _ },
-  { refine mem_segment_iff_div.mpr ⟨(μ s).to_real, (μ t).to_real, ennreal.to_real_nonneg,
-      ennreal.to_real_nonneg, _, (average_union hd ht hsμ htμ hfs hft).symm⟩,
-    calc 0 < (μ s).to_real : ennreal.to_real_pos hse hsμ
-    ... ≤ _ : le_add_of_nonneg_right ennreal.to_real_nonneg }
-end
-
-lemma average_mem_open_segment_compl_self [is_finite_measure μ] {f : α → E} {s : set α}
-  (hs : null_measurable_set s μ) (hs₀ : μ s ≠ 0) (hsc₀ : μ sᶜ ≠ 0) (hfi : integrable f μ) :
-  ⨍ x, f x ∂μ ∈ open_segment ℝ (⨍ x in s, f x ∂μ) (⨍ x in sᶜ, f x ∂μ) :=
-by simpa only [union_compl_self, restrict_univ]
-  using average_union_mem_open_segment ae_disjoint_compl_right hs.compl hs₀ hsc₀
-    (measure_ne_top _ _) (measure_ne_top _ _) hfi.integrable_on hfi.integrable_on
-
-end measure_theory
-
-open measure_theory
-
-/-!
-### Non-strict Jensen's inequality
--/
-
-/-- An auxiliary lemma for a more general `convex.smul_integral_mem`. -/
-protected lemma convex.average_mem_of_measurable
-  [is_finite_measure μ] {s : set E} (hs : convex ℝ s) (hsc : is_closed s)
-  (hμ : μ ≠ 0) {f : α → E} (hfs : ∀ᵐ x ∂μ, f x ∈ s) (hfi : integrable f μ) (hfm : measurable f) :
-  ⨍ x, f x ∂μ ∈ s :=
-=======
 ### Non-strict Jensen's inequality
 -/
 
@@ -214,7 +54,6 @@
 lemma convex.integral_mem [is_probability_measure μ] {s : set E} (hs : convex ℝ s)
   (hsc : is_closed s) {f : α → E} (hf : ∀ᵐ x ∂μ, f x ∈ s) (hfi : integrable f μ) :
   ∫ x, f x ∂μ ∈ s :=
->>>>>>> 2e9985e9
 begin
   obtain ⟨y₀, h₀⟩ : s.nonempty,
   { rcases hf.exists with ⟨x₀, h₀⟩, exact ⟨f x₀, h₀⟩ },
@@ -241,12 +80,10 @@
   (hμ : μ ≠ 0) {f : α → E} (hfs : ∀ᵐ x ∂μ, f x ∈ s) (hfi : integrable f μ) :
   ⨍ x, f x ∂μ ∈ s :=
 begin
-<<<<<<< HEAD
-  have : ∀ᵐ (x : α) ∂μ, hfi.ae_measurable.mk f x ∈ s,
-  { filter_upwards [hfs, hfi.ae_measurable.ae_eq_mk] with a ha h, rwa ← h },
-  rw average_congr hfi.ae_measurable.ae_eq_mk,
-  exact convex.average_mem_of_measurable hs hsc hμ this
-    (hfi.congr hfi.ae_measurable.ae_eq_mk) hfi.ae_measurable.measurable_mk
+  haveI : is_probability_measure ((μ univ)⁻¹ • μ),
+    from is_probability_measure_smul hμ,
+  refine hs.integral_mem hsc (ae_mono' _ hfs) hfi.to_average,
+  exact absolutely_continuous.smul (refl _) _
 end
 
 /-- If `μ` is a non-zero finite measure on `α`, `s` is a convex closed set in `E`, and `f` is an
@@ -262,34 +99,6 @@
   rwa [ne.def, restrict_eq_zero]
 end
 
-/-- If `μ` is a probability measure on `α`, `s` is a convex closed set in `E`, and `f` is an
-integrable function sending `μ`-a.e. points to `s`, then the expected value of `f` belongs to `s`:
-`∫ x, f x ∂μ ∈ s`. See also `convex.sum_mem` for a finite sum version of this lemma. -/
-lemma convex.integral_mem [is_probability_measure μ] {s : set E} (hs : convex ℝ s)
-  (hsc : is_closed s) {f : α → E} (hf : ∀ᵐ x ∂μ, f x ∈ s) (hfi : integrable f μ) :
-  ∫ x, f x ∂μ ∈ s :=
-average_eq_integral μ f ▸ hs.average_mem hsc (is_probability_measure.ne_zero _) hf hfi
-=======
-  haveI : is_probability_measure ((μ univ)⁻¹ • μ),
-    from is_probability_measure_smul hμ,
-  refine hs.integral_mem hsc (ae_mono' _ hfs) hfi.to_average,
-  exact absolutely_continuous.smul (refl _) _
-end
-
-/-- If `μ` is a non-zero finite measure on `α`, `s` is a convex closed set in `E`, and `f` is an
-integrable function sending `μ`-a.e. points to `s`, then the average value of `f` belongs to `s`:
-`⨍ x, f x ∂μ ∈ s`. See also `convex.center_mass_mem` for a finite sum version of this lemma. -/
-lemma convex.set_average_mem {t : set α} {s : set E} (hs : convex ℝ s) (hsc : is_closed s)
-  (h0 : μ t ≠ 0) (ht : μ t ≠ ∞) {f : α → E} (hfs : ∀ᵐ x ∂μ.restrict t, f x ∈ s)
-  (hfi : integrable_on f t μ) :
-  ⨍ x in t, f x ∂μ ∈ s :=
-begin
-  haveI : fact (μ t < ∞) := ⟨ht.lt_top⟩,
-  refine hs.average_mem hsc _ hfs hfi,
-  rwa [ne.def, restrict_eq_zero]
-end
->>>>>>> 2e9985e9
-
 lemma convex_on.average_mem_epigraph [is_finite_measure μ] {s : set E} {g : E → ℝ}
   (hg : convex_on ℝ s g) (hgc : continuous_on g s) (hsc : is_closed s) (hμ : μ ≠ 0) {f : α → E}
   (hfs : ∀ᵐ x ∂μ, f x ∈ s) (hfi : integrable f μ) (hgi : integrable (g ∘ f) μ) :
@@ -299,13 +108,6 @@
 by simpa only [average_pair hfi hgi]
   using hg.convex_epigraph.average_mem (hsc.epigraph hgc) hμ ht_mem (hfi.prod_mk hgi)
 
-<<<<<<< HEAD
-/-- Jensen's inequality: if a function `g : E → ℝ` is convex and continuous on a convex closed set
-`s`, `μ` is a finite non-zero measure on `α`, and `f : α → E` is a function sending `μ`-a.e. points
-to `s`, then the value of `g` at the average value of `f` is less than or equal to the average value
-of `g ∘ f` provided that both `f` and `g ∘ f` are integrable. See also `convex.map_center_mass_le`
-for a finite sum version of this lemma. -/
-=======
 lemma concave_on.average_mem_hypograph [is_finite_measure μ] {s : set E} {g : E → ℝ}
   (hg : concave_on ℝ s g) (hgc : continuous_on g s) (hsc : is_closed s) (hμ : μ ≠ 0) {f : α → E}
   (hfs : ∀ᵐ x ∂μ, f x ∈ s) (hfi : integrable f μ) (hgi : integrable (g ∘ f) μ) :
@@ -318,19 +120,12 @@
 `μ`-a.e. points to `s`, then the value of `g` at the average value of `f` is less than or equal to
 the average value of `g ∘ f` provided that both `f` and `g ∘ f` are integrable. See also
 `convex_on.map_center_mass_le` for a finite sum version of this lemma. -/
->>>>>>> 2e9985e9
 lemma convex_on.map_average_le [is_finite_measure μ] {s : set E} {g : E → ℝ}
   (hg : convex_on ℝ s g) (hgc : continuous_on g s) (hsc : is_closed s) (hμ : μ ≠ 0) {f : α → E}
   (hfs : ∀ᵐ x ∂μ, f x ∈ s) (hfi : integrable f μ) (hgi : integrable (g ∘ f) μ) :
   g (⨍ x, f x ∂μ) ≤ ⨍ x, g (f x) ∂μ :=
 (hg.average_mem_epigraph hgc hsc hμ hfs hfi hgi).2
 
-<<<<<<< HEAD
-/-- Jensen's inequality: if a function `g : E → ℝ` is convex and continuous on a convex closed set
-`s`, `μ` is a finite non-zero measure on `α`, and `f : α → E` is a function sending `μ`-a.e. points
-of a set `t` to `s`, then the value of `g` at the average value of `f` over `t` is less than or
-equal to the average value of `g ∘ f` over `t` provided that both `f` and `g ∘ f` are
-=======
 /-- **Jensen's inequality**: if a function `g : E → ℝ` is concave and continuous on a convex closed
 set `s`, `μ` is a finite non-zero measure on `α`, and `f : α → E` is a function sending
 `μ`-a.e. points to `s`, then the average value of `g ∘ f` is less than or equal to the value of `g`
@@ -346,7 +141,6 @@
 set `s`, `μ` is a finite non-zero measure on `α`, and `f : α → E` is a function sending
 `μ`-a.e. points of a set `t` to `s`, then the value of `g` at the average value of `f` over `t` is
 less than or equal to the average value of `g ∘ f` over `t` provided that both `f` and `g ∘ f` are
->>>>>>> 2e9985e9
 integrable. -/
 lemma convex_on.set_average_mem_epigraph {s : set E} {g : E → ℝ} (hg : convex_on ℝ s g)
   (hgc : continuous_on g s) (hsc : is_closed s) {t : set α} (h0 : μ t ≠ 0)
@@ -359,12 +153,6 @@
   rwa [ne.def, restrict_eq_zero]
 end
 
-<<<<<<< HEAD
-/-- Jensen's inequality: if a function `g : E → ℝ` is convex and continuous on a convex closed set
-`s`, `μ` is a finite non-zero measure on `α`, and `f : α → E` is a function sending `μ`-a.e. points
-of a set `t` to `s`, then the value of `g` at the average value of `f` over `t` is less than or
-equal to the average value of `g ∘ f` over `t` provided that both `f` and `g ∘ f` are
-=======
 /-- **Jensen's inequality**: if a function `g : E → ℝ` is concave and continuous on a convex closed
 set `s`, `μ` is a finite non-zero measure on `α`, and `f : α → E` is a function sending
 `μ`-a.e. points of a set `t` to `s`, then the average value of `g ∘ f` over `t` is less than or
@@ -382,7 +170,6 @@
 set `s`, `μ` is a finite non-zero measure on `α`, and `f : α → E` is a function sending
 `μ`-a.e. points of a set `t` to `s`, then the value of `g` at the average value of `f` over `t` is
 less than or equal to the average value of `g ∘ f` over `t` provided that both `f` and `g ∘ f` are
->>>>>>> 2e9985e9
 integrable. -/
 lemma convex_on.map_set_average_le {s : set E} {g : E → ℝ} (hg : convex_on ℝ s g)
   (hgc : continuous_on g s) (hsc : is_closed s) {t : set α} (h0 : μ t ≠ 0)
@@ -391,12 +178,6 @@
   g (⨍ x in t, f x ∂μ) ≤ ⨍ x in t, g (f x) ∂μ :=
 (hg.set_average_mem_epigraph hgc hsc h0 ht hfs hfi hgi).2
 
-<<<<<<< HEAD
-/-- Convex **Jensen's inequality**: if a function `g : E → ℝ` is convex and continuous on a convex
-closed set `s`, `μ` is a probability measure on `α`, and `f : α → E` is a function sending `μ`-a.e.
-points to `s`, then the value of `g` at the expected value of `f` is less than or equal to the
-expected value of `g ∘ f` provided that both `f` and `g ∘ f` are integrable. See also
-=======
 /-- **Jensen's inequality**: if a function `g : E → ℝ` is concave and continuous on a convex closed
 set `s`, `μ` is a finite non-zero measure on `α`, and `f : α → E` is a function sending
 `μ`-a.e. points of a set `t` to `s`, then the average value of `g ∘ f` over `t` is less than or
@@ -413,7 +194,6 @@
 set `s`, `μ` is a probability measure on `α`, and `f : α → E` is a function sending `μ`-a.e.  points
 to `s`, then the value of `g` at the expected value of `f` is less than or equal to the expected
 value of `g ∘ f` provided that both `f` and `g ∘ f` are integrable. See also
->>>>>>> 2e9985e9
 `convex_on.map_center_mass_le` for a finite sum version of this lemma. -/
 lemma convex_on.map_integral_le [is_probability_measure μ] {s : set E} {g : E → ℝ}
   (hg : convex_on ℝ s g) (hgc : continuous_on g s) (hsc : is_closed s) {f : α → E}
@@ -422,8 +202,6 @@
 by simpa only [average_eq_integral]
   using hg.map_average_le hgc hsc (is_probability_measure.ne_zero μ) hfs hfi hgi
 
-<<<<<<< HEAD
-=======
 /-- **Jensen's inequality**: if a function `g : E → ℝ` is concave and continuous on a convex closed
 set `s`, `μ` is a probability measure on `α`, and `f : α → E` is a function sending `μ`-a.e.  points
 to `s`, then the expected value of `g ∘ f` is less than or equal to the value of `g` at the expected
@@ -439,7 +217,6 @@
 ### Strict Jensen's inequality
 -/
 
->>>>>>> 2e9985e9
 /-- If `f : α → E` is an integrable function, then either it is a.e. equal to the constant
 `⨍ x, f x ∂μ` or there exists a measurable set such that `μ s ≠ 0`, `μ sᶜ ≠ 0`, and the average
 values of `f` over `s` and `sᶜ` are different. -/
@@ -461,25 +238,9 @@
   rw [this, measure_smul_set_average _ (measure_ne_top μ _)]
 end
 
-<<<<<<< HEAD
-/-- If `f : α → E` is an integrable function, then either it is a.e. equal to a constant or there
-exists a measurable set such that `μ s ≠ 0`, `μ sᶜ ≠ 0`, and the average values of `f` over `s` and
-`sᶜ` are different. -/
-lemma measure_theory.integrable.exists_ae_eq_const_or_exists_average_ne_compl [is_finite_measure μ]
-  {f : α → E} (hfi : integrable f μ) :
-  (∃ C, f =ᵐ[μ] const α C) ∨ ∃ s, measurable_set s ∧ μ s ≠ 0 ∧ μ sᶜ ≠ 0 ∧
-    ⨍ x in s, f x ∂μ ≠ ⨍ x in sᶜ, f x ∂μ :=
-hfi.ae_eq_const_or_exists_average_ne_compl.imp_left (λ H, ⟨_, H⟩)
-
-/-- **Jensen's inequality**, strict version: if an integrable function `f : α → E` takes values in a
-convex closed set `s` and for some set `t` of positive measure, the average value of `f` over `t`
-belongs to the interior of `s`, then the average of `f` over the whole space belongs to the interior
-of `s`. -/
-=======
 /-- If an integrable function `f : α → E` takes values in a convex closed set `s` and for some set
 `t` of positive measure, the average value of `f` over `t` belongs to the interior of `s`, then the
 average of `f` over the whole space belongs to the interior of `s`. -/
->>>>>>> 2e9985e9
 lemma convex.average_mem_interior_of_set [is_finite_measure μ] {t : set α} {s : set E}
   (hs : convex ℝ s) (hsc : is_closed s) (h0 : μ t ≠ 0) {f : α → E} (hfs : ∀ᵐ x ∂μ, f x ∈ s)
   (hfi : integrable f μ) (ht : ⨍ x in t, f x ∂μ ∈ interior s) :
@@ -495,15 +256,9 @@
       h0 h0' hfi)
 end
 
-<<<<<<< HEAD
-/-- **Jensen's inequality**, strict version: if an integrable function `f : α → E` takes values in a
-strictly convex closed set `s`, then either it is a.e. equal to its average value, or its average
-value belongs to the interior of `s`. -/
-=======
 /-- If an integrable function `f : α → E` takes values in a strictly convex closed set `s`, then
 either it is a.e. equal to its average value, or its average value belongs to the interior of
 `s`. -/
->>>>>>> 2e9985e9
 lemma strict_convex.ae_eq_const_or_average_mem_interior [is_finite_measure μ] {s : set E}
   (hs : strict_convex ℝ s) (hsc : is_closed s) {f : α → E} (hfs : ∀ᵐ x ∂μ, f x ∈ s)
   (hfi : integrable f μ) :
@@ -519,18 +274,6 @@
 end
 
 /-- **Jensen's inequality**, strict version: if an integrable function `f : α → E` takes values in a
-<<<<<<< HEAD
-strictly convex closed set `s`, then either it is a.e. equal to a constant, or its average value
-belongs to the interior of `s`. -/
-lemma strict_convex.exists_ae_eq_const_or_average_mem_interior [is_finite_measure μ] {s : set E}
-  (hs : strict_convex ℝ s) (hsc : is_closed s) {f : α → E} (hfs : ∀ᵐ x ∂μ, f x ∈ s)
-  (hfi : integrable f μ) :
-  (∃ C, f =ᵐ[μ] const α C) ∨ ⨍ x, f x ∂μ ∈ interior s :=
-(hs.ae_eq_const_or_average_mem_interior hsc hfs hfi).imp_left (λ H, ⟨_, H⟩)
-
-/-- **Jensen's inequality**, strict version: if an integrable function `f : α → E` takes values in a
-=======
->>>>>>> 2e9985e9
 convex closed set `s`, and `g : E → ℝ` is continuous and strictly convex on `s`, then
 either `f` is a.e. equal to its average value, or `g (⨍ x, f x ∂μ) < ⨍ x, g (f x) ∂μ`. -/
 lemma strict_convex_on.ae_eq_const_or_map_average_lt [is_finite_measure μ] {s : set E} {g : E → ℝ}
@@ -557,26 +300,6 @@
 end
 
 /-- **Jensen's inequality**, strict version: if an integrable function `f : α → E` takes values in a
-<<<<<<< HEAD
-convex closed set `s`, and `g : E → ℝ` is continuous and strictly convex on `s`, then
-either `f` is a.e. equal to a constant, or `g (⨍ x, f x ∂μ) < ⨍ x, g (f x) ∂μ`. -/
-lemma strict_convex_on.exists_ae_eq_const_or_map_average_lt [is_finite_measure μ] {s : set E}
-  {g : E → ℝ} (hg : strict_convex_on ℝ s g) (hgc : continuous_on g s) (hsc : is_closed s)
-  {f : α → E} (hfs : ∀ᵐ x ∂μ, f x ∈ s) (hfi : integrable f μ) (hgi : integrable (g ∘ f) μ) :
-  (∃ C, f =ᵐ[μ] const α C) ∨ g (⨍ x, f x ∂μ) < ⨍ x, g (f x) ∂μ :=
-(hg.ae_eq_const_or_map_average_lt hgc hsc hfs hfi hgi).imp_left (λ H, ⟨_, H⟩)
-
-/-- If the closed ball of radius `R` in a normed space `E` is strictly convex and `f : α → E` is
-a function such that `∥f x∥ ≤ R` a.e., then either either this function is a.e. equal to its
-average value, or the norm of its integral is strictly less than `(μ univ).to_real * R`. -/
-lemma strict_convex.ae_eq_const_or_norm_integral_lt_of_norm_le_const [is_finite_measure μ]
-  {f : α → E} {R : ℝ} (h_convex : strict_convex ℝ (closed_ball (0 : E) R))
-  (h_le : ∀ᵐ x ∂μ, ∥f x∥ ≤ R) :
-  (f =ᵐ[μ] const α ⨍ x, f x ∂μ) ∨ ∥∫ x, f x ∂μ∥ < (μ univ).to_real * R :=
-begin
-  cases le_or_lt R 0 with hR0 hR0,
-  { have : f =ᵐ[μ] 0, from h_le.mono (λ x hx, norm_le_zero_iff.1 (hx.trans hR0)),
-=======
 convex closed set `s`, and `g : E → ℝ` is continuous and strictly concave on `s`, then
 either `f` is a.e. equal to its average value, or `⨍ x, g (f x) ∂μ < g (⨍ x, f x ∂μ)`. -/
 lemma strict_concave_on.ae_eq_const_or_lt_map_average [is_finite_measure μ] {s : set E} {g : E → ℝ}
@@ -596,55 +319,12 @@
 begin
   cases le_or_lt C 0 with hC0 hC0,
   { have : f =ᵐ[μ] 0, from h_le.mono (λ x hx, norm_le_zero_iff.1 (hx.trans hC0)),
->>>>>>> 2e9985e9
     simp only [average_congr this, pi.zero_apply, average_zero],
     exact or.inl this },
   cases eq_or_ne μ 0 with hμ hμ,
   { rw hμ, exact or.inl rfl },
   by_cases hfi : integrable f μ, swap,
   { right,
-<<<<<<< HEAD
-    simpa [integral_undef hfi, hR0, measure_lt_top, ennreal.to_real_pos_iff, pos_iff_ne_zero]
-      using hμ },
-  replace h_le : ∀ᵐ x ∂μ, f x ∈ closed_ball (0 : E) R, by simpa only [mem_closed_ball_zero_iff],
-  have hμ' : 0 < (μ univ).to_real,
-    from ennreal.to_real_pos (mt measure_univ_eq_zero.1 hμ) (measure_ne_top _ _),
-  simpa only [interior_closed_ball _ hR0, mem_ball_zero_iff, average, norm_smul,
-    real.norm_eq_abs, abs_inv, abs_of_pos hμ', ← div_eq_inv_mul, div_lt_iff' hμ']
-    using h_convex.ae_eq_const_or_average_mem_interior is_closed_ball h_le hfi,
-end
-
-/-- If the closed ball of radius `R` in a normed space `E` is strictly convex and `f : α → E` is a
-function such that `∥f x∥ ≤ R` a.e., then either either this function is a.e. equal to a constant,
-or the norm of its integral is strictly less than `(μ univ).to_real * R`. -/
-lemma strict_convex.exists_ae_eq_const_or_norm_integral_lt_of_norm_le_const [is_finite_measure μ]
-  {f : α → E} {R : ℝ} (h_convex : strict_convex ℝ (closed_ball (0 : E) R))
-  (h_le : ∀ᵐ x ∂μ, ∥f x∥ ≤ R) :
-  (∃ C, f =ᵐ[μ] const α C) ∨ ∥∫ x, f x ∂μ∥ < (μ univ).to_real * R :=
-(h_convex.ae_eq_const_or_norm_integral_lt_of_norm_le_const h_le).imp_left (λ H, ⟨_, H⟩)
-
-/-- If the closed ball of radius `R` in a normed space `E` is strictly convex and `f : α → E` is
-a function such that `∥f x∥ ≤ R` a.e., then either either this function is a.e. equal to its
-average value, or the norm of its integral is strictly less than `(μ univ).to_real * R`. -/
-lemma strict_convex.ae_eq_const_or_norm_set_integral_lt_of_norm_le_const {f : α → E} {R : ℝ}
-  (h_convex : strict_convex ℝ (closed_ball (0 : E) R)) {t : set α} (ht : μ t ≠ ∞)
-  (h_le : ∀ᵐ x ∂(μ.restrict t), ∥f x∥ ≤ R) :
-  (f =ᵐ[μ.restrict t] const α ⨍ x in t, f x ∂μ) ∨ ∥∫ x in t, f x ∂μ∥ < (μ t).to_real * R :=
-begin
-  haveI := fact.mk ht.lt_top,
-  simpa only [restrict_apply_univ]
-    using h_convex.ae_eq_const_or_norm_integral_lt_of_norm_le_const h_le
-end
-
-/-- If the closed ball of radius `R` in a normed space `E` is strictly convex and `f : α → E` is a
-function such that `∥f x∥ ≤ R` a.e., then either either this function is a.e. equal to a constant,
-or the norm of its integral is strictly less than `(μ univ).to_real * R`. -/
-lemma strict_convex.exists_ae_eq_const_or_norm_set_integral_lt_of_norm_le_const {f : α → E} {R : ℝ}
-  (h_convex : strict_convex ℝ (closed_ball (0 : E) R)) {t : set α} (ht : μ t ≠ ∞)
-  (h_le : ∀ᵐ x ∂(μ.restrict t), ∥f x∥ ≤ R) :
-  (∃ c, f =ᵐ[μ.restrict t] const α c) ∨ ∥∫ x in t, f x ∂μ∥ < (μ t).to_real * R :=
-(h_convex.ae_eq_const_or_norm_set_integral_lt_of_norm_le_const ht h_le).imp_left $ λ H, ⟨_, H⟩
-=======
     simpa [integral_undef hfi, hC0, measure_lt_top, ennreal.to_real_pos_iff, pos_iff_ne_zero]
       using hμ },
   replace h_le : ∀ᵐ x ∂μ, f x ∈ closed_ball (0 : E) C, by simpa only [mem_closed_ball_zero_iff],
@@ -653,5 +333,4 @@
   simpa only [interior_closed_ball _ hC0.ne', mem_ball_zero_iff, average_def', norm_smul,
     real.norm_eq_abs, abs_inv, abs_of_pos hμ', ← div_eq_inv_mul, div_lt_iff' hμ']
     using h_convex.ae_eq_const_or_average_mem_interior is_closed_ball h_le hfi,
-end
->>>>>>> 2e9985e9
+end