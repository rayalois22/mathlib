/-
Copyright (c) 2017 Johannes Hölzl. All rights reserved.
Released under Apache 2.0 license as described in the file LICENSE.
Authors: Johannes Hölzl

A collection of specific limit computations.
-/
import analysis.normed_space.basic
import algebra.geom_sum
import topology.instances.ennreal
import tactic.ring_exp

noncomputable theory
open_locale classical topological_space

open classical function filter finset metric

open_locale big_operators

variables {α : Type*} {β : Type*} {ι : Type*}

lemma tendsto_norm_at_top_at_top : tendsto (norm : ℝ → ℝ) at_top at_top :=
tendsto_abs_at_top_at_top

/-- If a function tends to infinity along a filter, then this function multiplied by a positive
constant (on the left) also tends to infinity. The archimedean assumption is convenient to get a
statement that works on `ℕ`, `ℤ` and `ℝ`, although not necessary (a version in ordered fields is
given in `tendsto_at_top_mul_left'`). -/
lemma tendsto_at_top_mul_left [decidable_linear_ordered_semiring α] [archimedean α]
  {l : filter β} {r : α} (hr : 0 < r) {f : β → α} (hf : tendsto f l at_top) :
  tendsto (λx, r * f x) l at_top :=
begin
  apply (tendsto_at_top _ _).2 (λb, _),
  obtain ⟨n : ℕ, hn : 1 ≤ n •ℕ r⟩ := archimedean.arch 1 hr,
  have hn' : 1 ≤ r * n, by rwa nsmul_eq_mul' at hn,
  filter_upwards [(tendsto_at_top _ _).1 hf (n * max b 0)],
  assume x hx,
  calc b ≤ 1 * max b 0 : by { rw [one_mul], exact le_max_left _ _ }
  ... ≤ (r * n) * max b 0 : mul_le_mul_of_nonneg_right hn' (le_max_right _ _)
  ... = r * (n * max b 0) : by rw [mul_assoc]
  ... ≤ r * f x : mul_le_mul_of_nonneg_left hx (le_of_lt hr)
end

/-- If a function tends to infinity along a filter, then this function multiplied by a positive
constant (on the right) also tends to infinity. The archimedean assumption is convenient to get a
statement that works on `ℕ`, `ℤ` and `ℝ`, although not necessary (a version in ordered fields is
given in `tendsto_at_top_mul_right'`). -/
lemma tendsto_at_top_mul_right [decidable_linear_ordered_semiring α] [archimedean α]
  {l : filter β} {r : α} (hr : 0 < r) {f : β → α} (hf : tendsto f l at_top) :
  tendsto (λx, f x * r) l at_top :=
begin
  apply (tendsto_at_top _ _).2 (λb, _),
  obtain ⟨n : ℕ, hn : 1 ≤ n •ℕ r⟩ := archimedean.arch 1 hr,
  have hn' : 1 ≤ (n : α) * r, by rwa nsmul_eq_mul at hn,
  filter_upwards [(tendsto_at_top _ _).1 hf (max b 0 * n)],
  assume x hx,
  calc b ≤ max b 0 * 1 : by { rw [mul_one], exact le_max_left _ _ }
  ... ≤ max b 0 * (n * r) : mul_le_mul_of_nonneg_left hn' (le_max_right _ _)
  ... = (max b 0 * n) * r : by rw [mul_assoc]
  ... ≤ f x * r : mul_le_mul_of_nonneg_right hx (le_of_lt hr)
end

/-- If a function tends to infinity along a filter, then this function multiplied by a positive
constant (on the left) also tends to infinity. For a version working in `ℕ` or `ℤ`, use
`tendsto_at_top_mul_left` instead. -/
lemma tendsto_at_top_mul_left' [linear_ordered_field α]
  {l : filter β} {r : α} (hr : 0 < r) {f : β → α} (hf : tendsto f l at_top) :
  tendsto (λx, r * f x) l at_top :=
begin
  apply (tendsto_at_top _ _).2 (λb, _),
  filter_upwards [(tendsto_at_top _ _).1 hf (b/r)],
  assume x hx,
  simpa [div_le_iff' hr] using hx
end

/-- If a function tends to infinity along a filter, then this function multiplied by a positive
constant (on the right) also tends to infinity. For a version working in `ℕ` or `ℤ`, use
`tendsto_at_top_mul_right` instead. -/
lemma tendsto_at_top_mul_right' [linear_ordered_field α]
  {l : filter β} {r : α} (hr : 0 < r) {f : β → α} (hf : tendsto f l at_top) :
  tendsto (λx, f x * r) l at_top :=
by simpa [mul_comm] using tendsto_at_top_mul_left' hr hf

/-- If a function tends to infinity along a filter, then this function divided by a positive
constant also tends to infinity. -/
lemma tendsto_at_top_div [linear_ordered_field α]
  {l : filter β} {r : α} (hr : 0 < r) {f : β → α} (hf : tendsto f l at_top) :
  tendsto (λx, f x / r) l at_top :=
tendsto_at_top_mul_right' (inv_pos.2 hr) hf

/-- The function `x ↦ x⁻¹` tends to `+∞` on the right of `0`. -/
lemma tendsto_inv_zero_at_top [discrete_linear_ordered_field α] [topological_space α]
  [order_topology α] : tendsto (λx:α, x⁻¹) (𝓝[set.Ioi (0:α)] 0) at_top :=
begin
  apply (tendsto_at_top _ _).2 (λb, _),
  refine mem_nhds_within_Ioi_iff_exists_Ioo_subset.2 ⟨(max b 1)⁻¹, by simp [zero_lt_one], λx hx, _⟩,
  calc b ≤ max b 1 : le_max_left _ _
  ... ≤ x⁻¹ : begin
    apply (le_inv _ hx.1).2 (le_of_lt hx.2),
    exact lt_of_lt_of_le zero_lt_one (le_max_right _ _)
  end
end

/-- The function `r ↦ r⁻¹` tends to `0` on the right as `r → +∞`. -/
lemma tendsto_inv_at_top_zero' [discrete_linear_ordered_field α] [topological_space α]
  [order_topology α] : tendsto (λr:α, r⁻¹) at_top (𝓝[set.Ioi (0:α)] 0) :=
begin
  assume s hs,
  rw mem_nhds_within_Ioi_iff_exists_Ioc_subset at hs,
  rcases hs with ⟨C, C0, hC⟩,
  change 0 < C at C0,
  refine filter.mem_map.2 (mem_sets_of_superset (mem_at_top C⁻¹) (λ x hx, hC _)),
  have : 0 < x, from lt_of_lt_of_le (inv_pos.2 C0) hx,
  exact ⟨inv_pos.2 this, (inv_le C0 this).1 hx⟩
end

lemma tendsto_inv_at_top_zero [discrete_linear_ordered_field α] [topological_space α]
  [order_topology α] : tendsto (λr:α, r⁻¹) at_top (𝓝 0) :=
tendsto_le_right inf_le_left tendsto_inv_at_top_zero'

lemma summable_of_absolute_convergence_real {f : ℕ → ℝ} :
  (∃r, tendsto (λn, (∑ i in range n, abs (f i))) at_top (𝓝 r)) → summable f
| ⟨r, hr⟩ :=
  begin
    refine summable_of_summable_norm ⟨r, (has_sum_iff_tendsto_nat_of_nonneg _ _).2 _⟩,
    exact assume i, norm_nonneg _,
    simpa only using hr
  end

lemma tendsto_inverse_at_top_nhds_0_nat : tendsto (λ n : ℕ, (n : ℝ)⁻¹) at_top (𝓝 0) :=
tendsto_inv_at_top_zero.comp (tendsto_coe_nat_real_at_top_iff.2 tendsto_id)

lemma tendsto_const_div_at_top_nhds_0_nat (C : ℝ) : tendsto (λ n : ℕ, C / n) at_top (𝓝 0) :=
by simpa only [mul_zero] using tendsto_const_nhds.mul tendsto_inverse_at_top_nhds_0_nat

lemma nnreal.tendsto_inverse_at_top_nhds_0_nat : tendsto (λ n : ℕ, (n : nnreal)⁻¹) at_top (𝓝 0) :=
by { rw ← nnreal.tendsto_coe, convert tendsto_inverse_at_top_nhds_0_nat, simp }

lemma nnreal.tendsto_const_div_at_top_nhds_0_nat (C : nnreal) :
  tendsto (λ n : ℕ, C / n) at_top (𝓝 0) :=
by simpa using tendsto_const_nhds.mul nnreal.tendsto_inverse_at_top_nhds_0_nat

lemma tendsto_one_div_add_at_top_nhds_0_nat :
  tendsto (λ n : ℕ, 1 / ((n : ℝ) + 1)) at_top (𝓝 0) :=
suffices tendsto (λ n : ℕ, 1 / (↑(n + 1) : ℝ)) at_top (𝓝 0), by simpa,
(tendsto_add_at_top_iff_nat 1).2 (tendsto_const_div_at_top_nhds_0_nat 1)

/-! ### Powers -/

lemma tendsto_add_one_pow_at_top_at_top_of_pos [linear_ordered_semiring α] [archimedean α] {r : α}
  (h : 0 < r) :
  tendsto (λ n:ℕ, (r + 1)^n) at_top at_top :=
tendsto_at_top_at_top_of_monotone' (λ n m, pow_le_pow (le_add_of_nonneg_left (le_of_lt h))) $
  not_bdd_above_iff.2 $ λ x, set.exists_range_iff.2 $ add_one_pow_unbounded_of_pos _ h

lemma tendsto_pow_at_top_at_top_of_one_lt [linear_ordered_ring α] [archimedean α]
  {r : α} (h : 1 < r) :
  tendsto (λn:ℕ, r ^ n) at_top at_top :=
sub_add_cancel r 1 ▸ tendsto_add_one_pow_at_top_at_top_of_pos (sub_pos.2 h)

lemma nat.tendsto_pow_at_top_at_top_of_one_lt {m : ℕ} (h : 1 < m) :
  tendsto (λn:ℕ, m ^ n) at_top at_top :=
begin
  simp only [← nat.pow_eq_pow],
  exact nat.sub_add_cancel (le_of_lt h) ▸
    tendsto_add_one_pow_at_top_at_top_of_pos (nat.sub_pos_of_lt h)
end

lemma lim_norm_zero' {𝕜 : Type*} [normed_group 𝕜] :
  tendsto (norm : 𝕜 → ℝ) (𝓝[{x | x ≠ 0}] 0) (𝓝[set.Ioi 0] 0) :=
lim_norm_zero.inf $ tendsto_principal_principal.2 $ λ x hx, norm_pos_iff.2 hx

lemma normed_field.tendsto_norm_inverse_nhds_within_0_at_top {𝕜 : Type*} [normed_field 𝕜] :
  tendsto (λ x:𝕜, ∥x⁻¹∥) (𝓝[{x | x ≠ 0}] 0) at_top :=
(tendsto_inv_zero_at_top.comp lim_norm_zero').congr $ λ x, (normed_field.norm_inv x).symm

lemma tendsto_pow_at_top_nhds_0_of_lt_1 {r : ℝ} (h₁ : 0 ≤ r) (h₂ : r < 1) :
  tendsto (λn:ℕ, r^n) at_top (𝓝 0) :=
by_cases
  (assume : r = 0, (tendsto_add_at_top_iff_nat 1).mp $ by simp [pow_succ, this, tendsto_const_nhds])
  (assume : r ≠ 0,
    have tendsto (λn, (r⁻¹ ^ n)⁻¹) at_top (𝓝 0),
      from tendsto_inv_at_top_zero.comp
        (tendsto_pow_at_top_at_top_of_one_lt $ one_lt_inv (lt_of_le_of_ne h₁ this.symm) h₂),
    tendsto.congr' (univ_mem_sets' $ by simp *) this)

lemma geom_lt {u : ℕ → ℝ} {k : ℝ} (hk : 0 < k) {n : ℕ} (h : ∀ m ≤ n, k*u m < u (m + 1)) :
  k^(n + 1) *u 0 < u (n + 1) :=
begin
 induction n with n ih,
 { simpa using h 0 (le_refl _) },
 have : (∀ (m : ℕ), m ≤ n → k * u m < u (m + 1)),
   intros m hm, apply h, exact nat.le_succ_of_le hm,
 specialize ih this,
 change k ^ (n + 2) * u 0 < u (n + 2),
 replace h : k * u (n + 1) < u (n + 2) := h (n+1) (le_refl _),
 calc k ^ (n + 2) * u 0 = k*(k ^ (n + 1) * u 0) : by ring_exp
  ... < k*(u (n + 1)) : mul_lt_mul_of_pos_left ih hk
  ... < u (n + 2) : h,
end

/-- If a sequence `v` of real numbers satisfies `k*v n < v (n+1)` with `1 < k`,
then it goes to +∞. -/
lemma tendsto_at_top_of_geom_lt {v : ℕ → ℝ} {k : ℝ} (h₀ : 0 < v 0) (hk : 1 < k)
  (hu : ∀ n, k*v n < v (n+1)) : tendsto v at_top at_top :=
begin
  apply tendsto_at_top_mono,
  show ∀ n, k^n*v 0 ≤ v n,
  { intro n,
    induction n with n ih,
    { simp },
    calc
    k ^ (n + 1) * v 0 = k*(k^n*v 0) : by ring_exp
                  ... ≤ k*v n       : mul_le_mul_of_nonneg_left ih (by linarith)
                  ... ≤ v (n + 1)   : le_of_lt (hu n) },
  apply tendsto_at_top_mul_right h₀,
  exact tendsto_pow_at_top_at_top_of_one_lt hk,
end

lemma nnreal.tendsto_pow_at_top_nhds_0_of_lt_1 {r : nnreal} (hr : r < 1) :
  tendsto (λ n:ℕ, r^n) at_top (𝓝 0) :=
nnreal.tendsto_coe.1 $ by simp only [nnreal.coe_pow, nnreal.coe_zero,
  tendsto_pow_at_top_nhds_0_of_lt_1 r.coe_nonneg hr]

lemma ennreal.tendsto_pow_at_top_nhds_0_of_lt_1 {r : ennreal} (hr : r < 1) :
  tendsto (λ n:ℕ, r^n) at_top (𝓝 0) :=
begin
  rcases ennreal.lt_iff_exists_coe.1 hr with ⟨r, rfl, hr'⟩,
  rw [← ennreal.coe_zero],
  norm_cast at *,
  apply nnreal.tendsto_pow_at_top_nhds_0_of_lt_1 hr
end

/-- In a normed ring, the powers of an element x with `∥x∥ < 1` tend to zero. -/
lemma tendsto_pow_at_top_nhds_0_of_norm_lt_1 {R : Type*} [normed_ring R] {x : R}
  (h : ∥x∥ < 1) : tendsto (λ (n : ℕ), x ^ n) at_top (𝓝 0) :=
begin
  apply squeeze_zero_norm' (eventually_norm_pow_le x),
  exact tendsto_pow_at_top_nhds_0_of_lt_1 (norm_nonneg _) h,
end

lemma tendsto_pow_at_top_nhds_0_of_abs_lt_1 {r : ℝ} (h : abs r < 1) :
  tendsto (λn:ℕ, r^n) at_top (𝓝 0) :=
tendsto_pow_at_top_nhds_0_of_norm_lt_1 h

/-! ### Geometric series-/
section geometric

lemma has_sum_geometric_of_lt_1 {r : ℝ} (h₁ : 0 ≤ r) (h₂ : r < 1) :
  has_sum (λn:ℕ, r ^ n) (1 - r)⁻¹ :=
have r ≠ 1, from ne_of_lt h₂,
have r + -1 ≠ 0,
  by rw [←sub_eq_add_neg, ne, sub_eq_iff_eq_add]; simp; assumption,
have tendsto (λn, (r ^ n - 1) * (r - 1)⁻¹) at_top (𝓝 ((0 - 1) * (r - 1)⁻¹)),
  from ((tendsto_pow_at_top_nhds_0_of_lt_1 h₁ h₂).sub tendsto_const_nhds).mul tendsto_const_nhds,
have (λ n, (∑ i in range n, r ^ i)) = (λ n, geom_series r n) := rfl,
(has_sum_iff_tendsto_nat_of_nonneg (pow_nonneg h₁) _).mpr $
  by simp [neg_inv, geom_sum, div_eq_mul_inv, *] at *

lemma summable_geometric_of_lt_1 {r : ℝ} (h₁ : 0 ≤ r) (h₂ : r < 1) : summable (λn:ℕ, r ^ n) :=
⟨_, has_sum_geometric_of_lt_1 h₁ h₂⟩

lemma tsum_geometric_of_lt_1 {r : ℝ} (h₁ : 0 ≤ r) (h₂ : r < 1) : (∑'n:ℕ, r ^ n) = (1 - r)⁻¹ :=
(has_sum_geometric_of_lt_1 h₁ h₂).tsum_eq

lemma has_sum_geometric_two : has_sum (λn:ℕ, ((1:ℝ)/2) ^ n) 2 :=
by convert has_sum_geometric_of_lt_1 _ _; norm_num

lemma summable_geometric_two : summable (λn:ℕ, ((1:ℝ)/2) ^ n) :=
⟨_, has_sum_geometric_two⟩

lemma tsum_geometric_two : (∑'n:ℕ, ((1:ℝ)/2) ^ n) = 2 :=
has_sum_geometric_two.tsum_eq

lemma sum_geometric_two_le (n : ℕ) : ∑ (i : ℕ) in range n, (1 / (2 : ℝ)) ^ i ≤ 2 :=
begin
  have : ∀ i, 0 ≤ (1 / (2 : ℝ)) ^ i,
  { intro i, apply pow_nonneg, norm_num },
  convert sum_le_tsum (range n) (λ i _, this i) summable_geometric_two,
  exact tsum_geometric_two.symm
end

lemma has_sum_geometric_two' (a : ℝ) : has_sum (λn:ℕ, (a / 2) / 2 ^ n) a :=
begin
  convert has_sum.mul_left (a / 2) (has_sum_geometric_of_lt_1
    (le_of_lt one_half_pos) one_half_lt_one),
  { funext n, simp, refl, },
  { norm_num }
end

lemma summable_geometric_two' (a : ℝ) : summable (λ n:ℕ, (a / 2) / 2 ^ n) :=
⟨a, has_sum_geometric_two' a⟩

lemma tsum_geometric_two' (a : ℝ) : (∑' n:ℕ, (a / 2) / 2^n) = a :=
(has_sum_geometric_two' a).tsum_eq

lemma nnreal.has_sum_geometric {r : nnreal} (hr : r < 1) :
  has_sum (λ n : ℕ, r ^ n) (1 - r)⁻¹ :=
begin
  apply nnreal.has_sum_coe.1,
  push_cast,
  rw [nnreal.coe_sub (le_of_lt hr)],
  exact has_sum_geometric_of_lt_1 r.coe_nonneg hr
end

lemma nnreal.summable_geometric {r : nnreal} (hr : r < 1) : summable (λn:ℕ, r ^ n) :=
⟨_, nnreal.has_sum_geometric hr⟩

lemma tsum_geometric_nnreal {r : nnreal} (hr : r < 1) : (∑'n:ℕ, r ^ n) = (1 - r)⁻¹ :=
(nnreal.has_sum_geometric hr).tsum_eq

/-- The series `pow r` converges to `(1-r)⁻¹`. For `r < 1` the RHS is a finite number,
and for `1 ≤ r` the RHS equals `∞`. -/
lemma ennreal.tsum_geometric (r : ennreal) : (∑'n:ℕ, r ^ n) = (1 - r)⁻¹ :=
begin
  cases lt_or_le r 1 with hr hr,
  { rcases ennreal.lt_iff_exists_coe.1 hr with ⟨r, rfl, hr'⟩,
    norm_cast at *,
    convert ennreal.tsum_coe_eq (nnreal.has_sum_geometric hr),
    rw [ennreal.coe_inv $ ne_of_gt $ nnreal.sub_pos.2 hr] },
  { rw [ennreal.sub_eq_zero_of_le hr, ennreal.inv_zero, ennreal.tsum_eq_supr_nat, supr_eq_top],
    refine λ a ha, (ennreal.exists_nat_gt (lt_top_iff_ne_top.1 ha)).imp
      (λ n hn, lt_of_lt_of_le hn _),
    have : ∀ k:ℕ, 1 ≤ r^k, by simpa using canonically_ordered_semiring.pow_le_pow_of_le_left hr,
    calc (n:ennreal) = (∑ i in range n, 1) : by rw [sum_const, nsmul_one, card_range]
    ... ≤ ∑ i in range n, r ^ i : sum_le_sum (λ k _, this k) }
end

variables {K : Type*} [normed_field K] {ξ : K}

lemma has_sum_geometric_of_norm_lt_1 (h : ∥ξ∥ < 1) : has_sum (λn:ℕ, ξ ^ n) (1 - ξ)⁻¹ :=
begin
  have xi_ne_one : ξ ≠ 1, by { contrapose! h, simp [h] },
  have A : tendsto (λn, (ξ ^ n - 1) * (ξ - 1)⁻¹) at_top (𝓝 ((0 - 1) * (ξ - 1)⁻¹)),
    from ((tendsto_pow_at_top_nhds_0_of_norm_lt_1 h).sub tendsto_const_nhds).mul tendsto_const_nhds,
  have B : (λ n, (∑ i in range n, ξ ^ i)) = (λ n, geom_series ξ n) := rfl,
  rw [has_sum_iff_tendsto_nat_of_summable_norm, B],
  { simpa [geom_sum, xi_ne_one, neg_inv] using A },
  { simp [normed_field.norm_pow, summable_geometric_of_lt_1 (norm_nonneg _) h] }
end

lemma summable_geometric_of_norm_lt_1 (h : ∥ξ∥ < 1) : summable (λn:ℕ, ξ ^ n) :=
⟨_, has_sum_geometric_of_norm_lt_1 h⟩

lemma tsum_geometric_of_norm_lt_1 (h : ∥ξ∥ < 1) : (∑'n:ℕ, ξ ^ n) = (1 - ξ)⁻¹ :=
(has_sum_geometric_of_norm_lt_1 h).tsum_eq

lemma has_sum_geometric_of_abs_lt_1 {r : ℝ} (h : abs r < 1) : has_sum (λn:ℕ, r ^ n) (1 - r)⁻¹ :=
has_sum_geometric_of_norm_lt_1 h

lemma summable_geometric_of_abs_lt_1 {r : ℝ} (h : abs r < 1) : summable (λn:ℕ, r ^ n) :=
summable_geometric_of_norm_lt_1 h

lemma tsum_geometric_of_abs_lt_1 {r : ℝ} (h : abs r < 1) : (∑'n:ℕ, r ^ n) = (1 - r)⁻¹ :=
tsum_geometric_of_norm_lt_1 h

end geometric

/-!
### Sequences with geometrically decaying distance in metric spaces

In this paragraph, we discuss sequences in metric spaces or emetric spaces for which the distance
between two consecutive terms decays geometrically. We show that such sequences are Cauchy
sequences, and bound their distances to the limit. We also discuss series with geometrically
decaying terms.
-/
section edist_le_geometric

variables [emetric_space α] (r C : ennreal) (hr : r < 1) (hC : C ≠ ⊤) {f : ℕ → α}
  (hu : ∀n, edist (f n) (f (n+1)) ≤ C * r^n)

include hr hC hu

/-- If `edist (f n) (f (n+1))` is bounded by `C * r^n`, `C ≠ ∞`, `r < 1`,
then `f` is a Cauchy sequence.-/
lemma cauchy_seq_of_edist_le_geometric : cauchy_seq f :=
begin
  refine cauchy_seq_of_edist_le_of_tsum_ne_top _ hu _,
  rw [ennreal.tsum_mul_left, ennreal.tsum_geometric],
  refine ennreal.mul_ne_top hC (ennreal.inv_ne_top.2 _),
  exact ne_of_gt (ennreal.zero_lt_sub_iff_lt.2 hr)
end

omit hr hC

/-- If `edist (f n) (f (n+1))` is bounded by `C * r^n`, then the distance from
`f n` to the limit of `f` is bounded above by `C * r^n / (1 - r)`. -/
lemma edist_le_of_edist_le_geometric_of_tendsto {a : α} (ha : tendsto f at_top (𝓝 a)) (n : ℕ) :
  edist (f n) a ≤ (C * r^n) / (1 - r) :=
begin
  convert edist_le_tsum_of_edist_le_of_tendsto _ hu ha _,
  simp only [pow_add, ennreal.tsum_mul_left, ennreal.tsum_geometric, ennreal.div_def, mul_assoc]
end

/-- If `edist (f n) (f (n+1))` is bounded by `C * r^n`, then the distance from
`f 0` to the limit of `f` is bounded above by `C / (1 - r)`. -/
lemma edist_le_of_edist_le_geometric_of_tendsto₀ {a : α} (ha : tendsto f at_top (𝓝 a)) :
  edist (f 0) a ≤ C / (1 - r) :=
by simpa only [pow_zero, mul_one] using edist_le_of_edist_le_geometric_of_tendsto r C hu ha 0

end edist_le_geometric

section edist_le_geometric_two

variables [emetric_space α] (C : ennreal) (hC : C ≠ ⊤) {f : ℕ → α}
  (hu : ∀n, edist (f n) (f (n+1)) ≤ C / 2^n) {a : α} (ha : tendsto f at_top (𝓝 a))

include hC hu

/-- If `edist (f n) (f (n+1))` is bounded by `C * 2^-n`, then `f` is a Cauchy sequence.-/
lemma cauchy_seq_of_edist_le_geometric_two : cauchy_seq f :=
begin
  simp only [ennreal.div_def, ennreal.inv_pow] at hu,
  refine cauchy_seq_of_edist_le_geometric 2⁻¹ C _ hC hu,
  simp [ennreal.one_lt_two]
end

omit hC
include ha

/-- If `edist (f n) (f (n+1))` is bounded by `C * 2^-n`, then the distance from
`f n` to the limit of `f` is bounded above by `2 * C * 2^-n`. -/
lemma edist_le_of_edist_le_geometric_two_of_tendsto (n : ℕ) :
  edist (f n) a ≤ 2 * C / 2^n :=
begin
  simp only [ennreal.div_def, ennreal.inv_pow] at hu,
  rw [ennreal.div_def, mul_assoc, mul_comm, ennreal.inv_pow],
  convert edist_le_of_edist_le_geometric_of_tendsto 2⁻¹ C hu ha n,
  rw [ennreal.one_sub_inv_two, ennreal.inv_inv]
end

/-- If `edist (f n) (f (n+1))` is bounded by `C * 2^-n`, then the distance from
`f 0` to the limit of `f` is bounded above by `2 * C`. -/
lemma edist_le_of_edist_le_geometric_two_of_tendsto₀: edist (f 0) a ≤ 2 * C :=
by simpa only [pow_zero, ennreal.div_def, ennreal.inv_one, mul_one]
  using edist_le_of_edist_le_geometric_two_of_tendsto C hu ha 0

end edist_le_geometric_two

section le_geometric

variables [metric_space α] {r C : ℝ} (hr : r < 1) {f : ℕ → α}
  (hu : ∀n, dist (f n) (f (n+1)) ≤ C * r^n)

include hr hu

lemma aux_has_sum_of_le_geometric : has_sum (λ n : ℕ, C * r^n) (C / (1 - r)) :=
begin
  have h0 : 0 ≤ C,
    by simpa using le_trans dist_nonneg (hu 0),
  rcases eq_or_lt_of_le h0 with rfl | Cpos,
  { simp [has_sum_zero] },
  { have rnonneg: r ≥ 0, from nonneg_of_mul_nonneg_left
      (by simpa only [pow_one] using le_trans dist_nonneg (hu 1)) Cpos,
    refine has_sum.mul_left C _,
    by simpa using has_sum_geometric_of_lt_1 rnonneg hr }
end

variables (r C)

/-- If `dist (f n) (f (n+1))` is bounded by `C * r^n`, `r < 1`, then `f` is a Cauchy sequence.
Note that this lemma does not assume `0 ≤ C` or `0 ≤ r`. -/
lemma cauchy_seq_of_le_geometric : cauchy_seq f :=
cauchy_seq_of_dist_le_of_summable _ hu ⟨_, aux_has_sum_of_le_geometric hr hu⟩

/-- If `dist (f n) (f (n+1))` is bounded by `C * r^n`, `r < 1`, then the distance from
`f n` to the limit of `f` is bounded above by `C * r^n / (1 - r)`. -/
lemma dist_le_of_le_geometric_of_tendsto₀ {a : α} (ha : tendsto f at_top (𝓝 a)) :
  dist (f 0) a ≤ C / (1 - r) :=
(aux_has_sum_of_le_geometric hr hu).tsum_eq ▸
  dist_le_tsum_of_dist_le_of_tendsto₀ _ hu ⟨_, aux_has_sum_of_le_geometric hr hu⟩ ha

/-- If `dist (f n) (f (n+1))` is bounded by `C * r^n`, `r < 1`, then the distance from
`f 0` to the limit of `f` is bounded above by `C / (1 - r)`. -/
lemma dist_le_of_le_geometric_of_tendsto {a : α} (ha : tendsto f at_top (𝓝 a)) (n : ℕ) :
  dist (f n) a ≤ (C * r^n) / (1 - r) :=
begin
  have := aux_has_sum_of_le_geometric hr hu,
  convert dist_le_tsum_of_dist_le_of_tendsto _ hu ⟨_, this⟩ ha n,
  simp only [pow_add, mul_left_comm C, mul_div_right_comm],
  rw [mul_comm],
  exact (this.mul_left _).tsum_eq.symm
end

omit hr hu

variable (hu₂ : ∀ n, dist (f n) (f (n+1)) ≤ (C / 2) / 2^n)

/-- If `dist (f n) (f (n+1))` is bounded by `(C / 2) / 2^n`, then `f` is a Cauchy sequence. -/
lemma cauchy_seq_of_le_geometric_two : cauchy_seq f :=
cauchy_seq_of_dist_le_of_summable _ hu₂ $ ⟨_, has_sum_geometric_two' C⟩

/-- If `dist (f n) (f (n+1))` is bounded by `(C / 2) / 2^n`, then the distance from
`f 0` to the limit of `f` is bounded above by `C`. -/
lemma dist_le_of_le_geometric_two_of_tendsto₀ {a : α} (ha : tendsto f at_top (𝓝 a)) :
  dist (f 0) a ≤ C :=
(tsum_geometric_two' C) ▸ dist_le_tsum_of_dist_le_of_tendsto₀ _ hu₂ (summable_geometric_two' C) ha

include hu₂

/-- If `dist (f n) (f (n+1))` is bounded by `(C / 2) / 2^n`, then the distance from
`f n` to the limit of `f` is bounded above by `C / 2^n`. -/
lemma dist_le_of_le_geometric_two_of_tendsto {a : α} (ha : tendsto f at_top (𝓝 a)) (n : ℕ) :
  dist (f n) a ≤ C / 2^n :=
begin
  convert dist_le_tsum_of_dist_le_of_tendsto _ hu₂ (summable_geometric_two' C) ha n,
  simp only [add_comm n, pow_add, (div_div_eq_div_mul _ _ _).symm],
  symmetry,
  exact ((has_sum_geometric_two' C).mul_right _).tsum_eq
end

end le_geometric

section summable_le_geometric

variables [normed_group α] {r C : ℝ} {f : ℕ → α}

lemma dist_partial_sum_le_of_le_geometric (hf : ∀n, ∥f n∥ ≤ C * r^n) (n : ℕ) :
  dist (∑ i in range n, f i) (∑ i in range (n+1), f i) ≤ C * r ^ n :=
begin
  rw [sum_range_succ, dist_eq_norm, ← norm_neg],
  convert hf n,
  rw [neg_sub, add_sub_cancel]
end

/-- If `∥f n∥ ≤ C * r ^ n` for all `n : ℕ` and some `r < 1`, then the partial sums of `f` form a
Cauchy sequence. This lemma does not assume `0 ≤ r` or `0 ≤ C`. -/
lemma cauchy_seq_finset_of_geometric_bound (hr : r < 1) (hf : ∀n, ∥f n∥ ≤ C * r^n) :
  cauchy_seq (λ s : finset (ℕ), ∑ x in s, f x) :=
cauchy_seq_finset_of_norm_bounded _
  (aux_has_sum_of_le_geometric hr (dist_partial_sum_le_of_le_geometric hf)).summable hf

/-- If `∥f n∥ ≤ C * r ^ n` for all `n : ℕ` and some `r < 1`, then the partial sums of `f` are within
distance `C * r ^ n / (1 - r)` of the sum of the series. This lemma does not assume `0 ≤ r` or
`0 ≤ C`. -/
lemma norm_sub_le_of_geometric_bound_of_has_sum (hr : r < 1) (hf : ∀n, ∥f n∥ ≤ C * r^n)
  {a : α} (ha : has_sum f a) (n : ℕ) :
  ∥(∑ x in finset.range n, f x) - a∥ ≤ (C * r ^ n) / (1 - r) :=
begin
  rw ← dist_eq_norm,
  apply dist_le_of_le_geometric_of_tendsto r C hr (dist_partial_sum_le_of_le_geometric hf),
  exact ha.tendsto_sum_nat
end

end summable_le_geometric

section normed_ring_geometric
variables {R : Type*} [normed_ring R] [complete_space R]

open normed_space

/-- A geometric series in a complete normed ring is summable.
Proved above (same name, different namespace) for not-necessarily-complete normed fields. -/
lemma normed_ring.summable_geometric_of_norm_lt_1
  (x : R) (h : ∥x∥ < 1) : summable (λ (n:ℕ), x ^ n) :=
begin
  have h1 : summable (λ (n:ℕ), ∥x∥ ^ n) := summable_geometric_of_lt_1 (norm_nonneg _) h,
  refine summable_of_norm_bounded_eventually _ h1 _,
  rw nat.cofinite_eq_at_top,
  exact eventually_norm_pow_le x,
end

/-- Bound for the sum of a geometric series in a normed ring.  This formula does not assume that the
normed ring satisfies the axiom `∥1∥ = 1`. -/
lemma normed_ring.tsum_geometric_of_norm_lt_1
  (x : R) (h : ∥x∥ < 1) : ∥(∑' (n:ℕ), x ^ n)∥ ≤ ∥(1:R)∥ - 1 + (1 - ∥x∥)⁻¹ :=
begin
  rw tsum_eq_zero_add (normed_ring.summable_geometric_of_norm_lt_1 x h),
  simp only [pow_zero],
  refine le_trans (norm_add_le _ _) _,
  have : ∥(∑' (b : ℕ), (λ n, x ^ (n + 1)) b)∥ ≤ (1 - ∥x∥)⁻¹ - 1,
  { refine tsum_of_norm_bounded _ (λ b, norm_pow_le _ (nat.succ_pos b)),
    convert (has_sum_nat_add_iff' 1).mpr (has_sum_geometric_of_lt_1 (norm_nonneg x) h),
    simp },
  linarith
end

lemma geom_series_mul_neg (x : R) (h : ∥x∥ < 1) :
  (∑' (i:ℕ), x ^ i) * (1 - x) = 1 :=
begin
  have := has_sum_of_bounded_monoid_hom_of_summable
    (normed_ring.summable_geometric_of_norm_lt_1 x h) (∥1 - x∥)
    (mul_right_bound (1 - x)),
  refine tendsto_nhds_unique this.tendsto_sum_nat _,
  have : tendsto (λ (n : ℕ), 1 - x ^ n) at_top (nhds 1),
  { simpa using tendsto_const_nhds.sub
      (tendsto_pow_at_top_nhds_0_of_norm_lt_1 h) },
  convert ← this,
  ext n,
  rw [←geom_sum_mul_neg, geom_series_def, finset.sum_mul],
  simp,
end

lemma mul_neg_geom_series (x : R) (h : ∥x∥ < 1) :
  (1 - x) * (∑' (i:ℕ), x ^ i) = 1 :=
begin
  have := has_sum_of_bounded_monoid_hom_of_summable
    (normed_ring.summable_geometric_of_norm_lt_1 x h) (∥1 - x∥)
    (mul_left_bound (1 - x)),
  refine tendsto_nhds_unique this.tendsto_sum_nat _,
  have : tendsto (λ (n : ℕ), 1 - x ^ n) at_top (nhds 1),
  { simpa using tendsto_const_nhds.sub
      (tendsto_pow_at_top_nhds_0_of_norm_lt_1 h) },
  convert ← this,
  ext n,
  rw [←mul_neg_geom_sum, geom_series_def, finset.mul_sum],
  simp,
end

end normed_ring_geometric

/-! ### Positive sequences with small sums on encodable types -/

/-- For any positive `ε`, define on an encodable type a positive sequence with sum less than `ε` -/
def pos_sum_of_encodable {ε : ℝ} (hε : 0 < ε)
  (ι) [encodable ι] : {ε' : ι → ℝ // (∀ i, 0 < ε' i) ∧ ∃ c, has_sum ε' c ∧ c ≤ ε} :=
begin
  let f := λ n, (ε / 2) / 2 ^ n,
  have hf : has_sum f ε := has_sum_geometric_two' _,
  have f0 : ∀ n, 0 < f n := λ n, div_pos (half_pos hε) (pow_pos two_pos _),
  refine ⟨f ∘ encodable.encode, λ i, f0 _, _⟩,
  rcases hf.summable.comp_injective (@encodable.encode_injective ι _) with ⟨c, hg⟩,
  refine ⟨c, hg, has_sum_le_inj _ (@encodable.encode_injective ι _) _ _ hg hf⟩,
  { assume i _, exact le_of_lt (f0 _) },
  { assume n, exact le_refl _ }
end

namespace nnreal

theorem exists_pos_sum_of_encodable {ε : nnreal} (hε : 0 < ε) (ι) [encodable ι] :
  ∃ ε' : ι → nnreal, (∀ i, 0 < ε' i) ∧ ∃c, has_sum ε' c ∧ c < ε :=
let ⟨a, a0, aε⟩ := dense hε in
let ⟨ε', hε', c, hc, hcε⟩ := pos_sum_of_encodable a0 ι in
⟨ λi, ⟨ε' i, le_of_lt $ hε' i⟩, assume i, nnreal.coe_lt_coe.2 $ hε' i,
  ⟨c, has_sum_le (assume i, le_of_lt $ hε' i) has_sum_zero hc ⟩, nnreal.has_sum_coe.1 hc,
   lt_of_le_of_lt (nnreal.coe_le_coe.1 hcε) aε ⟩

end nnreal

namespace ennreal

theorem exists_pos_sum_of_encodable {ε : ennreal} (hε : 0 < ε) (ι) [encodable ι] :
  ∃ ε' : ι → nnreal, (∀ i, 0 < ε' i) ∧ (∑' i, (ε' i : ennreal)) < ε :=
begin
  rcases dense hε with ⟨r, h0r, hrε⟩,
  rcases lt_iff_exists_coe.1 hrε with ⟨x, rfl, hx⟩,
  rcases nnreal.exists_pos_sum_of_encodable (coe_lt_coe.1 h0r) ι with ⟨ε', hp, c, hc, hcr⟩,
  exact ⟨ε', hp, (ennreal.tsum_coe_eq hc).symm ▸ lt_trans (coe_lt_coe.2 hcr) hrε⟩
end

end ennreal

/-!
### Harmonic series

Here we define the harmonic series and prove some basic lemmas about it,
leading to a proof of its divergence to +∞ -/

/-- The harmonic series `1 + 1/2 + 1/3 + ... + 1/n`-/
def harmonic_series (n : ℕ) : ℝ :=
∑ i in range n, 1/(i+1 : ℝ)

lemma mono_harmonic : monotone harmonic_series :=
begin
  intros p q hpq,
  apply sum_le_sum_of_subset_of_nonneg,
  rwa range_subset,
  intros x h _,
  exact le_of_lt nat.one_div_pos_of_nat,
end

lemma half_le_harmonic_double_sub_harmonic (n : ℕ) (hn : 0 < n) :
  1/2 ≤ harmonic_series (2*n) - harmonic_series n :=
begin
  suffices : harmonic_series n + 1 / 2 ≤ harmonic_series (n + n),
  { rw two_mul,
    linarith },
  have : harmonic_series n + ∑ k in Ico n (n + n), 1/(k + 1 : ℝ) = harmonic_series (n + n) :=
    sum_range_add_sum_Ico _ (show n ≤ n+n, by linarith),
  rw [← this,  add_le_add_iff_left],
  have : ∑ k in Ico n (n + n), 1/(n+n : ℝ) = 1/2,
  { have : (n : ℝ) + n ≠ 0,
    { norm_cast, linarith },
    rw [sum_const, Ico.card],
    field_simp [this],
    ring },
  rw ← this,
  apply sum_le_sum,
  intros x hx,
  rw one_div_le_one_div,
  { exact_mod_cast nat.succ_le_of_lt (Ico.mem.mp hx).2 },
  { norm_cast, linarith },
  { exact_mod_cast nat.zero_lt_succ x }
end

lemma self_div_two_le_harmonic_two_pow (n : ℕ) : (n / 2 : ℝ) ≤ harmonic_series (2^n) :=
begin
  induction n with n hn,
  unfold harmonic_series,
<<<<<<< HEAD
  simp only [one_div, nat.cast_zero, euclidean_domain.zero_div, nat.cast_succ, sum_singleton,
=======
  simp only [one_div, nat.cast_zero, zero_div, nat.cast_succ, sum_singleton,
>>>>>>> 8da70972
    inv_one, zero_add, nat.pow_zero, range_one, zero_le_one],
  have : harmonic_series (2^n) + 1 / 2 ≤ harmonic_series (2^(n+1)),
  { have := half_le_harmonic_double_sub_harmonic (2^n) (by {apply nat.pow_pos, linarith}),
    rw [nat.mul_comm, ← nat.pow_succ] at this,
    linarith },
  apply le_trans _ this,
  rw (show (n.succ / 2 : ℝ) = (n/2 : ℝ) + (1/2), by field_simp),
  linarith,
end

/-- The harmonic series diverges to +∞ -/
theorem harmonic_tendsto_at_top : tendsto harmonic_series at_top at_top :=
begin
  suffices : tendsto (λ n : ℕ, harmonic_series (2^n)) at_top at_top, by
  { exact tendsto_at_top_of_monotone_of_subseq mono_harmonic this },
  apply tendsto_at_top_mono self_div_two_le_harmonic_two_pow,
  apply tendsto_at_top_div,
  norm_num,
  exact tendsto_coe_nat_real_at_top_at_top
end<|MERGE_RESOLUTION|>--- conflicted
+++ resolved
@@ -697,11 +697,7 @@
 begin
   induction n with n hn,
   unfold harmonic_series,
-<<<<<<< HEAD
-  simp only [one_div, nat.cast_zero, euclidean_domain.zero_div, nat.cast_succ, sum_singleton,
-=======
   simp only [one_div, nat.cast_zero, zero_div, nat.cast_succ, sum_singleton,
->>>>>>> 8da70972
     inv_one, zero_add, nat.pow_zero, range_one, zero_le_one],
   have : harmonic_series (2^n) + 1 / 2 ≤ harmonic_series (2^(n+1)),
   { have := half_le_harmonic_double_sub_harmonic (2^n) (by {apply nat.pow_pos, linarith}),
