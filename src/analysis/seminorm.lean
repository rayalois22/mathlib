--- conflicted
+++ resolved
@@ -359,8 +359,6 @@
 
 end has_scalar
 
-<<<<<<< HEAD
-=======
 section smul_with_zero
 variables [smul_with_zero 𝕜 E]
 
@@ -371,7 +369,6 @@
   ..seminorm.fun_like}
 
 end smul_with_zero
->>>>>>> e3dade35
 end add_monoid
 
 section module
@@ -395,11 +392,7 @@
 ext $ λ _, rfl
 
 @[simp] lemma comp_zero (p : seminorm 𝕜 F) : p.comp (0 : E →ₗ[𝕜] F) = 0 :=
-<<<<<<< HEAD
-ext $ λ _, seminorm.map_zero _
-=======
 ext $ λ _, map_zero p
->>>>>>> e3dade35
 
 @[simp] lemma zero_comp (f : E →ₗ[𝕜] F) : (0 : seminorm 𝕜 F).comp f = 0 :=
 ext $ λ _, rfl
@@ -424,9 +417,6 @@
 @[simps] def pullback (f : E →ₗ[𝕜] F) : add_monoid_hom (seminorm 𝕜 F) (seminorm 𝕜 E) :=
 ⟨λ p, p.comp f, zero_comp f, λ p q, add_comp p q f⟩
 
-<<<<<<< HEAD
-instance : order_bot (seminorm 𝕜 E) := ⟨0, seminorm.nonneg⟩
-=======
 section
 variables (p : seminorm 𝕜 E)
 
@@ -438,13 +428,13 @@
 calc
   p (x - y)
       = p (x + -y) : by rw sub_eq_add_neg
-  ... ≤ p x + p (-y) : p.triangle x (-y)
+  ... ≤ p x + p (-y) : p.add_le x (-y)
   ... = p x + p y : by rw p.neg
 
 lemma nonneg (x : E) : 0 ≤ p x :=
 have h: 0 ≤ 2 * p x, from
 calc 0 = p (x + (- x)) : by rw [add_neg_self, map_zero]
-...    ≤ p x + p (-x)  : p.triangle _ _
+...    ≤ p x + p (-x)  : p.add_le _ _
 ...    = 2 * p x : by rw [p.neg, two_mul],
 nonneg_of_mul_nonneg_left h zero_lt_two
 
@@ -460,8 +450,7 @@
 
 end
 
-instance : order_bot (seminorm 𝕜 E) := ⟨0, nonneg⟩
->>>>>>> e3dade35
+instance : order_bot (seminorm 𝕜 E) := ⟨0, seminorm.nonneg⟩
 
 @[simp] lemma coe_bot : ⇑(⊥ : seminorm 𝕜 E) = 0 := rfl
 
@@ -512,35 +501,6 @@
   { exact nnreal.coe_pos.mpr ha },
 end
 
-<<<<<<< HEAD
-section norm_one_class
-variables [norm_one_class 𝕜] (p : seminorm 𝕜 E) (x y : E) (r : ℝ)
-
-@[simp]
-protected lemma neg : p (-x) = p x :=
-calc p (-x) = p ((-1 : 𝕜) • x) : by rw neg_one_smul
-...         = p x : by rw [p.smul, norm_neg, norm_one, one_mul]
-
-protected lemma sub_le : p (x - y) ≤ p x + p y :=
-calc
-  p (x - y)
-      = p (x + -y) : by rw sub_eq_add_neg
-  ... ≤ p x + p (-y) : p.add_le x (-y)
-  ... = p x + p y : by rw p.neg
-
-lemma sub_rev : p (x - y) = p (y - x) := by rw [←neg_sub, p.neg]
-
-/-- The direct path from 0 to y is shorter than the path with x "inserted" in between. -/
-lemma le_insert : p y ≤ p x + p (x - y) :=
-calc p y = p (x - (x - y)) : by rw sub_sub_cancel
-... ≤ p x + p (x - y) : p.sub_le _ _
-
-/-- The direct path from 0 to x is shorter than the path with y "inserted" in between. -/
-lemma le_insert' : p x ≤ p y + p (x - y) := by { rw sub_rev, exact le_insert _ _ _ }
-
-end norm_one_class
-=======
->>>>>>> e3dade35
 end module
 end semi_normed_ring
 
@@ -580,11 +540,7 @@
       { rw [norm_zero, zero_mul, zero_smul],
         refine cinfi_eq_of_forall_ge_of_forall_gt_exists_lt
           (λ i, add_nonneg (p.nonneg _) (q.nonneg _))
-<<<<<<< HEAD
-          (λ x hx, ⟨0, by rwa [sub_zero, p.map_zero, q.map_zero, add_zero]⟩) },
-=======
-          (λ x hx, ⟨0, by rwa [map_zero, map_zero, add_zero]⟩) },
->>>>>>> e3dade35
+          (λ x hx, ⟨0, by rwa [map_zero, sub_zero, map_zero, add_zero]⟩) },
       simp_rw [real.mul_infi_of_nonneg (norm_nonneg a), mul_add, ←p.smul, ←q.smul, smul_sub],
       refine function.surjective.infi_congr ((•) a⁻¹ : E → E) (λ u, ⟨a • u, inv_smul_smul₀ ha u⟩)
         (λ u, _),
@@ -599,19 +555,11 @@
 { inf := (⊓),
   inf_le_left := λ p q x, begin
     apply cinfi_le_of_le (bdd_below_range_add _ _ _) x,
-<<<<<<< HEAD
-    simp only [sub_self, seminorm.map_zero, add_zero],
-  end,
-  inf_le_right := λ p q x, begin
-    apply cinfi_le_of_le (bdd_below_range_add _ _ _) (0:E),
-    simp only [sub_self, seminorm.map_zero, zero_add, sub_zero],
-=======
     simp only [sub_self, map_zero, add_zero],
   end,
   inf_le_right := λ p q x, begin
     apply cinfi_le_of_le (bdd_below_range_add _ _ _) (0:E),
     simp only [sub_self, map_zero, zero_add, sub_zero],
->>>>>>> e3dade35
   end,
   le_inf := λ a b c hab hac x,
     le_cinfi $ λ u, le_trans (a.le_insert' _ _) (add_le_add (hab _) (hac _)),
@@ -702,10 +650,6 @@
   simp_rw [ball, mem_preimage, comp_apply, set.mem_set_of_eq, map_sub],
 end
 
-<<<<<<< HEAD
-section seminorm
-=======
->>>>>>> e3dade35
 variables (p : seminorm 𝕜 E)
 
 lemma ball_zero_eq_preimage_ball {r : ℝ} :
@@ -763,10 +707,6 @@
   exact hr.trans (p.nonneg _),
 end
 
-<<<<<<< HEAD
-end seminorm
-=======
->>>>>>> e3dade35
 end module
 end add_comm_group
 end semi_normed_ring
