--- conflicted
+++ resolved
@@ -4,11 +4,8 @@
 Authors: Johannes Hölzl
 -/
 import order.rel_classes
-<<<<<<< HEAD
 import order.to_set_notation
-=======
 import tactic.simps
->>>>>>> 18256711
 
 /-!
 # (Semi-)lattices
@@ -153,17 +150,10 @@
 @[ematch, to_set_notation] theorem le_sup_right' : b ≤ (: a ⊔ b :) :=
 le_sup_right
 
-<<<<<<< HEAD
-@[to_set_notation] theorem le_sup_left_of_le (h : c ≤ a) : c ≤ a ⊔ b :=
+@[to_set_notation] theorem le_sup_of_le_left (h : c ≤ a) : c ≤ a ⊔ b :=
 le_trans h le_sup_left
 
-@[to_set_notation] theorem le_sup_right_of_le (h : c ≤ b) : c ≤ a ⊔ b :=
-=======
-theorem le_sup_of_le_left (h : c ≤ a) : c ≤ a ⊔ b :=
-le_trans h le_sup_left
-
-theorem le_sup_of_le_right (h : c ≤ b) : c ≤ a ⊔ b :=
->>>>>>> 18256711
+@[to_set_notation] theorem le_sup_of_le_right (h : c ≤ b) : c ≤ a ⊔ b :=
 le_trans h le_sup_right
 
 @[to_set_notation] theorem sup_le : a ≤ c → b ≤ c → a ⊔ b ≤ c :=
@@ -191,13 +181,8 @@
 @[simp, to_set_notation] theorem right_eq_sup : b = a ⊔ b ↔ a ≤ b :=
 eq_comm.trans sup_eq_right
 
-<<<<<<< HEAD
 @[to_set_notation] theorem sup_le_sup (h₁ : a ≤ b) (h₂ : c ≤ d) : a ⊔ c ≤ b ⊔ d :=
-sup_le (le_sup_left_of_le h₁) (le_sup_right_of_le h₂)
-=======
-theorem sup_le_sup (h₁ : a ≤ b) (h₂ : c ≤ d) : a ⊔ c ≤ b ⊔ d :=
 sup_le (le_sup_of_le_left h₁) (le_sup_of_le_right h₂)
->>>>>>> 18256711
 
 @[to_set_notation] theorem sup_le_sup_left (h₁ : a ≤ b) (c) : c ⊔ a ≤ c ⊔ b :=
 sup_le_sup (le_refl _) h₁
@@ -354,17 +339,10 @@
 @[to_set_notation] theorem le_inf : a ≤ b → a ≤ c → a ≤ b ⊓ c :=
 semilattice_inf.le_inf a b c
 
-<<<<<<< HEAD
-@[to_set_notation] theorem inf_le_left_of_le (h : a ≤ c) : a ⊓ b ≤ c :=
+@[to_set_notation] theorem inf_le_of_left_le (h : a ≤ c) : a ⊓ b ≤ c :=
 le_trans inf_le_left h
 
-@[to_set_notation] theorem inf_le_right_of_le (h : b ≤ c) : a ⊓ b ≤ c :=
-=======
-theorem inf_le_of_left_le (h : a ≤ c) : a ⊓ b ≤ c :=
-le_trans inf_le_left h
-
-theorem inf_le_of_right_le (h : b ≤ c) : a ⊓ b ≤ c :=
->>>>>>> 18256711
+@[to_set_notation] theorem inf_le_of_right_le (h : b ≤ c) : a ⊓ b ≤ c :=
 le_trans inf_le_right h
 
 @[simp, to_set_notation] theorem le_inf_iff : a ≤ b ⊓ c ↔ a ≤ b ∧ a ≤ c :=
@@ -388,13 +366,8 @@
 @[simp, to_set_notation] theorem right_eq_inf : b = a ⊓ b ↔ b ≤ a :=
 eq_comm.trans inf_eq_right
 
-<<<<<<< HEAD
 @[to_set_notation] theorem inf_le_inf (h₁ : a ≤ b) (h₂ : c ≤ d) : a ⊓ c ≤ b ⊓ d :=
-le_inf (inf_le_left_of_le h₁) (inf_le_right_of_le h₂)
-=======
-theorem inf_le_inf (h₁ : a ≤ b) (h₂ : c ≤ d) : a ⊓ c ≤ b ⊓ d :=
 le_inf (inf_le_of_left_le h₁) (inf_le_of_right_le h₂)
->>>>>>> 18256711
 
 @[to_set_notation] lemma inf_le_inf_right (a : α) {b c : α} (h : b ≤ c) : b ⊓ a ≤ c ⊓ a :=
 inf_le_inf h (le_refl _)
@@ -766,17 +739,11 @@
 
 namespace subtype
 
-<<<<<<< HEAD
 attribute [to_set_notation] preorder.lift partial_order.lift subtype.partial_order
 
-/-- A subtype forms a `⊔`-semilattice if `⊔` preserves the property. -/
-@[to_set_notation] protected def semilattice_sup [semilattice_sup α] {P : α → Prop}
-=======
 /-- A subtype forms a `⊔`-semilattice if `⊔` preserves the property.
 See note [reducible non-instances]. -/
-@[reducible]
-protected def semilattice_sup [semilattice_sup α] {P : α → Prop}
->>>>>>> 18256711
+@[reducible, to_set_notation] protected def semilattice_sup [semilattice_sup α] {P : α → Prop}
   (Psup : ∀⦃x y⦄, P x → P y → P (x ⊔ y)) : semilattice_sup {x : α // P x} :=
 { sup := λ x y, ⟨x.1 ⊔ y.1, Psup x.2 y.2⟩,
   le_sup_left := λ x y, @le_sup_left _ _ (x : α) y,
@@ -784,15 +751,9 @@
   sup_le := λ x y z h1 h2, @sup_le α _ _ _ _ h1 h2,
   ..subtype.partial_order P }
 
-<<<<<<< HEAD
-/-- A subtype forms a `⊓`-semilattice if `⊓` preserves the property. -/
-@[to_set_notation] protected def semilattice_inf [semilattice_inf α] {P : α → Prop}
-=======
 /-- A subtype forms a `⊓`-semilattice if `⊓` preserves the property.
 See note [reducible non-instances]. -/
-@[reducible]
-protected def semilattice_inf [semilattice_inf α] {P : α → Prop}
->>>>>>> 18256711
+@[reducible, to_set_notation] protected def semilattice_inf [semilattice_inf α] {P : α → Prop}
   (Pinf : ∀⦃x y⦄, P x → P y → P (x ⊓ y)) : semilattice_inf {x : α // P x} :=
 { inf := λ x y, ⟨x.1 ⊓ y.1, Pinf x.2 y.2⟩,
   inf_le_left := λ x y, @inf_le_left _ _ (x : α) y,
@@ -800,15 +761,9 @@
   le_inf := λ x y z h1 h2, @le_inf α _ _ _ _ h1 h2,
   ..subtype.partial_order P }
 
-<<<<<<< HEAD
-/-- A subtype forms a lattice if `⊔` and `⊓` preserve the property. -/
-@[to_set_notation] protected def lattice [lattice α] {P : α → Prop}
-=======
 /-- A subtype forms a lattice if `⊔` and `⊓` preserve the property.
 See note [reducible non-instances]. -/
-@[reducible]
-protected def lattice [lattice α] {P : α → Prop}
->>>>>>> 18256711
+@[reducible, to_set_notation] protected def lattice [lattice α] {P : α → Prop}
   (Psup : ∀⦃x y⦄, P x → P y → P (x ⊔ y)) (Pinf : ∀⦃x y⦄, P x → P y → P (x ⊓ y)) :
   lattice {x : α // P x} :=
 { ..subtype.semilattice_inf Pinf, ..subtype.semilattice_sup Psup }
