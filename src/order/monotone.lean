/-
Copyright (c) 2014 Jeremy Avigad. All rights reserved.
Released under Apache 2.0 license as described in the file LICENSE.
Authors: Jeremy Avigad, Mario Carneiro, Yaël Dillies
-/
import order.compare
import order.order_dual
import order.rel_classes

/-!
# Monotonicity

This file defines (strictly) monotone/antitone functions. Contrary to standard mathematical usage,
"monotone"/"mono" here means "increasing", not "increasing or decreasing". We use "antitone"/"anti"
to mean "decreasing".

## Definitions

* `monotone f`: A function `f` between two preorders is monotone if `a ≤ b` implies `f a ≤ f b`.
* `antitone f`: A function `f` between two preorders is antitone if `a ≤ b` implies `f b ≤ f a`.
* `monotone_on f s`: Same as `monotone f`, but for all `a, b ∈ s`.
* `antitone_on f s`: Same as `antitone f`, but for all `a, b ∈ s`.
* `strict_mono f` : A function `f` between two preorders is strictly monotone if `a < b` implies
  `f a < f b`.
* `strict_anti f` : A function `f` between two preorders is strictly antitone if `a < b` implies
  `f b < f a`.
* `strict_mono_on f s`: Same as `strict_mono f`, but for all `a, b ∈ s`.
* `strict_anti_on f s`: Same as `strict_anti f`, but for all `a, b ∈ s`.

## Main theorems

* `monotone_nat_of_le_succ`, `monotone_int_of_le_succ`: If `f : ℕ → α` or `f : ℤ → α` and
  `f n ≤ f (n + 1)` for all `n`, then `f` is monotone.
* `antitone_nat_of_succ_le`, `antitone_int_of_succ_le`: If `f : ℕ → α` or `f : ℤ → α` and
  `f (n + 1) ≤ f n` for all `n`, then `f` is antitone.
* `strict_mono_nat_of_lt_succ`, `strict_mono_int_of_lt_succ`: If `f : ℕ → α` or `f : ℤ → α` and
  `f n < f (n + 1)` for all `n`, then `f` is strictly monotone.
* `strict_anti_nat_of_succ_lt`, `strict_anti_int_of_succ_lt`: If `f : ℕ → α` or `f : ℤ → α` and
  `f (n + 1) < f n` for all `n`, then `f` is strictly antitone.

## Implementation notes

Some of these definitions used to only require `has_le α` or `has_lt α`. The advantage of this is
unclear and it led to slight elaboration issues. Now, everything requires `preorder α` and seems to
work fine. Related Zulip discussion:
https://leanprover.zulipchat.com/#narrow/stream/113488-general/topic/Order.20diamond/near/254353352.

## TODO

The above theorems are also true in `ℕ+`, `fin n`... To make that work, we need `succ_order α`
and `succ_archimedean α`.

## Tags

monotone, strictly monotone, antitone, strictly antitone, increasing, strictly increasing,
decreasing, strictly decreasing
-/

open function

universes u v w
variables {α : Type u} {β : Type v} {γ : Type w} {r : α → α → Prop}

section monotone_def
variables [preorder α] [preorder β]

/-- A function `f` is monotone if `a ≤ b` implies `f a ≤ f b`. -/
def monotone (f : α → β) : Prop := ∀ ⦃a b⦄, a ≤ b → f a ≤ f b

/-- A function `f` is antitone if `a ≤ b` implies `f b ≤ f a`. -/
def antitone (f : α → β) : Prop := ∀ ⦃a b⦄, a ≤ b → f b ≤ f a

/-- A function `f` is monotone on `s` if, for all `a, b ∈ s`, `a ≤ b` implies `f a ≤ f b`. -/
def monotone_on (f : α → β) (s : set α) : Prop :=
∀ ⦃a⦄ (ha : a ∈ s) ⦃b⦄ (hb : b ∈ s), a ≤ b → f a ≤ f b

/-- A function `f` is antitone on `s` if, for all `a, b ∈ s`, `a ≤ b` implies `f b ≤ f a`. -/
def antitone_on (f : α → β) (s : set α) : Prop :=
∀ ⦃a⦄ (ha : a ∈ s) ⦃b⦄ (hb : b ∈ s), a ≤ b → f b ≤ f a

/-- A function `f` is strictly monotone if `a < b` implies `f a < f b`. -/
def strict_mono (f : α → β) : Prop :=
∀ ⦃a b⦄, a < b → f a < f b

/-- A function `f` is strictly antitone if `a < b` implies `f b < f a`. -/
def strict_anti (f : α → β) : Prop :=
∀ ⦃a b⦄, a < b → f b < f a

/-- A function `f` is strictly monotone on `s` if, for all `a, b ∈ s`, `a < b` implies
`f a < f b`. -/
def strict_mono_on (f : α → β) (s : set α) : Prop :=
∀ ⦃a⦄ (ha : a ∈ s) ⦃b⦄ (hb : b ∈ s), a < b → f a < f b

/-- A function `f` is strictly antitone on `s` if, for all `a, b ∈ s`, `a < b` implies
`f b < f a`. -/
def strict_anti_on (f : α → β) (s : set α) : Prop :=
∀ ⦃a⦄ (ha : a ∈ s) ⦃b⦄ (hb : b ∈ s), a < b → f b < f a

end monotone_def

/-! #### Monotonicity on the dual order

Strictly many of the `*_on.dual` lemmas in this section should use `of_dual ⁻¹' s` instead of `s`,
but right now this is not possible as `set.preimage` is not defined yet, and importing it creates
an import cycle.
-/

section order_dual
open order_dual
variables [preorder α] [preorder β] {f : α → β} {s : set α}

protected theorem monotone.dual (hf : monotone f) : monotone (to_dual ∘ f ∘ of_dual) :=
λ a b h, hf h

protected lemma monotone.dual_left (hf : monotone f) : antitone (f ∘ of_dual) :=
λ a b h, hf h

protected lemma monotone.dual_right (hf : monotone f) : antitone (to_dual ∘ f) :=
λ a b h, hf h

protected theorem antitone.dual (hf : antitone f) : antitone (to_dual ∘ f ∘ of_dual) :=
λ a b h, hf h

protected lemma antitone.dual_left (hf : antitone f) : monotone (f ∘ of_dual) :=
λ a b h, hf h

protected lemma antitone.dual_right (hf : antitone f) : monotone (to_dual ∘ f) :=
λ a b h, hf h

protected theorem monotone_on.dual (hf : monotone_on f s) : monotone_on (to_dual ∘ f ∘ of_dual) s :=
λ a ha b hb, hf hb ha

protected lemma monotone_on.dual_left (hf : monotone_on f s) : antitone_on (f ∘ of_dual) s :=
λ a ha b hb, hf hb ha

protected lemma monotone_on.dual_right (hf : monotone_on f s) : antitone_on (to_dual ∘ f) s :=
λ a ha b hb, hf ha hb

protected theorem antitone_on.dual (hf : antitone_on f s) : antitone_on (to_dual ∘ f ∘ of_dual) s :=
λ a ha b hb, hf hb ha

protected lemma antitone_on.dual_left (hf : antitone_on f s) : monotone_on (f ∘ of_dual) s :=
λ a ha b hb, hf hb ha

protected lemma antitone_on.dual_right (hf : antitone_on f s) : monotone_on (to_dual ∘ f) s :=
λ a ha b hb, hf ha hb

protected theorem strict_mono.dual (hf : strict_mono f) : strict_mono (to_dual ∘ f ∘ of_dual) :=
λ a b h, hf h

protected lemma strict_mono.dual_left (hf : strict_mono f) : strict_anti (f ∘ of_dual) :=
λ a b h, hf h

protected lemma strict_mono.dual_right (hf : strict_mono f) : strict_anti (to_dual ∘ f) :=
λ a b h, hf h

protected theorem strict_anti.dual (hf : strict_anti f) : strict_anti (to_dual ∘ f ∘ of_dual) :=
λ a b h, hf h

protected lemma strict_anti.dual_left (hf : strict_anti f) : strict_mono (f ∘ of_dual) :=
λ a b h, hf h

protected lemma strict_anti.dual_right (hf : strict_anti f) : strict_mono (to_dual ∘ f) :=
λ a b h, hf h

protected theorem strict_mono_on.dual (hf : strict_mono_on f s) :
  strict_mono_on (to_dual ∘ f ∘ of_dual) s :=
λ a ha b hb, hf hb ha

protected lemma strict_mono_on.dual_left (hf : strict_mono_on f s) :
  strict_anti_on (f ∘ of_dual) s :=
λ a ha b hb, hf hb ha

protected lemma strict_mono_on.dual_right (hf : strict_mono_on f s) :
  strict_anti_on (to_dual ∘ f) s :=
λ a ha b hb, hf ha hb

protected theorem strict_anti_on.dual (hf : strict_anti_on f s) :
  strict_anti_on (to_dual ∘ f ∘ of_dual) s :=
λ a ha b hb, hf hb ha

protected lemma strict_anti_on.dual_left (hf : strict_anti_on f s) :
  strict_mono_on (f ∘ of_dual) s :=
λ a ha b hb, hf hb ha

protected lemma strict_anti_on.dual_right (hf : strict_anti_on f s) :
  strict_mono_on (to_dual ∘ f) s :=
λ a ha b hb, hf ha hb

end order_dual

/-! #### Monotonicity in function spaces -/

section preorder
variables [preorder α]

theorem monotone.comp_le_comp_left [preorder β]
  {f : β → α} {g h : γ → β} (hf : monotone f) (le_gh : g ≤ h) :
  has_le.le.{max w u} (f ∘ g) (f ∘ h) :=
λ x, hf (le_gh x)

variables [preorder γ]

theorem monotone_lam {f : α → β → γ} (hf : ∀ b, monotone (λ a, f a b)) : monotone f :=
λ a a' h b, hf b h

theorem monotone_app (f : β → α → γ) (b : β) (hf : monotone (λ a b, f b a)) : monotone (f b) :=
λ a a' h, hf h b

theorem antitone_lam {f : α → β → γ} (hf : ∀ b, antitone (λ a, f a b)) : antitone f :=
λ a a' h b, hf b h

theorem antitone_app (f : β → α → γ) (b : β) (hf : antitone (λ a b, f b a)) : antitone (f b) :=
λ a a' h, hf h b

end preorder

lemma function.monotone_eval {ι : Type u} {α : ι → Type v} [∀ i, preorder (α i)] (i : ι) :
  monotone (function.eval i : (Π i, α i) → α i) :=
λ f g H, H i

/-! #### Monotonicity hierarchy -/

section preorder
variables [preorder α]

section preorder
variables [preorder β] {f : α → β}

protected lemma monotone.monotone_on (hf : monotone f) (s : set α) : monotone_on f s :=
λ a _ b _ h, hf h

protected lemma antitone.antitone_on (hf : antitone f) (s : set α) : antitone_on f s :=
λ a _ b _ h, hf h

lemma monotone_on_univ : monotone_on f set.univ ↔ monotone f :=
⟨λ h a b, h trivial trivial, λ h, h.monotone_on _⟩

lemma antitone_on_univ : antitone_on f set.univ ↔ antitone f :=
⟨λ h a b, h trivial trivial, λ h, h.antitone_on _⟩

protected lemma strict_mono.strict_mono_on (hf : strict_mono f) (s : set α) : strict_mono_on f s :=
λ a _ b _ h, hf h

protected lemma strict_anti.strict_anti_on (hf : strict_anti f) (s : set α) : strict_anti_on f s :=
λ a _ b _ h, hf h

lemma strict_mono_on_univ : strict_mono_on f set.univ ↔ strict_mono f :=
⟨λ h a b, h trivial trivial, λ h, h.strict_mono_on _⟩

lemma strict_anti_on_univ : strict_anti_on f set.univ ↔ strict_anti f :=
⟨λ h a b, h trivial trivial, λ h, h.strict_anti_on _⟩

end preorder

section partial_order
variables [partial_order β] {f : α → β}

lemma monotone.strict_mono_of_injective (h₁ : monotone f) (h₂ : injective f) : strict_mono f :=
λ a b h, (h₁ h.le).lt_of_ne (λ H, h.ne $ h₂ H)

lemma antitone.strict_anti_of_injective (h₁ : antitone f) (h₂ : injective f) : strict_anti f :=
λ a b h, (h₁ h.le).lt_of_ne (λ H, h.ne $ h₂ H.symm)

end partial_order
end preorder

section partial_order
variables [partial_order α] [preorder β] {f : α → β} {s : set α}

-- `preorder α` isn't strong enough: if the preorder on `α` is an equivalence relation,
-- then `strict_mono f` is vacuously true.
protected lemma strict_mono_on.monotone_on (hf : strict_mono_on f s) : monotone_on f s :=
λ a ha b hb h, h.eq_or_lt.elim (λ H, H ▸ le_rfl) (λ H, (hf ha hb H).le)

protected lemma strict_anti_on.antitone_on (hf : strict_anti_on f s) : antitone_on f s :=
hf.dual_right.monotone_on.dual_right

protected lemma strict_mono.monotone (hf : strict_mono f) : monotone f :=
monotone_on_univ.1 (hf.strict_mono_on set.univ).monotone_on

protected lemma strict_anti.antitone (hf : strict_anti f) : antitone f :=
hf.dual_right.monotone.dual_right

end partial_order

/-! #### Miscellaneous monotonicity results -/

lemma monotone_id [preorder α] : monotone (id : α → α) := λ a b, id

lemma strict_mono_id [preorder α] : strict_mono (id : α → α) := λ a b, id

theorem monotone_const [preorder α] [preorder β] {c : β} : monotone (λ (a : α), c) :=
λ a b _, le_refl c

theorem antitone_const [preorder α] [preorder β] {c : β} : antitone (λ (a : α), c) :=
λ a b _, le_refl c

lemma strict_mono_of_le_iff_le [preorder α] [preorder β] {f : α → β}
  (h : ∀ x y, x ≤ y ↔ f x ≤ f y) : strict_mono f :=
λ a b, (lt_iff_lt_of_le_iff_le' (h _ _) (h _ _)).1

lemma injective_of_lt_imp_ne [linear_order α] {f : α → β} (h : ∀ x y, x < y → f x ≠ f y) :
  injective f :=
begin
  intros x y hxy,
  contrapose hxy,
  cases ne.lt_or_lt hxy with hxy hxy,
  exacts [h _ _ hxy, (h _ _ hxy).symm]
end

lemma injective_of_le_imp_le [partial_order α] [preorder β] (f : α → β)
  (h : ∀ {x y}, f x ≤ f y → x ≤ y) : injective f :=
λ x y hxy, (h hxy.le).antisymm (h hxy.ge)

section preorder
variables [preorder α] [preorder β] {f g : α → β}

protected lemma strict_mono.ite' (hf : strict_mono f) (hg : strict_mono g) {p : α → Prop}
  [decidable_pred p] (hp : ∀ ⦃x y⦄, x < y → p y → p x)
  (hfg : ∀ ⦃x y⦄, p x → ¬p y → x < y → f x < g y) :
  strict_mono (λ x, if p x then f x else g x) :=
begin
  intros x y h,
  by_cases hy : p y,
  { have hx : p x := hp h hy,
    simpa [hx, hy] using hf h },
  by_cases hx : p x,
  { simpa [hx, hy] using hfg hx hy h },
  { simpa [hx, hy] using hg h}
end

protected lemma strict_mono.ite (hf : strict_mono f) (hg : strict_mono g) {p : α → Prop}
  [decidable_pred p] (hp : ∀ ⦃x y⦄, x < y → p y → p x) (hfg : ∀ x, f x ≤ g x) :
  strict_mono (λ x, if p x then f x else g x) :=
hf.ite' hg hp $ λ x y hx hy h, (hf h).trans_le (hfg y)

protected lemma strict_anti.ite' (hf : strict_anti f) (hg : strict_anti g) {p : α → Prop}
  [decidable_pred p] (hp : ∀ ⦃x y⦄, x < y → p y → p x)
  (hfg : ∀ ⦃x y⦄, p x → ¬p y → x < y → g y < f x) :
  strict_anti (λ x, if p x then f x else g x) :=
(strict_mono.ite' hf.dual_right hg.dual_right hp hfg).dual_right

protected lemma strict_anti.ite (hf : strict_anti f) (hg : strict_anti g) {p : α → Prop}
  [decidable_pred p] (hp : ∀ ⦃x y⦄, x < y → p y → p x) (hfg : ∀ x, g x ≤ f x) :
  strict_anti (λ x, if p x then f x else g x) :=
hf.ite' hg hp $ λ x y hx hy h, (hfg y).trans_lt (hf h)

end preorder

/-! #### Monotonicity under composition -/

section composition
variables [preorder α] [preorder β] [preorder γ] {g : β → γ} {f : α → β} {s : set α}

protected lemma monotone.comp (hg : monotone g) (hf : monotone f) :
  monotone (g ∘ f) :=
λ a b h, hg (hf h)

lemma monotone.comp_antitone (hg : monotone g) (hf : antitone f) :
  antitone (g ∘ f) :=
λ a b h, hg (hf h)

protected lemma antitone.comp (hg : antitone g) (hf : antitone f) :
  monotone (g ∘ f) :=
λ a b h, hg (hf h)

lemma antitone.comp_monotone (hg : antitone g) (hf : monotone f) :
  antitone (g ∘ f) :=
λ a b h, hg (hf h)

protected lemma monotone.iterate {f : α → α} (hf : monotone f) (n : ℕ) : monotone (f^[n]) :=
nat.rec_on n monotone_id (λ n h, h.comp hf)

protected lemma monotone.comp_monotone_on (hg : monotone g) (hf : monotone_on f s) :
  monotone_on (g ∘ f) s :=
λ a ha b hb h, hg (hf ha hb h)

lemma monotone.comp_antitone_on (hg : monotone g) (hf : antitone_on f s) :
  antitone_on (g ∘ f) s :=
λ a ha b hb h, hg (hf ha hb h)

protected lemma antitone.comp_antitone_on (hg : antitone g) (hf : antitone_on f s) :
  monotone_on (g ∘ f) s :=
λ a ha b hb h, hg (hf ha hb h)

lemma antitone.comp_monotone_on (hg : antitone g) (hf : monotone_on f s) :
  antitone_on (g ∘ f) s :=
λ a ha b hb h, hg (hf ha hb h)

protected lemma strict_mono.comp (hg : strict_mono g) (hf : strict_mono f) :
  strict_mono (g ∘ f) :=
λ a b h, hg (hf h)

lemma strict_mono.comp_strict_anti (hg : strict_mono g) (hf : strict_anti f) :
  strict_anti (g ∘ f) :=
λ a b h, hg (hf h)

protected lemma strict_anti.comp (hg : strict_anti g) (hf : strict_anti f) :
  strict_mono (g ∘ f) :=
λ a b h, hg (hf h)

lemma strict_anti.comp_strict_mono (hg : strict_anti g) (hf : strict_mono f) :
  strict_anti (g ∘ f) :=
λ a b h, hg (hf h)

protected lemma strict_mono.iterate {f : α → α} (hf : strict_mono f) (n : ℕ) :
  strict_mono (f^[n]) :=
nat.rec_on n strict_mono_id (λ n h, h.comp hf)

protected lemma strict_mono.comp_strict_mono_on (hg : strict_mono g) (hf : strict_mono_on f s) :
  strict_mono_on (g ∘ f) s :=
λ a ha b hb h, hg (hf ha hb h)

lemma strict_mono.comp_strict_anti_on (hg : strict_mono g) (hf : strict_anti_on f s) :
  strict_anti_on (g ∘ f) s :=
λ a ha b hb h, hg (hf ha hb h)

protected lemma strict_anti.comp_strict_anti_on (hg : strict_anti g) (hf : strict_anti_on f s) :
  strict_mono_on (g ∘ f) s :=
λ a ha b hb h, hg (hf ha hb h)

lemma strict_anti.comp_strict_mono_on (hg : strict_anti g) (hf : strict_mono_on f s) :
  strict_anti_on (g ∘ f) s :=
λ a ha b hb h, hg (hf ha hb h)

end composition

/-! #### Monotonicity in linear orders  -/

section linear_order
variables [linear_order α]

section preorder
variables [preorder β] {f : α → β} {s : set α}

open ordering

lemma monotone.reflect_lt (hf : monotone f) {a b : α} (h : f a < f b) : a < b :=
lt_of_not_ge (λ h', h.not_le (hf h'))

lemma antitone.reflect_lt (hf : antitone f) {a b : α} (h : f a < f b) : b < a :=
lt_of_not_ge (λ h', h.not_le (hf h'))

lemma strict_mono_on.le_iff_le (hf : strict_mono_on f s) {a b : α} (ha : a ∈ s) (hb : b ∈ s) :
  f a ≤ f b ↔ a ≤ b :=
⟨λ h, le_of_not_gt $ λ h', (hf hb ha h').not_le h,
 λ h, h.lt_or_eq_dec.elim (λ h', (hf ha hb h').le) (λ h', h' ▸ le_refl _)⟩

lemma strict_anti_on.le_iff_le (hf : strict_anti_on f s) {a b : α} (ha : a ∈ s) (hb : b ∈ s) :
  f a ≤ f b ↔ b ≤ a :=
hf.dual_right.le_iff_le hb ha

lemma strict_mono_on.lt_iff_lt (hf : strict_mono_on f s) {a b : α} (ha : a ∈ s) (hb : b ∈ s) :
  f a < f b ↔ a < b :=
by rw [lt_iff_le_not_le, lt_iff_le_not_le, hf.le_iff_le ha hb, hf.le_iff_le hb ha]

lemma strict_anti_on.lt_iff_lt (hf : strict_anti_on f s) {a b : α} (ha : a ∈ s) (hb : b ∈ s) :
  f a < f b ↔ b < a :=
hf.dual_right.lt_iff_lt hb ha

lemma strict_mono.le_iff_le (hf : strict_mono f) {a b : α} :
  f a ≤ f b ↔ a ≤ b :=
(hf.strict_mono_on set.univ).le_iff_le trivial trivial

lemma strict_anti.le_iff_le (hf : strict_anti f) {a b : α} :
  f a ≤ f b ↔ b ≤ a :=
(hf.strict_anti_on set.univ).le_iff_le trivial trivial

lemma strict_mono.lt_iff_lt (hf : strict_mono f) {a b : α} :
  f a < f b ↔ a < b :=
(hf.strict_mono_on set.univ).lt_iff_lt trivial trivial

lemma strict_anti.lt_iff_lt (hf : strict_anti f) {a b : α} :
  f a < f b ↔ b < a :=
(hf.strict_anti_on set.univ).lt_iff_lt trivial trivial

protected theorem strict_mono_on.compares (hf : strict_mono_on f s) {a b : α} (ha : a ∈ s)
  (hb : b ∈ s) :
  ∀ {o : ordering}, o.compares (f a) (f b) ↔ o.compares a b
| ordering.lt := hf.lt_iff_lt ha hb
| ordering.eq := ⟨λ h, ((hf.le_iff_le ha hb).1 h.le).antisymm ((hf.le_iff_le hb ha).1 h.symm.le),
                   congr_arg _⟩
| ordering.gt := hf.lt_iff_lt hb ha

protected theorem strict_anti_on.compares (hf : strict_anti_on f s) {a b : α} (ha : a ∈ s)
  (hb : b ∈ s) {o : ordering} :
  o.compares (f a) (f b) ↔ o.compares b a :=
order_dual.dual_compares.trans $ hf.dual_right.compares hb ha

protected theorem strict_mono.compares (hf : strict_mono f) {a b : α} {o : ordering} :
  o.compares (f a) (f b) ↔ o.compares a b :=
(hf.strict_mono_on set.univ).compares trivial trivial

protected theorem strict_anti.compares (hf : strict_anti f) {a b : α} {o : ordering} :
  o.compares (f a) (f b) ↔ o.compares b a :=
(hf.strict_anti_on set.univ).compares trivial trivial

lemma strict_mono.injective (hf : strict_mono f) : injective f :=
λ x y h, show compares eq x y, from hf.compares.1 h

lemma strict_anti.injective (hf : strict_anti f) : injective f :=
λ x y h, show compares eq x y, from hf.compares.1 h.symm

lemma strict_mono.maximal_of_maximal_image (hf : strict_mono f) {a} (hmax : ∀ p, p ≤ f a) (x : α) :
  x ≤ a :=
hf.le_iff_le.mp (hmax (f x))

lemma strict_mono.minimal_of_minimal_image (hf : strict_mono f) {a} (hmin : ∀ p, f a ≤ p) (x : α) :
  a ≤ x :=
hf.le_iff_le.mp (hmin (f x))

lemma strict_anti.minimal_of_maximal_image (hf : strict_anti f) {a} (hmax : ∀ p, p ≤ f a) (x : α) :
  a ≤ x :=
hf.le_iff_le.mp (hmax (f x))

lemma strict_anti.maximal_of_minimal_image (hf : strict_anti f) {a} (hmin : ∀ p, f a ≤ p) (x : α) :
  x ≤ a :=
hf.le_iff_le.mp (hmin (f x))

end preorder

section partial_order
variables [partial_order β] {f : α → β}

lemma monotone.strict_mono_iff_injective (hf : monotone f) :
  strict_mono f ↔ injective f :=
⟨λ h, h.injective, hf.strict_mono_of_injective⟩

lemma antitone.strict_anti_iff_injective (hf : antitone f) :
  strict_anti f ↔ injective f :=
⟨λ h, h.injective, hf.strict_anti_of_injective⟩

end partial_order
end linear_order

/-! #### Monotonicity in `ℕ` and `ℤ` -/

section preorder
variables [preorder α]

<<<<<<< HEAD
lemma forall_nat_ge_lt_imp_rel_of_forall_rel_succ (r : β → β → Prop) [is_trans β r]
=======
lemma nat.rel_of_forall_rel_succ_of_le_of_lt (r : β → β → Prop) [is_trans β r]
>>>>>>> f291afa3
  {f : ℕ → β} {a : ℕ} (h : ∀ n, a ≤ n → r (f n) (f (n + 1))) ⦃b c : ℕ⦄
  (hab : a ≤ b) (hbc : b < c) :
  r (f b) (f c) :=
begin
  induction hbc with k b_lt_k r_b_k,
  exacts [h _ hab, trans r_b_k (h _ (hab.trans_lt b_lt_k).le)]
end

<<<<<<< HEAD
lemma forall_nat_ge_le_imp_rel_of_forall_rel_succ (r : β → β → Prop) [is_refl β r] [is_trans β r]
  {f : ℕ → β} {a : ℕ} (h : ∀ n, a ≤ n → r (f n) (f (n + 1))) ⦃b c : ℕ⦄
  (hab : a ≤ b) (hbc : b ≤ c) :
  r (f b) (f c) :=
hbc.eq_or_lt.elim (λ h, h ▸ refl _) (forall_nat_ge_lt_imp_rel_of_forall_rel_succ r h hab)

lemma forall_nat_lt_imp_rel_of_forall_rel_succ (r : β → β → Prop) [is_trans β r]
  {f : ℕ → β} (h : ∀ n, r (f n) (f (n + 1))) ⦃a b : ℕ⦄ (hab : a < b) : r (f a) (f b) :=
forall_nat_ge_lt_imp_rel_of_forall_rel_succ r (λ n _, h n) le_rfl hab

lemma forall_nat_le_imp_rel_of_forall_rel_succ (r : β → β → Prop) [is_refl β r] [is_trans β r]
  {f : ℕ → β} (h : ∀ n, r (f n) (f (n + 1))) ⦃a b : ℕ⦄ (hab : a ≤ b) : r (f a) (f b) :=
forall_nat_ge_le_imp_rel_of_forall_rel_succ r (λ n _, h n) le_rfl hab

lemma monotone_nat_of_le_succ {f : ℕ → α} (hf : ∀ n, f n ≤ f (n + 1)) :
  monotone f :=
forall_nat_le_imp_rel_of_forall_rel_succ (≤) hf
=======
lemma nat.rel_of_forall_rel_succ_of_le_of_le (r : β → β → Prop) [is_refl β r] [is_trans β r]
  {f : ℕ → β} {a : ℕ} (h : ∀ n, a ≤ n → r (f n) (f (n + 1))) ⦃b c : ℕ⦄
  (hab : a ≤ b) (hbc : b ≤ c) :
  r (f b) (f c) :=
hbc.eq_or_lt.elim (λ h, h ▸ refl _) (nat.rel_of_forall_rel_succ_of_le_of_lt r h hab)

lemma nat.rel_of_forall_rel_succ_of_lt (r : β → β → Prop) [is_trans β r]
  {f : ℕ → β} (h : ∀ n, r (f n) (f (n + 1))) ⦃a b : ℕ⦄ (hab : a < b) : r (f a) (f b) :=
nat.rel_of_forall_rel_succ_of_le_of_lt r (λ n _, h n) le_rfl hab

lemma nat.rel_of_forall_rel_succ_of_le (r : β → β → Prop) [is_refl β r] [is_trans β r]
  {f : ℕ → β} (h : ∀ n, r (f n) (f (n + 1))) ⦃a b : ℕ⦄ (hab : a ≤ b) : r (f a) (f b) :=
nat.rel_of_forall_rel_succ_of_le_of_le r (λ n _, h n) le_rfl hab

lemma monotone_nat_of_le_succ {f : ℕ → α} (hf : ∀ n, f n ≤ f (n + 1)) :
  monotone f :=
nat.rel_of_forall_rel_succ_of_le (≤) hf
>>>>>>> f291afa3

lemma antitone_nat_of_succ_le {f : ℕ → α} (hf : ∀ n, f (n + 1) ≤ f n) :
  antitone f :=
@monotone_nat_of_le_succ (order_dual α) _ _ hf

lemma strict_mono_nat_of_lt_succ {f : ℕ → α} (hf : ∀ n, f n < f (n + 1)) :
  strict_mono f :=
<<<<<<< HEAD
forall_nat_lt_imp_rel_of_forall_rel_succ (<) hf
=======
nat.rel_of_forall_rel_succ_of_lt (<) hf
>>>>>>> f291afa3

lemma strict_anti_nat_of_succ_lt {f : ℕ → α} (hf : ∀ n, f (n + 1) < f n) :
  strict_anti f :=
@strict_mono_nat_of_lt_succ (order_dual α) _ f hf

<<<<<<< HEAD
lemma forall_int_lt_imp_rel_of_forall_rel_succ (r : β → β → Prop) [is_trans β r]
=======
lemma int.rel_of_forall_rel_succ_of_lt (r : β → β → Prop) [is_trans β r]
>>>>>>> f291afa3
  {f : ℤ → β} (h : ∀ n, r (f n) (f (n + 1))) ⦃a b : ℤ⦄ (hab : a < b) : r (f a) (f b) :=
begin
  rcases hab.dest with ⟨n, rfl⟩, clear hab,
  induction n with n ihn,
  { rw int.coe_nat_one, apply h },
  { rw [int.coe_nat_succ, ← int.add_assoc],
    exact trans ihn (h _) }
end

<<<<<<< HEAD
lemma forall_int_le_imp_rel_of_forall_rel_succ (r : β → β → Prop) [is_refl β r] [is_trans β r]
  {f : ℤ → β} (h : ∀ n, r (f n) (f (n + 1))) ⦃a b : ℤ⦄ (hab : a ≤ b) : r (f a) (f b) :=
hab.eq_or_lt.elim (λ h, h ▸ refl _) (λ h', forall_int_lt_imp_rel_of_forall_rel_succ r h h')

lemma monotone_int_of_le_succ {f : ℤ → α} (hf : ∀ n, f n ≤ f (n + 1)) : monotone f :=
forall_int_le_imp_rel_of_forall_rel_succ (≤) hf

lemma antitone_int_of_succ_le {f : ℤ → α} (hf : ∀ n, f (n + 1) ≤ f n) : antitone f :=
forall_int_le_imp_rel_of_forall_rel_succ (≥) hf

lemma strict_mono_int_of_lt_succ {f : ℤ → α} (hf : ∀ n, f n < f (n + 1)) : strict_mono f :=
forall_int_lt_imp_rel_of_forall_rel_succ (<) hf

lemma strict_anti_int_of_succ_lt {f : ℤ → α} (hf : ∀ n, f (n + 1) < f n) : strict_anti f :=
forall_int_lt_imp_rel_of_forall_rel_succ (>) hf
=======
lemma int.rel_of_forall_rel_succ_of_le (r : β → β → Prop) [is_refl β r] [is_trans β r]
  {f : ℤ → β} (h : ∀ n, r (f n) (f (n + 1))) ⦃a b : ℤ⦄ (hab : a ≤ b) : r (f a) (f b) :=
hab.eq_or_lt.elim (λ h, h ▸ refl _) (λ h', int.rel_of_forall_rel_succ_of_lt r h h')

lemma monotone_int_of_le_succ {f : ℤ → α} (hf : ∀ n, f n ≤ f (n + 1)) : monotone f :=
int.rel_of_forall_rel_succ_of_le (≤) hf

lemma antitone_int_of_succ_le {f : ℤ → α} (hf : ∀ n, f (n + 1) ≤ f n) : antitone f :=
int.rel_of_forall_rel_succ_of_le (≥) hf

lemma strict_mono_int_of_lt_succ {f : ℤ → α} (hf : ∀ n, f n < f (n + 1)) : strict_mono f :=
int.rel_of_forall_rel_succ_of_lt (<) hf

lemma strict_anti_int_of_succ_lt {f : ℤ → α} (hf : ∀ n, f (n + 1) < f n) : strict_anti f :=
int.rel_of_forall_rel_succ_of_lt (>) hf
>>>>>>> f291afa3

-- TODO@Yael: Generalize the following four to succ orders
/-- If `f` is a monotone function from `ℕ` to a preorder such that `x` lies between `f n` and
  `f (n + 1)`, then `x` doesn't lie in the range of `f`. -/
lemma monotone.ne_of_lt_of_lt_nat {f : ℕ → α} (hf : monotone f) (n : ℕ) {x : α}
  (h1 : f n < x) (h2 : x < f (n + 1)) (a : ℕ) :
  f a ≠ x :=
by { rintro rfl, exact (hf.reflect_lt h1).not_le (nat.le_of_lt_succ $ hf.reflect_lt h2) }

/-- If `f` is an antitone function from `ℕ` to a preorder such that `x` lies between `f (n + 1)` and
`f n`, then `x` doesn't lie in the range of `f`. -/
lemma antitone.ne_of_lt_of_lt_nat {f : ℕ → α} (hf : antitone f)
  (n : ℕ) {x : α} (h1 : f (n + 1) < x) (h2 : x < f n) (a : ℕ) : f a ≠ x :=
by { rintro rfl, exact (hf.reflect_lt h2).not_le (nat.le_of_lt_succ $ hf.reflect_lt h1) }

/-- If `f` is a monotone function from `ℤ` to a preorder and `x` lies between `f n` and
  `f (n + 1)`, then `x` doesn't lie in the range of `f`. -/
lemma monotone.ne_of_lt_of_lt_int {f : ℤ → α} (hf : monotone f) (n : ℤ) {x : α}
  (h1 : f n < x) (h2 : x < f (n + 1)) (a : ℤ) :
  f a ≠ x :=
by { rintro rfl, exact (hf.reflect_lt h1).not_le (int.le_of_lt_add_one $ hf.reflect_lt h2) }

/-- If `f` is an antitone function from `ℤ` to a preorder and `x` lies between `f (n + 1)` and
`f n`, then `x` doesn't lie in the range of `f`. -/
lemma antitone.ne_of_lt_of_lt_int {f : ℤ → α} (hf : antitone f)
  (n : ℤ) {x : α} (h1 : f (n + 1) < x) (h2 : x < f n) (a : ℤ) : f a ≠ x :=
by { rintro rfl, exact (hf.reflect_lt h2).not_le (int.le_of_lt_add_one $ hf.reflect_lt h1) }

lemma strict_mono.id_le {φ : ℕ → ℕ} (h : strict_mono φ) : ∀ n, n ≤ φ n :=
λ n, nat.rec_on n (nat.zero_le _)
  (λ n hn, nat.succ_le_of_lt (hn.trans_lt $ h $ nat.lt_succ_self n))

end preorder

lemma subtype.mono_coe [preorder α] (t : set α) : monotone (coe : (subtype t) → α) :=
λ x y, id

lemma subtype.strict_mono_coe [preorder α] (t : set α) : strict_mono (coe : (subtype t) → α) :=
λ x y, id

lemma monotone_fst {α β : Type*} [preorder α] [preorder β] : monotone (@prod.fst α β) :=
λ x y h, h.1

lemma monotone_snd {α β : Type*} [preorder α] [preorder β] : monotone (@prod.snd α β) :=
λ x y h, h.2<|MERGE_RESOLUTION|>--- conflicted
+++ resolved
@@ -29,14 +29,14 @@
 
 ## Main theorems
 
-* `monotone_nat_of_le_succ`, `monotone_int_of_le_succ`: If `f : ℕ → α` or `f : ℤ → α` and
-  `f n ≤ f (n + 1)` for all `n`, then `f` is monotone.
-* `antitone_nat_of_succ_le`, `antitone_int_of_succ_le`: If `f : ℕ → α` or `f : ℤ → α` and
-  `f (n + 1) ≤ f n` for all `n`, then `f` is antitone.
-* `strict_mono_nat_of_lt_succ`, `strict_mono_int_of_lt_succ`: If `f : ℕ → α` or `f : ℤ → α` and
-  `f n < f (n + 1)` for all `n`, then `f` is strictly monotone.
-* `strict_anti_nat_of_succ_lt`, `strict_anti_int_of_succ_lt`: If `f : ℕ → α` or `f : ℤ → α` and
-  `f (n + 1) < f n` for all `n`, then `f` is strictly antitone.
+* `monotone_nat_of_le_succ`: If `f : ℕ → α` and `f n ≤ f (n + 1)` for all `n`, then `f` is
+  monotone.
+* `antitone_nat_of_succ_le`: If `f : ℕ → α` and `f (n + 1) ≤ f n` for all `n`, then `f` is
+  antitone.
+* `strict_mono_nat_of_lt_succ`: If `f : ℕ → α` and `f n < f (n + 1)` for all `n`, then `f` is
+  strictly monotone.
+* `strict_anti_nat_of_succ_lt`: If `f : ℕ → α` and `f (n + 1) < f n` for all `n`, then `f` is
+  strictly antitone.
 
 ## Implementation notes
 
@@ -539,11 +539,7 @@
 section preorder
 variables [preorder α]
 
-<<<<<<< HEAD
-lemma forall_nat_ge_lt_imp_rel_of_forall_rel_succ (r : β → β → Prop) [is_trans β r]
-=======
 lemma nat.rel_of_forall_rel_succ_of_le_of_lt (r : β → β → Prop) [is_trans β r]
->>>>>>> f291afa3
   {f : ℕ → β} {a : ℕ} (h : ∀ n, a ≤ n → r (f n) (f (n + 1))) ⦃b c : ℕ⦄
   (hab : a ≤ b) (hbc : b < c) :
   r (f b) (f c) :=
@@ -552,25 +548,6 @@
   exacts [h _ hab, trans r_b_k (h _ (hab.trans_lt b_lt_k).le)]
 end
 
-<<<<<<< HEAD
-lemma forall_nat_ge_le_imp_rel_of_forall_rel_succ (r : β → β → Prop) [is_refl β r] [is_trans β r]
-  {f : ℕ → β} {a : ℕ} (h : ∀ n, a ≤ n → r (f n) (f (n + 1))) ⦃b c : ℕ⦄
-  (hab : a ≤ b) (hbc : b ≤ c) :
-  r (f b) (f c) :=
-hbc.eq_or_lt.elim (λ h, h ▸ refl _) (forall_nat_ge_lt_imp_rel_of_forall_rel_succ r h hab)
-
-lemma forall_nat_lt_imp_rel_of_forall_rel_succ (r : β → β → Prop) [is_trans β r]
-  {f : ℕ → β} (h : ∀ n, r (f n) (f (n + 1))) ⦃a b : ℕ⦄ (hab : a < b) : r (f a) (f b) :=
-forall_nat_ge_lt_imp_rel_of_forall_rel_succ r (λ n _, h n) le_rfl hab
-
-lemma forall_nat_le_imp_rel_of_forall_rel_succ (r : β → β → Prop) [is_refl β r] [is_trans β r]
-  {f : ℕ → β} (h : ∀ n, r (f n) (f (n + 1))) ⦃a b : ℕ⦄ (hab : a ≤ b) : r (f a) (f b) :=
-forall_nat_ge_le_imp_rel_of_forall_rel_succ r (λ n _, h n) le_rfl hab
-
-lemma monotone_nat_of_le_succ {f : ℕ → α} (hf : ∀ n, f n ≤ f (n + 1)) :
-  monotone f :=
-forall_nat_le_imp_rel_of_forall_rel_succ (≤) hf
-=======
 lemma nat.rel_of_forall_rel_succ_of_le_of_le (r : β → β → Prop) [is_refl β r] [is_trans β r]
   {f : ℕ → β} {a : ℕ} (h : ∀ n, a ≤ n → r (f n) (f (n + 1))) ⦃b c : ℕ⦄
   (hab : a ≤ b) (hbc : b ≤ c) :
@@ -588,7 +565,6 @@
 lemma monotone_nat_of_le_succ {f : ℕ → α} (hf : ∀ n, f n ≤ f (n + 1)) :
   monotone f :=
 nat.rel_of_forall_rel_succ_of_le (≤) hf
->>>>>>> f291afa3
 
 lemma antitone_nat_of_succ_le {f : ℕ → α} (hf : ∀ n, f (n + 1) ≤ f n) :
   antitone f :=
@@ -596,21 +572,13 @@
 
 lemma strict_mono_nat_of_lt_succ {f : ℕ → α} (hf : ∀ n, f n < f (n + 1)) :
   strict_mono f :=
-<<<<<<< HEAD
-forall_nat_lt_imp_rel_of_forall_rel_succ (<) hf
-=======
 nat.rel_of_forall_rel_succ_of_lt (<) hf
->>>>>>> f291afa3
 
 lemma strict_anti_nat_of_succ_lt {f : ℕ → α} (hf : ∀ n, f (n + 1) < f n) :
   strict_anti f :=
 @strict_mono_nat_of_lt_succ (order_dual α) _ f hf
 
-<<<<<<< HEAD
-lemma forall_int_lt_imp_rel_of_forall_rel_succ (r : β → β → Prop) [is_trans β r]
-=======
 lemma int.rel_of_forall_rel_succ_of_lt (r : β → β → Prop) [is_trans β r]
->>>>>>> f291afa3
   {f : ℤ → β} (h : ∀ n, r (f n) (f (n + 1))) ⦃a b : ℤ⦄ (hab : a < b) : r (f a) (f b) :=
 begin
   rcases hab.dest with ⟨n, rfl⟩, clear hab,
@@ -620,23 +588,6 @@
     exact trans ihn (h _) }
 end
 
-<<<<<<< HEAD
-lemma forall_int_le_imp_rel_of_forall_rel_succ (r : β → β → Prop) [is_refl β r] [is_trans β r]
-  {f : ℤ → β} (h : ∀ n, r (f n) (f (n + 1))) ⦃a b : ℤ⦄ (hab : a ≤ b) : r (f a) (f b) :=
-hab.eq_or_lt.elim (λ h, h ▸ refl _) (λ h', forall_int_lt_imp_rel_of_forall_rel_succ r h h')
-
-lemma monotone_int_of_le_succ {f : ℤ → α} (hf : ∀ n, f n ≤ f (n + 1)) : monotone f :=
-forall_int_le_imp_rel_of_forall_rel_succ (≤) hf
-
-lemma antitone_int_of_succ_le {f : ℤ → α} (hf : ∀ n, f (n + 1) ≤ f n) : antitone f :=
-forall_int_le_imp_rel_of_forall_rel_succ (≥) hf
-
-lemma strict_mono_int_of_lt_succ {f : ℤ → α} (hf : ∀ n, f n < f (n + 1)) : strict_mono f :=
-forall_int_lt_imp_rel_of_forall_rel_succ (<) hf
-
-lemma strict_anti_int_of_succ_lt {f : ℤ → α} (hf : ∀ n, f (n + 1) < f n) : strict_anti f :=
-forall_int_lt_imp_rel_of_forall_rel_succ (>) hf
-=======
 lemma int.rel_of_forall_rel_succ_of_le (r : β → β → Prop) [is_refl β r] [is_trans β r]
   {f : ℤ → β} (h : ∀ n, r (f n) (f (n + 1))) ⦃a b : ℤ⦄ (hab : a ≤ b) : r (f a) (f b) :=
 hab.eq_or_lt.elim (λ h, h ▸ refl _) (λ h', int.rel_of_forall_rel_succ_of_lt r h h')
@@ -652,7 +603,6 @@
 
 lemma strict_anti_int_of_succ_lt {f : ℤ → α} (hf : ∀ n, f (n + 1) < f n) : strict_anti f :=
 int.rel_of_forall_rel_succ_of_lt (>) hf
->>>>>>> f291afa3
 
 -- TODO@Yael: Generalize the following four to succ orders
 /-- If `f` is a monotone function from `ℕ` to a preorder such that `x` lies between `f n` and
