--- conflicted
+++ resolved
@@ -706,19 +706,11 @@
 theorem compl_le_iff_compl_le : xᶜ ≤ y ↔ yᶜ ≤ x :=
 ⟨compl_le_of_compl_le, compl_le_of_compl_le⟩
 
-<<<<<<< HEAD
 lemma le_compl_iff_disjoint : x ≤ yᶜ ↔ disjoint x y := is_compl_compl.le_right_iff
 lemma le_compl_iff_disjoint' : y ≤ xᶜ ↔ disjoint x y := le_compl_iff_disjoint.trans disjoint.comm
 
 alias le_compl_iff_disjoint ↔ _ disjoint.le_compl
 alias le_compl_iff_disjoint' ↔ _ disjoint.le_compl'
-=======
-theorem disjoint_iff_le_compl_right : disjoint x y ↔ x ≤ yᶜ :=
-by {rw is_compl.disjoint_left_iff is_compl_compl}
-
-theorem disjoint_iff_le_compl_left : disjoint x y ↔ y ≤ xᶜ :=
-by rw [disjoint.comm, disjoint_iff_le_compl_right]
->>>>>>> cfcc3a1b
 
 namespace boolean_algebra
 
