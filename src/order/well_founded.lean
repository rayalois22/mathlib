--- conflicted
+++ resolved
@@ -135,19 +135,15 @@
 
 end well_founded
 
-section is_well_order
+section linear_order
 
 variables {β γ : Type*} [linear_order β] [partial_order γ]
 
-<<<<<<< HEAD
-private theorem range_eq_iff_eq_of_strict_mono_aux {f g : β → γ} (hf : strict_mono f)
-=======
-theorem min_le {x : β} {s : set β} (hx : x ∈ s) (hne : s.nonempty := ⟨x, hx⟩) :
+theorem well_founded.min_le {x : β} {s : set β} (hx : x ∈ s) (hne : s.nonempty := ⟨x, hx⟩) :
   h.min s hne ≤ x :=
 not_lt.1 $ h.not_lt_min _ _ hx
 
-private theorem eq_strict_mono_iff_eq_range_aux {f g : β → γ} (hf : strict_mono f)
->>>>>>> 3225926b
+private theorem range_eq_iff_eq_of_strict_mono_aux {f g : β → γ} (hf : strict_mono f)
   (hg : strict_mono g) (hfg : set.range f = set.range g) {b : β} (H : ∀ a < b, f a = g a) :
   f b ≤ g b :=
 begin
@@ -182,7 +178,7 @@
   exact ((hf hb).trans_le (ha (set.mem_range_self b))).not_le (hf.self_le a)
 end
 
-end is_well_order
+end linear_order
 
 namespace function
 
@@ -191,6 +187,10 @@
 section has_lt
 
 variables [has_lt β] (h : well_founded ((<) : β → β → Prop))
+
+theorem min_le {x : β} {s : set β} (hx : x ∈ s) (hne : s.nonempty := ⟨x, hx⟩) :
+  h.min s hne ≤ x :=
+not_lt.1 $ h.not_lt_min _ _ hx
 
 /-- Given a function `f : α → β` where `β` carries a well-founded `<`, this is an element of `α`
 whose image under `f` is minimal in the sense of `function.not_lt_argmin`. -/
