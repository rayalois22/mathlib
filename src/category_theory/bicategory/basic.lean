/-
Copyright (c) 2021 Yuma Mizuno. All rights reserved.
Released under Apache 2.0 license as described in the file LICENSE.
Authors: Yuma Mizuno
-/
import category_theory.isomorphism
import tactic.slice

/-!
# Bicategories

In this file we define typeclass for bicategories.

A bicategory `B` consists of
* objects `a : B`,
* 1-morphisms `f : a ⟶ b` between objects `a b : B`, and
* 2-morphisms `η : f ⟶ g` beween 1-morphisms `f g : a ⟶ b` between objects `a b : B`.

We use `u`, `v`, and `w` as the universe variables for objects, 1-morphisms, and 2-morphisms,
respectively.

A typeclass for bicategories extends `category_theory.category_struct` typeclass. This means that
we have
* a composition `f ≫ g : a ⟶ c` for each 1-morphisms `f : a ⟶ b` and `g : b ⟶ c`, and
* a identity `𝟙 a : a ⟶ a` for each object `a : B`.

For each object `a b : B`, the collection of 1-morphisms `a ⟶ b` has a category structure. The
2-morphisms in the bicategory are implemented as the morphisms in this family of categories.

The composition of 1-morphisms is in fact a object part of a functor
`(a ⟶ b) ⥤ (b ⟶ c) ⥤ (a ⟶ c)`. The definition of bicategories in this file does not
require this functor directly. Instead, it requires the whiskering functions. For a 1-morphism
`f : a ⟶ b` and a 2-morphism `η : g ⟶ h` between 1-morphisms `g h : b ⟶ c`, there is a
2-morphism `whisker_left f η : f ≫ g ⟶ f ≫ h`. Similarly, for a 2-morphism `η : f ⟶ g`
between 1-morphisms `f g : a ⟶ b` and a 1-morphism `f : b ⟶ c`, there is a 2-morphism
`whisker_right η h : f ≫ h ⟶ g ≫ h`. These satisfy the exchange law
`whisker_left f θ ≫ whisker_right η i = whisker_right η h ≫ whisker_left g θ`,
which is required as an axiom in the definition here.
-/

namespace category_theory

universes w v u

open category iso

/--
In a bicategory, we can compose the 1-morphisms `f : a ⟶ b` and `g : b ⟶ c` to obtain
a 1-morphism `f ≫ g : a ⟶ c`. This composition does not need to be strictly associative,
but there is a specified associator, `α_ f g h : (f ≫ g) ≫ h ≅ f ≫ (g ≫ h)`.
There is an identity 1-morphism `𝟙 a : a ⟶ a`, with specified left and right unitor
isomorphisms `λ_ f : 𝟙 a ≫ f ≅ f` and `ρ_ f : f ≫ 𝟙 a ≅ f`.
These associators and unitors satisfy the pentagon and triangle equations.

See https://ncatlab.org/nlab/show/bicategory.
-/
@[nolint check_univs] -- intended to be used with explicit universe parameters
class bicategory (B : Type u) extends category_struct.{v} B :=
-- category structure on the collection of 1-morphisms:
(hom_category : ∀ (a b : B), category.{w} (a ⟶ b) . tactic.apply_instance)
-- left whiskering:
(whisker_left {a b c : B} (f : a ⟶ b) {g h : b ⟶ c} (η : g ⟶ h) : f ≫ g ⟶ f ≫ h)
(infixr ` ◁ `:81 := whisker_left)
<<<<<<< HEAD
-- functoriality of left whiskering:
(whisker_left_id' : ∀ {a b c} (f : a ⟶ b) (g : b ⟶ c), f ◁ 𝟙 g = 𝟙 (f ≫ g) . obviously)
(whisker_left_comp' :
  ∀ {a b c} (f : a ⟶ b) {g h i : b ⟶ c} (η : g ⟶ h) (θ : h ⟶ i),
  f ◁ (η ≫ θ) = f ◁ η ≫ f ◁ θ . obviously)
-- right whiskering:
(whisker_right {a b c : B} {f g : a ⟶ b} (η : f ⟶ g) (h : b ⟶ c) : f ≫ h ⟶ g ≫ h)
(infixl ` ▷ `:81 := whisker_right)
-- functoriality of right whiskering:
(id_whisker_right' : ∀ {a b c} (f : a ⟶ b) (g : b ⟶ c), 𝟙 f ▷ g = 𝟙 (f ≫ g) . obviously)
(comp_whisker_right' :
  ∀ {a b c} {f g h : a ⟶ b} (η : f ⟶ g) (θ : g ⟶ h) (i : b ⟶ c),
  (η ≫ θ) ▷ i = η ▷ i ≫ θ ▷ i . obviously)
-- exchange law of left and right whiskerings:
(whisker_exchange' : ∀ {a b c} {f g : a ⟶ b} {h i : b ⟶ c} (η : f ⟶ g) (θ : h ⟶ i),
  f ◁ θ ≫ η ▷ i = η ▷ h ≫ g ◁ θ . obviously)
=======
-- right whiskering:
(whisker_right {a b c : B} {f g : a ⟶ b} (η : f ⟶ g) (h : b ⟶ c) : f ≫ h ⟶ g ≫ h)
(infixl ` ▷ `:81 := whisker_right)
>>>>>>> 5b8bb9b4
-- associator:
(associator {a b c d : B} (f : a ⟶ b) (g : b ⟶ c) (h : c ⟶ d) :
  (f ≫ g) ≫ h ≅ f ≫ (g ≫ h))
(notation `α_` := associator)
<<<<<<< HEAD
(associator_naturality_left' :
  ∀ {a b c d} {f f' : a ⟶ b} (η : f ⟶ f') (g : b ⟶ c) (h : c ⟶ d),
  (η ▷ g) ▷ h ≫ (α_ f' g h).hom = (α_ f g h).hom ≫ η ▷ (g ≫ h) . obviously)
(associator_naturality_middle' :
  ∀ {a b c d} (f : a ⟶ b) {g g' : b ⟶ c} (η : g ⟶ g') (h : c ⟶ d),
  (f ◁ η) ▷ h ≫ (α_ f g' h).hom = (α_ f g h).hom ≫ f ◁ (η ▷ h) . obviously)
(associator_naturality_right' :
  ∀ {a b c d} (f : a ⟶ b) (g : b ⟶ c) {h h' : c ⟶ d} (η : h ⟶ h'),
  (f ≫ g) ◁ η ≫ (α_ f g h').hom = (α_ f g h).hom ≫ f ◁ (g ◁ η) . obviously)
--left unitor:
(left_unitor {a b : B} (f : a ⟶ b) : 𝟙 a ≫ f ≅ f)
(notation `λ_` := left_unitor)
(left_unitor_naturality' : ∀ {a b} {f g : a ⟶ b} (η : f ⟶ g),
  𝟙 a ◁ η ≫ (λ_ g).hom = (λ_ f).hom ≫ η . obviously)
-- right unitor:
(right_unitor {a b : B} (f : a ⟶ b) : f ≫ 𝟙 b ≅ f)
(notation `ρ_` := right_unitor)
(right_unitor_naturality' : ∀ {a b} {f g : a ⟶ b} (η : f ⟶ g),
  η ▷ 𝟙 b ≫ (ρ_ g).hom = (ρ_ f).hom ≫ η . obviously)
=======
-- left unitor:
(left_unitor {a b : B} (f : a ⟶ b) : 𝟙 a ≫ f ≅ f)
(notation `λ_` := left_unitor)
-- right unitor:
(right_unitor {a b : B} (f : a ⟶ b) : f ≫ 𝟙 b ≅ f)
(notation `ρ_` := right_unitor)
-- axioms for left whiskering:
(whisker_left_id' : ∀ {a b c} (f : a ⟶ b) (g : b ⟶ c),
  f ◁ 𝟙 g = 𝟙 (f ≫ g) . obviously)
(whisker_left_comp' : ∀ {a b c} (f : a ⟶ b) {g h i : b ⟶ c} (η : g ⟶ h) (θ : h ⟶ i),
  f ◁ (η ≫ θ) = f ◁ η ≫ f ◁ θ . obviously)
(id_whisker_left' : ∀ {a b} {f g : a ⟶ b} (η : f ⟶ g),
  𝟙 a ◁ η = (λ_ f).hom ≫ η ≫ (λ_ g).inv . obviously)
(comp_whisker_left' : ∀ {a b c d} (f : a ⟶ b) (g : b ⟶ c) {h h' : c ⟶ d} (η : h ⟶ h'),
  (f ≫ g) ◁ η = (α_ f g h).hom ≫ f ◁ g ◁ η ≫ (α_ f g h').inv . obviously)
-- axioms for right whiskering:
(id_whisker_right' : ∀ {a b c} (f : a ⟶ b) (g : b ⟶ c),
  𝟙 f ▷ g = 𝟙 (f ≫ g) . obviously)
(comp_whisker_right' : ∀ {a b c} {f g h : a ⟶ b} (η : f ⟶ g) (θ : g ⟶ h) (i : b ⟶ c),
  (η ≫ θ) ▷ i = η ▷ i ≫ θ ▷ i . obviously)
(whisker_right_id' : ∀ {a b} {f g : a ⟶ b} (η : f ⟶ g),
  η ▷ 𝟙 b = (ρ_ f).hom ≫ η ≫ (ρ_ g).inv . obviously)
(whisker_right_comp' : ∀ {a b c d} {f f' : a ⟶ b} (η : f ⟶ f') (g : b ⟶ c) (h : c ⟶ d),
  η ▷ (g ≫ h) = (α_ f g h).inv ≫ η ▷ g ▷ h ≫ (α_ f' g h).hom . obviously)
-- associativity of whiskerings:
(whisker_assoc' : ∀ {a b c d} (f : a ⟶ b) {g g' : b ⟶ c} (η : g ⟶ g') (h : c ⟶ d),
  (f ◁ η) ▷ h = (α_ f g h).hom ≫ f ◁ (η ▷ h) ≫ (α_ f g' h).inv . obviously)
-- exchange law of left and right whiskerings:
(whisker_exchange' : ∀ {a b c} {f g : a ⟶ b} {h i : b ⟶ c} (η : f ⟶ g) (θ : h ⟶ i),
  f ◁ θ ≫ η ▷ i = η ▷ h ≫ g ◁ θ . obviously)
>>>>>>> 5b8bb9b4
-- pentagon identity:
(pentagon' : ∀ {a b c d e} (f : a ⟶ b) (g : b ⟶ c) (h : c ⟶ d) (i : d ⟶ e),
  (α_ f g h).hom ▷ i ≫ (α_ f (g ≫ h) i).hom ≫ f ◁ (α_ g h i).hom =
    (α_ (f ≫ g) h i).hom ≫ (α_ f g (h ≫ i)).hom . obviously)
-- triangle identity:
(triangle' : ∀ {a b c} (f : a ⟶ b) (g : b ⟶ c),
  (α_ f (𝟙 b) g).hom ≫ f ◁ (λ_ g).hom = (ρ_ f).hom ▷ g . obviously)

<<<<<<< HEAD
restate_axiom bicategory.whisker_left_id'
restate_axiom bicategory.whisker_left_comp'
restate_axiom bicategory.id_whisker_right'
restate_axiom bicategory.comp_whisker_right'
restate_axiom bicategory.whisker_exchange'
restate_axiom bicategory.associator_naturality_left'
restate_axiom bicategory.associator_naturality_middle'
restate_axiom bicategory.associator_naturality_right'
restate_axiom bicategory.left_unitor_naturality'
restate_axiom bicategory.right_unitor_naturality'
restate_axiom bicategory.pentagon'
restate_axiom bicategory.triangle'
attribute [simp]
  bicategory.whisker_left_id bicategory.id_whisker_right
  bicategory.pentagon bicategory.triangle
attribute [reassoc]
  bicategory.whisker_left_comp bicategory.comp_whisker_right
  bicategory.whisker_exchange bicategory.associator_naturality_left
  bicategory.associator_naturality_middle bicategory.associator_naturality_right
  bicategory.left_unitor_naturality bicategory.right_unitor_naturality
  bicategory.pentagon bicategory.triangle
attribute [simp] bicategory.whisker_left_comp bicategory.comp_whisker_right
attribute [instance] bicategory.hom_category

=======
-- The precedence of the whiskerings is higher than that of the composition `≫`.
>>>>>>> 5b8bb9b4
localized "infixr ` ◁ `:81 := bicategory.whisker_left" in bicategory
localized "infixl ` ▷ `:81 := bicategory.whisker_right" in bicategory
localized "notation `α_` := bicategory.associator" in bicategory
localized "notation `λ_` := bicategory.left_unitor" in bicategory
localized "notation `ρ_` := bicategory.right_unitor" in bicategory

namespace bicategory

/-!
### Simp-normal form for 2-morphisms

Rewriting involving associators and unitors could be very complicated. We try to ease this
complexity by putting carefully chosen simp lemmas that rewrite any 2-morphisms into simp-normal
form defined below. Rewriting into simp-normal form is also useful when applying (forthcoming)
`coherence` tactic.

The simp-normal form of 2-morphisms is defined to be an expression that has the minimal number of
parentheses. More precisely,
1. it is a composition of 2-morphisms like `η₁ ≫ η₂ ≫ η₃ ≫ η₄ ≫ η₅` such that each `ηᵢ` is
  either a structural 2-morphisms (2-morphisms made up only of identities, associators, unitors)
  or non-structural 2-morphisms, and
2. each non-structural 2-morphism in the composition is of the form `f₁ ◁ f₂ ◁ f₃ ◁ η ▷ f₄ ▷ f₅`,
  where each `fᵢ` is a 1-morphism that is not the identity or a composite and `η` is a
  non-structural 2-morphisms that is also not the identity or a composite.

Note that `f₁ ◁ f₂ ◁ f₃ ◁ η ▷ f₄ ▷ f₅` is actually `f₁ ◁ (f₂ ◁ (f₃ ◁ ((η ▷ f₄) ▷ f₅)))`.
-/

restate_axiom whisker_left_id'
restate_axiom whisker_left_comp'
restate_axiom id_whisker_left'
restate_axiom comp_whisker_left'
restate_axiom id_whisker_right'
restate_axiom comp_whisker_right'
restate_axiom whisker_right_id'
restate_axiom whisker_right_comp'
restate_axiom whisker_assoc'
restate_axiom whisker_exchange'
restate_axiom pentagon'
restate_axiom triangle'

attribute [simp]  pentagon triangle
attribute [reassoc]
  whisker_left_comp id_whisker_left comp_whisker_left
  comp_whisker_right whisker_right_id whisker_right_comp
  whisker_assoc whisker_exchange pentagon triangle
/-
The following simp attributes are put in order to rewrite any 2-morphisms into normal forms. There
are associators and unitors in the RHS in the several simp lemmas here (e.g. `id_whisker_left`),
which at first glance look more complicated than the LHS, but they will be eventually reduced by the
pentagon or the triangle identities, and more generally, (forthcoming) `coherence` tactic.
-/
attribute [simp]
  whisker_left_id whisker_left_comp id_whisker_left comp_whisker_left
  id_whisker_right comp_whisker_right whisker_right_id whisker_right_comp
  whisker_assoc
attribute [instance] hom_category

variables {B : Type u} [bicategory.{w v} B] {a b c d e : B}

@[reassoc, simp]
lemma id_whisker_left {f g : a ⟶ b} (η : f ⟶ g) :
  𝟙 a ◁ η = (λ_ f).hom ≫ η ≫ (λ_ g).inv :=
by simp [←cancel_mono (λ_ g).hom, left_unitor_naturality]

@[reassoc, simp]
lemma comp_whisker_left (f : a ⟶ b) (g : b ⟶ c) {h h' : c ⟶ d} (η : h ⟶ h') :
  (f ≫ g) ◁ η = (α_ f g h).hom ≫ f ◁ g ◁ η ≫ (α_ f g h').inv :=
by simp [←associator_naturality_right_assoc]

@[reassoc, simp]
lemma whisker_right_id {f g : a ⟶ b} (η : f ⟶ g) :
  η ▷ 𝟙 b = (ρ_ f).hom ≫ η ≫ (ρ_ g).inv :=
by simp [←cancel_mono (ρ_ g).hom, right_unitor_naturality]

@[reassoc, simp]
lemma whisker_right_comp {f f' : a ⟶ b} (η : f ⟶ f') (g : b ⟶ c) (h : c ⟶ d) :
  η ▷ (g ≫ h) = (α_ f g h).inv ≫ η ▷ g ▷ h ≫ (α_ f' g h).hom :=
by simp [associator_naturality_left]

@[reassoc, simp]
lemma whisker_assoc (f : a ⟶ b) {g g' : b ⟶ c} (η : g ⟶ g') (h : c ⟶ d) :
  (f ◁ η) ▷ h = (α_ f g h).hom ≫ f ◁ (η ▷ h) ≫ (α_ f g' h).inv :=
by simp [←associator_naturality_middle_assoc]

@[reassoc]
lemma comp_whisker_left_conj (f : a ⟶ b) (g : b ⟶ c) {h h' : c ⟶ d} (η : h ⟶ h') :
  (α_ f g h).inv ≫ (f ≫ g) ◁ η ≫ (α_ f g h').hom = f ◁ g ◁ η :=
by simp

@[reassoc]
lemma whisker_right_comp_conj {f f' : a ⟶ b} (η : f ⟶ f') (g : b ⟶ c) (h : c ⟶ d) :
  (α_ f g h).hom ≫ η ▷ (g ≫ h) ≫ (α_ f' g h).inv = η ▷ g ▷ h  :=
by simp

@[reassoc]
lemma whisker_assoc_conj (f : a ⟶ b) {g g' : b ⟶ c} (η : g ⟶ g') (h : c ⟶ d) :
  (α_ f g h).inv ≫ (f ◁ η) ▷ h ≫ (α_ f g' h).hom = f ◁ (η ▷ h) :=
by simp

@[simp, reassoc]
lemma hom_inv_whisker_left (f : a ⟶ b) {g h : b ⟶ c} (η : g ≅ h) :
  f ◁ η.hom ≫ f ◁ η.inv = 𝟙 (f ≫ g) :=
by rw [←whisker_left_comp, hom_inv_id, whisker_left_id]

@[simp, reassoc]
lemma hom_inv_whisker_right {f g : a ⟶ b} (η : f ≅ g) (h : b ⟶ c) :
  η.hom ▷ h ≫ η.inv ▷ h = 𝟙 (f ≫ h) :=
by rw [←comp_whisker_right, hom_inv_id, id_whisker_right]

@[simp, reassoc]
lemma inv_hom_whisker_left (f : a ⟶ b) {g h : b ⟶ c} (η : g ≅ h) :
  f ◁ η.inv ≫ f ◁ η.hom = 𝟙 (f ≫ h) :=
by rw [←whisker_left_comp, inv_hom_id, whisker_left_id]

@[simp, reassoc]
lemma inv_hom_whisker_right {f g : a ⟶ b} (η : f ≅ g) (h : b ⟶ c) :
  η.inv ▷ h ≫ η.hom ▷ h = 𝟙 (g ≫ h) :=
by rw [←comp_whisker_right, inv_hom_id, id_whisker_right]

/-- The left whiskering of a 2-isomorphism is a 2-isomorphism. -/
@[simps]
def whisker_left_iso (f : a ⟶ b) {g h : b ⟶ c} (η : g ≅ h) :
  f ≫ g ≅ f ≫ h :=
{ hom := f ◁ η.hom,
  inv := f ◁ η.inv }

instance whisker_left_is_iso (f : a ⟶ b) {g h : b ⟶ c} (η : g ⟶ h) [is_iso η] :
  is_iso (f ◁ η) :=
is_iso.of_iso (whisker_left_iso f (as_iso η))

@[simp]
lemma inv_whisker_left (f : a ⟶ b) {g h : b ⟶ c} (η : g ⟶ h) [is_iso η] :
  inv (f ◁ η) = f ◁ (inv η) :=
by { ext, simp only [←whisker_left_comp, whisker_left_id, is_iso.hom_inv_id] }

/-- The right whiskering of a 2-isomorphism is a 2-isomorphism. -/
@[simps]
def whisker_right_iso {f g : a ⟶ b} (η : f ≅ g) (h : b ⟶ c) :
  f ≫ h ≅ g ≫ h :=
{ hom := η.hom ▷ h,
  inv := η.inv ▷ h }

instance whisker_right_is_iso {f g : a ⟶ b} (η : f ⟶ g) (h : b ⟶ c) [is_iso η] :
  is_iso (η ▷ h) :=
is_iso.of_iso (whisker_right_iso (as_iso η) h)

@[simp]
lemma inv_whisker_right {f g : a ⟶ b} (η : f ⟶ g) (h : b ⟶ c) [is_iso η] :
  inv (η ▷ h) = (inv η) ▷ h :=
by { ext, simp only [←comp_whisker_right, id_whisker_right, is_iso.hom_inv_id] }
<<<<<<< HEAD

@[reassoc]
lemma left_unitor_inv_naturality {f g : a ⟶ b} (η : f ⟶ g) :
  η ≫ (λ_ g).inv = (λ_ f).inv ≫ 𝟙 a ◁ η :=
by simp

@[reassoc]
lemma right_unitor_inv_naturality {f g : a ⟶ b} (η : f ⟶ g) :
  η ≫ (ρ_ g).inv = (ρ_ f).inv ≫ η ▷ 𝟙 b :=
by simp

lemma whisker_left_iff {f g : a ⟶ b} (η θ : f ⟶ g) :
  (𝟙 a ◁ η = 𝟙 a ◁ θ) ↔ (η = θ) :=
by simp

lemma whisker_right_iff {f g : a ⟶ b} (η θ : f ⟶ g) :
  (η ▷ 𝟙 b = θ ▷ 𝟙 b) ↔ (η = θ) :=
by simp

@[reassoc]
lemma left_unitor_comp' (f : a ⟶ b) (g : b ⟶ c) :
  (α_ (𝟙 a) f g).hom ≫ (λ_ (f ≫ g)).hom = (λ_ f).hom ▷ g :=
by rw [←whisker_left_iff, whisker_left_comp, ←cancel_epi (α_ (𝟙 a) (𝟙 a ≫ f) g).hom,
    ←cancel_epi ((α_ (𝟙 a) (𝟙 a) f).hom ▷ g), pentagon_assoc, triangle,
    ←associator_naturality_middle, ←comp_whisker_right_assoc, triangle,
    associator_naturality_left]

-- We state it as a `@[simp]` lemma. Generally, we think the component index of a natural
-- transformation "weighs more" in considering the complexity of an expression than
-- does a structural isomorphism (associator, etc).
@[reassoc, simp]
lemma left_unitor_comp (f : a ⟶ b) (g : b ⟶ c) :
  (λ_ (f ≫ g)).hom = (α_ (𝟙 a) f g).inv ≫ (λ_ f).hom ▷ g :=
by rw [←left_unitor_comp', inv_hom_id_assoc]

lemma left_unitor_comp_inv' (f : a ⟶ b) (g : b ⟶ c) :
  (λ_ (f ≫ g)).inv ≫ (α_ (𝟙 a) f g).inv = (λ_ f).inv ▷ g :=
eq_of_inv_eq_inv (by simp)

@[reassoc, simp]
lemma left_unitor_comp_inv (f : a ⟶ b) (g : b ⟶ c) :
  (λ_ (f ≫ g)).inv = (λ_ f).inv ▷ g ≫ (α_ (𝟙 a) f g).hom :=
by { rw [←left_unitor_comp_inv'], simp only [inv_hom_id, assoc, comp_id] }

@[reassoc, simp]
lemma right_unitor_comp (f : a ⟶ b) (g : b ⟶ c) :
  (ρ_ (f ≫ g)).hom = (α_ f g (𝟙 c)).hom ≫ f ◁ (ρ_ g).hom :=
by rw [←whisker_right_iff, comp_whisker_right, ←cancel_mono (α_ f g (𝟙 c)).hom,
    assoc, associator_naturality_middle, ←triangle_assoc, ←triangle,
    whisker_left_comp, pentagon_assoc, ←associator_naturality_right]

@[reassoc, simp]
lemma right_unitor_comp_inv (f : a ⟶ b) (g : b ⟶ c) :
  (ρ_ (f ≫ g)).inv = f ◁ (ρ_ g).inv ≫ (α_ f g (𝟙 c)).inv :=
eq_of_inv_eq_inv (by simp)
=======

@[simp, reassoc]
lemma pentagon_inv (f : a ⟶ b) (g : b ⟶ c) (h : c ⟶ d) (i : d ⟶ e) :
  f ◁ (α_ g h i).inv ≫ (α_ f (g ≫ h) i).inv ≫ (α_ f g h).inv ▷ i =
    (α_ f g (h ≫ i)).inv ≫ (α_ (f ≫ g) h i).inv :=
eq_of_inv_eq_inv (by simp)

@[simp, reassoc]
lemma pentagon_inv_inv_hom_hom_inv (f : a ⟶ b) (g : b ⟶ c) (h : c ⟶ d) (i : d ⟶ e) :
  (α_ f (g ≫ h) i).inv ≫ (α_ f g h).inv ▷ i ≫ (α_ (f ≫ g) h i).hom =
    f ◁ (α_ g h i).hom ≫ (α_ f g (h ≫ i)).inv :=
by { rw [←cancel_epi (f ◁ (α_ g h i).inv), ←cancel_mono (α_ (f ≫ g) h i).inv], simp }

@[simp, reassoc]
lemma pentagon_inv_hom_hom_hom_inv (f : a ⟶ b) (g : b ⟶ c) (h : c ⟶ d) (i : d ⟶ e) :
  (α_ (f ≫ g) h i).inv ≫ (α_ f g h).hom ▷ i ≫ (α_ f (g ≫ h) i).hom =
    (α_ f g (h ≫ i)).hom ≫ f ◁ (α_ g h i).inv :=
eq_of_inv_eq_inv (by simp)

@[simp, reassoc]
lemma pentagon_hom_inv_inv_inv_inv (f : a ⟶ b) (g : b ⟶ c) (h : c ⟶ d) (i : d ⟶ e) :
  f ◁ (α_ g h i).hom ≫ (α_ f g (h ≫ i)).inv ≫ (α_ (f ≫ g) h i).inv =
    (α_ f (g ≫ h) i).inv ≫ (α_ f g h).inv ▷ i :=
by simp [←cancel_epi (f ◁ (α_ g h i).inv)]

@[simp, reassoc]
lemma pentagon_hom_hom_inv_hom_hom (f : a ⟶ b) (g : b ⟶ c) (h : c ⟶ d) (i : d ⟶ e) :
  (α_ (f ≫ g) h i).hom ≫ (α_ f g (h ≫ i)).hom ≫ f ◁ (α_ g h i).inv =
    (α_ f g h).hom ▷ i ≫ (α_ f (g ≫ h) i).hom :=
eq_of_inv_eq_inv (by simp)

@[simp, reassoc]
lemma pentagon_hom_inv_inv_inv_hom (f : a ⟶ b) (g : b ⟶ c) (h : c ⟶ d) (i : d ⟶ e) :
  (α_ f g (h ≫ i)).hom ≫ f ◁ (α_ g h i).inv ≫ (α_ f (g ≫ h) i).inv =
    (α_ (f ≫ g) h i).inv ≫ (α_ f g h).hom ▷ i :=
by { rw [←cancel_epi (α_ f g (h ≫ i)).inv, ←cancel_mono ((α_ f g h).inv ▷ i)], simp }

@[simp, reassoc]
lemma pentagon_hom_hom_inv_inv_hom (f : a ⟶ b) (g : b ⟶ c) (h : c ⟶ d) (i : d ⟶ e) :
  (α_ f (g ≫ h) i).hom ≫ f ◁ (α_ g h i).hom ≫ (α_ f g (h ≫ i)).inv =
    (α_ f g h).inv ▷ i ≫ (α_ (f ≫ g) h i).hom :=
eq_of_inv_eq_inv (by simp)

@[simp, reassoc]
lemma pentagon_inv_hom_hom_hom_hom (f : a ⟶ b) (g : b ⟶ c) (h : c ⟶ d) (i : d ⟶ e) :
  (α_ f g h).inv ▷ i ≫ (α_ (f ≫ g) h i).hom ≫ (α_ f g (h ≫ i)).hom =
    (α_ f (g ≫ h) i).hom ≫ f ◁ (α_ g h i).hom :=
by simp [←cancel_epi ((α_ f g h).hom ▷ i)]

@[simp, reassoc]
lemma pentagon_inv_inv_hom_inv_inv (f : a ⟶ b) (g : b ⟶ c) (h : c ⟶ d) (i : d ⟶ e) :
  (α_ f g (h ≫ i)).inv ≫ (α_ (f ≫ g) h i).inv ≫ (α_ f g h).hom ▷ i =
    f ◁ (α_ g h i).inv ≫ (α_ f (g ≫ h) i).inv :=
eq_of_inv_eq_inv (by simp)

lemma triangle_assoc_comp_left (f : a ⟶ b) (g : b ⟶ c) :
  (α_ f (𝟙 b) g).hom ≫ f ◁ (λ_ g).hom = (ρ_ f).hom ▷ g :=
triangle f g
>>>>>>> 5b8bb9b4

@[simp, reassoc]
lemma triangle_assoc_comp_right (f : a ⟶ b) (g : b ⟶ c) :
  (α_ f (𝟙 b) g).inv ≫ (ρ_ f).hom ▷ g = f ◁ (λ_ g).hom :=
by rw [←triangle, inv_hom_id_assoc]

@[simp, reassoc]
lemma triangle_assoc_comp_right_inv (f : a ⟶ b) (g : b ⟶ c) :
  (ρ_ f).inv ▷ g ≫ (α_ f (𝟙 b) g).hom = f ◁ (λ_ g).inv :=
by simp [←cancel_mono (f ◁ (λ_ g).hom)]

@[simp, reassoc]
lemma triangle_assoc_comp_left_inv (f : a ⟶ b) (g : b ⟶ c) :
  f ◁ (λ_ g).inv ≫ (α_ f (𝟙 b) g).inv = (ρ_ f).inv ▷ g :=
by simp [←cancel_mono ((ρ_ f).hom ▷ g)]

@[reassoc]
lemma associator_naturality_left {f f' : a ⟶ b} (η : f ⟶ f') (g : b ⟶ c) (h : c ⟶ d) :
  (η ▷ g) ▷ h ≫ (α_ f' g h).hom = (α_ f g h).hom ≫ η ▷ (g ≫ h) :=
by simp

@[reassoc]
lemma associator_inv_naturality_left {f f' : a ⟶ b} (η : f ⟶ f') (g : b ⟶ c) (h : c ⟶ d) :
  η ▷ (g ≫ h) ≫ (α_ f' g h).inv = (α_ f g h).inv ≫ (η ▷ g) ▷ h :=
by simp
<<<<<<< HEAD
=======

@[reassoc]
lemma whisker_right_comp_symm {f f' : a ⟶ b} (η : f ⟶ f') (g : b ⟶ c) (h : c ⟶ d) :
  (η ▷ g) ▷ h = (α_ f g h).hom ≫ η ▷ (g ≫ h) ≫ (α_ f' g h).inv :=
by simp

@[reassoc]
lemma associator_naturality_middle (f : a ⟶ b) {g g' : b ⟶ c} (η : g ⟶ g') (h : c ⟶ d) :
  (f ◁ η) ▷ h ≫ (α_ f g' h).hom = (α_ f g h).hom ≫ f ◁ (η ▷ h) :=
by simp
>>>>>>> 5b8bb9b4

@[reassoc]
lemma associator_inv_naturality_middle (f : a ⟶ b) {g g' : b ⟶ c} (η : g ⟶ g') (h : c ⟶ d) :
  f ◁ (η ▷ h) ≫ (α_ f g' h).inv = (α_ f g h).inv ≫ (f ◁ η) ▷ h :=
by simp
<<<<<<< HEAD
=======

@[reassoc]
lemma whisker_assoc_symm (f : a ⟶ b) {g g' : b ⟶ c} (η : g ⟶ g') (h : c ⟶ d) :
  f ◁ (η ▷ h) = (α_ f g h).inv ≫ (f ◁ η) ▷ h ≫ (α_ f g' h).hom :=
by simp

@[reassoc]
lemma associator_naturality_right (f : a ⟶ b) (g : b ⟶ c) {h h' : c ⟶ d} (η : h ⟶ h') :
  (f ≫ g) ◁ η ≫ (α_ f g h').hom = (α_ f g h).hom ≫ f ◁ (g ◁ η) :=
by simp
>>>>>>> 5b8bb9b4

@[reassoc]
lemma associator_inv_naturality_right (f : a ⟶ b) (g : b ⟶ c) {h h' : c ⟶ d} (η : h ⟶ h') :
  f ◁ (g ◁ η) ≫ (α_ f g h').inv = (α_ f g h).inv ≫ (f ≫ g) ◁ η :=
by simp
<<<<<<< HEAD

@[simp, reassoc]
lemma pentagon_inv (f : a ⟶ b) (g : b ⟶ c) (h : c ⟶ d) (i : d ⟶ e) :
  f ◁ (α_ g h i).inv ≫ (α_ f (g ≫ h) i).inv ≫ (α_ f g h).inv ▷ i =
    (α_ f g (h ≫ i)).inv ≫ (α_ (f ≫ g) h i).inv :=
eq_of_inv_eq_inv (by simp)

@[simp, reassoc]
lemma pentagon_inv_inv_hom_hom_inv (f : a ⟶ b) (g : b ⟶ c) (h : c ⟶ d) (i : d ⟶ e) :
  (α_ f (g ≫ h) i).inv ≫ (α_ f g h).inv ▷ i ≫ (α_ (f ≫ g) h i).hom =
    f ◁ (α_ g h i).hom ≫ (α_ f g (h ≫ i)).inv :=
begin
  rw ←((eq_comp_inv _).mp (pentagon_inv f g h i)),
  slice_rhs 1 2 { rw [←whisker_left_comp, hom_inv_id] },
  simp only [assoc, id_comp, whisker_left_id]
end

@[simp, reassoc]
lemma pentagon_inv_hom_hom_hom_inv (f : a ⟶ b) (g : b ⟶ c) (h : c ⟶ d) (i : d ⟶ e) :
  (α_ (f ≫ g) h i).inv ≫ (α_ f g h).hom ▷ i ≫ (α_ f (g ≫ h) i).hom =
    (α_ f g (h ≫ i)).hom ≫ f ◁ (α_ g h i).inv :=
eq_of_inv_eq_inv (by simp)

@[simp, reassoc]
lemma pentagon_hom_inv_inv_inv_inv (f : a ⟶ b) (g : b ⟶ c) (h : c ⟶ d) (i : d ⟶ e) :
  f ◁ (α_ g h i).hom ≫ (α_ f g (h ≫ i)).inv ≫ (α_ (f ≫ g) h i).inv =
    (α_ f (g ≫ h) i).inv ≫ (α_ f g h).inv ▷ i :=
begin
  apply (cancel_epi (f ◁ (α_ g h i).inv)).1,
  simp
end

@[simp, reassoc]
lemma pentagon_hom_hom_inv_hom_hom (f : a ⟶ b) (g : b ⟶ c) (h : c ⟶ d) (i : d ⟶ e) :
  (α_ (f ≫ g) h i).hom ≫ (α_ f g (h ≫ i)).hom ≫ f ◁ (α_ g h i).inv =
    (α_ f g h).hom ▷ i ≫ (α_ f (g ≫ h) i).hom :=
eq_of_inv_eq_inv (by simp)

@[simp, reassoc]
lemma pentagon_hom_inv_inv_inv_hom (f : a ⟶ b) (g : b ⟶ c) (h : c ⟶ d) (i : d ⟶ e) :
  (α_ f g (h ≫ i)).hom ≫ f ◁ (α_ g h i).inv ≫ (α_ f (g ≫ h) i).inv =
    (α_ (f ≫ g) h i).inv ≫ (α_ f g h).hom ▷ i :=
begin
  have pent := pentagon f g h i,
  rw ←inv_comp_eq at pent,
  rw ←pent,
  simp only [hom_inv_whisker_left_assoc, assoc, comp_id, hom_inv_id]
end

@[simp, reassoc]
lemma pentagon_hom_hom_inv_inv_hom (f : a ⟶ b) (g : b ⟶ c) (h : c ⟶ d) (i : d ⟶ e) :
  (α_ f (g ≫ h) i).hom ≫ f ◁ (α_ g h i).hom ≫ (α_ f g (h ≫ i)).inv =
    (α_ f g h).inv ▷ i ≫ (α_ (f ≫ g) h i).hom :=
eq_of_inv_eq_inv (by simp only [pentagon_hom_inv_inv_inv_hom, inv_whisker_left,
  is_iso.iso.inv_hom, inv_whisker_right, is_iso.iso.inv_inv, is_iso.inv_comp, assoc])

@[simp, reassoc]
lemma pentagon_inv_hom_hom_hom_hom (f : a ⟶ b) (g : b ⟶ c) (h : c ⟶ d) (i : d ⟶ e) :
  (α_ f g h).inv ▷ i ≫ (α_ (f ≫ g) h i).hom ≫ (α_ f g (h ≫ i)).hom =
    (α_ f (g ≫ h) i).hom ≫ f ◁ (α_ g h i).hom :=
by { rw ←pentagon f g h i, simp only [inv_hom_whisker_right_assoc] }

@[simp, reassoc]
lemma pentagon_inv_inv_hom_inv_inv (f : a ⟶ b) (g : b ⟶ c) (h : c ⟶ d) (i : d ⟶ e) :
  (α_ f g (h ≫ i)).inv ≫ (α_ (f ≫ g) h i).inv ≫ (α_ f g h).hom ▷ i =
    f ◁ (α_ g h i).inv ≫ (α_ f (g ≫ h) i).inv :=
eq_of_inv_eq_inv (by simp only [pentagon_inv_hom_hom_hom_hom, inv_whisker_left,
  is_iso.iso.inv_hom, inv_whisker_right, is_iso.iso.inv_inv, is_iso.inv_comp, assoc])

lemma triangle_assoc_comp_left (f : a ⟶ b) (g : b ⟶ c) :
  (α_ f (𝟙 b) g).hom ≫ f ◁ (λ_ g).hom = (ρ_ f).hom ▷ g :=
triangle f g

@[simp, reassoc]
lemma triangle_assoc_comp_right (f : a ⟶ b) (g : b ⟶ c) :
  (α_ f (𝟙 b) g).inv ≫ (ρ_ f).hom ▷ g = f ◁ (λ_ g).hom :=
by rw [←triangle, inv_hom_id_assoc]

@[simp, reassoc]
lemma triangle_assoc_comp_right_inv (f : a ⟶ b) (g : b ⟶ c) :
  (ρ_ f).inv ▷ g ≫ (α_ f (𝟙 b) g).hom = f ◁ (λ_ g).inv :=
begin
  apply (cancel_mono (f ◁ (λ_ g).hom)).1,
  simp only [inv_hom_whisker_left, inv_hom_whisker_right, assoc, triangle]
end

@[simp, reassoc]
lemma triangle_assoc_comp_left_inv (f : a ⟶ b) (g : b ⟶ c) :
  f ◁ (λ_ g).inv ≫ (α_ f (𝟙 b) g).inv = (ρ_ f).inv ▷ g :=
begin
  apply (cancel_mono ((ρ_ f).hom ▷ g)).1,
  simp only [triangle_assoc_comp_right, inv_hom_whisker_left, inv_hom_whisker_right, assoc]
end
=======

@[reassoc]
lemma comp_whisker_left_symm (f : a ⟶ b) (g : b ⟶ c) {h h' : c ⟶ d} (η : h ⟶ h') :
  f ◁ (g ◁ η) = (α_ f g h).inv ≫ (f ≫ g) ◁ η ≫ (α_ f g h').hom :=
by simp

@[reassoc]
lemma left_unitor_naturality {f g : a ⟶ b} (η : f ⟶ g) :
  𝟙 a ◁ η ≫ (λ_ g).hom = (λ_ f).hom ≫ η :=
by simp

@[reassoc]
lemma left_unitor_inv_naturality {f g : a ⟶ b} (η : f ⟶ g) :
  η ≫ (λ_ g).inv = (λ_ f).inv ≫ 𝟙 a ◁ η :=
by simp

lemma id_whisker_left_symm {f g : a ⟶ b} (η : f ⟶ g) :
  η = (λ_ f).inv ≫ 𝟙 a ◁ η ≫ (λ_ g).hom :=
by simp

@[reassoc]
lemma right_unitor_naturality {f g : a ⟶ b} (η : f ⟶ g) :
  η ▷ 𝟙 b ≫ (ρ_ g).hom = (ρ_ f).hom ≫ η :=
by simp

@[reassoc]
lemma right_unitor_inv_naturality {f g : a ⟶ b} (η : f ⟶ g) :
  η ≫ (ρ_ g).inv = (ρ_ f).inv ≫ η ▷ 𝟙 b :=
by simp

lemma whisker_right_id_symm {f g : a ⟶ b} (η : f ⟶ g) :
  η = (ρ_ f).inv ≫ η ▷ 𝟙 b ≫ (ρ_ g).hom :=
by simp

lemma whisker_left_iff {f g : a ⟶ b} (η θ : f ⟶ g) :
  (𝟙 a ◁ η = 𝟙 a ◁ θ) ↔ (η = θ) :=
by simp

lemma whisker_right_iff {f g : a ⟶ b} (η θ : f ⟶ g) :
  (η ▷ 𝟙 b = θ ▷ 𝟙 b) ↔ (η = θ) :=
by simp

/--
We state it as a simp lemma, which is regarded as an involved version of
`id_whisker_right f g : 𝟙 f ▷ g = 𝟙 (f ≫ g)`.
-/
@[reassoc, simp]
lemma left_unitor_whisker_right (f : a ⟶ b) (g : b ⟶ c) :
  (λ_ f).hom ▷ g = (α_ (𝟙 a) f g).hom ≫ (λ_ (f ≫ g)).hom :=
by rw [←whisker_left_iff, whisker_left_comp, ←cancel_epi (α_ _ _ _).hom,
  ←cancel_epi ((α_ _ _ _).hom ▷ _), pentagon_assoc, triangle,
  ←associator_naturality_middle, ←comp_whisker_right_assoc, triangle,
  associator_naturality_left]; apply_instance

@[reassoc, simp]
lemma left_unitor_inv_whisker_right (f : a ⟶ b) (g : b ⟶ c) :
  (λ_ f).inv ▷ g = (λ_ (f ≫ g)).inv ≫ (α_ (𝟙 a) f g).inv :=
eq_of_inv_eq_inv (by simp)

@[reassoc, simp]
lemma whisker_left_right_unitor (f : a ⟶ b) (g : b ⟶ c) :
  f ◁ (ρ_ g).hom = (α_ f g (𝟙 c)).inv ≫ (ρ_ (f ≫ g)).hom :=
by rw [←whisker_right_iff, comp_whisker_right, ←cancel_epi (α_ _ _ _).inv,
  ←cancel_epi (f ◁ (α_ _ _ _).inv), pentagon_inv_assoc, triangle_assoc_comp_right,
  ←associator_inv_naturality_middle, ←whisker_left_comp_assoc, triangle_assoc_comp_right,
  associator_inv_naturality_right]; apply_instance

@[reassoc, simp]
lemma whisker_left_right_unitor_inv (f : a ⟶ b) (g : b ⟶ c) :
  f ◁ (ρ_ g).inv = (ρ_ (f ≫ g)).inv ≫ (α_ f g (𝟙 c)).hom :=
eq_of_inv_eq_inv (by simp)

/-
It is not so obvious whether `left_unitor_whisker_right` or `left_unitor_comp` should be a simp
lemma. Our choice is the former. One reason is that the latter yields the following loop:
[id_whisker_left]   : 𝟙 a ◁ (ρ_ f).hom ==> (λ_ (f ≫ 𝟙 b)).hom ≫ (ρ_ f).hom ≫ (λ_ f).inv
[left_unitor_comp]  : (λ_ (f ≫ 𝟙 b)).hom ==> (α_ (𝟙 a) f (𝟙 b)).inv ≫ (λ_ f).hom ▷ 𝟙 b
[whisker_right_id]  : (λ_ f).hom ▷ 𝟙 b ==> (ρ_ (𝟙 a ≫ f)).hom ≫ (λ_ f).hom ≫ (ρ_ f).inv
[right_unitor_comp] : (ρ_ (𝟙 a ≫ f)).hom ==> (α_ (𝟙 a) f (𝟙 b)).hom ≫ 𝟙 a ◁ (ρ_ f).hom
-/
@[reassoc]
lemma left_unitor_comp (f : a ⟶ b) (g : b ⟶ c) :
  (λ_ (f ≫ g)).hom = (α_ (𝟙 a) f g).inv ≫ (λ_ f).hom ▷ g :=
by simp

@[reassoc]
lemma left_unitor_comp_inv (f : a ⟶ b) (g : b ⟶ c) :
  (λ_ (f ≫ g)).inv = (λ_ f).inv ▷ g ≫ (α_ (𝟙 a) f g).hom :=
by simp

@[reassoc]
lemma right_unitor_comp (f : a ⟶ b) (g : b ⟶ c) :
  (ρ_ (f ≫ g)).hom = (α_ f g (𝟙 c)).hom ≫ f ◁ (ρ_ g).hom :=
by simp

@[reassoc]
lemma right_unitor_comp_inv (f : a ⟶ b) (g : b ⟶ c) :
  (ρ_ (f ≫ g)).inv = f ◁ (ρ_ g).inv ≫ (α_ f g (𝟙 c)).inv :=
by simp
>>>>>>> 5b8bb9b4

@[simp]
lemma unitors_equal : (λ_ (𝟙 a)).hom = (ρ_ (𝟙 a)).hom :=
by rw [←whisker_left_iff, ←cancel_epi (α_ _ _ _).hom, ←cancel_mono (ρ_ _).hom, triangle,
  ←right_unitor_comp, right_unitor_naturality]; apply_instance

@[simp]
lemma unitors_inv_equal : (λ_ (𝟙 a)).inv = (ρ_ (𝟙 a)).inv :=
by simp [iso.inv_eq_inv]

end bicategory

end category_theory<|MERGE_RESOLUTION|>--- conflicted
+++ resolved
@@ -61,53 +61,13 @@
 -- left whiskering:
 (whisker_left {a b c : B} (f : a ⟶ b) {g h : b ⟶ c} (η : g ⟶ h) : f ≫ g ⟶ f ≫ h)
 (infixr ` ◁ `:81 := whisker_left)
-<<<<<<< HEAD
--- functoriality of left whiskering:
-(whisker_left_id' : ∀ {a b c} (f : a ⟶ b) (g : b ⟶ c), f ◁ 𝟙 g = 𝟙 (f ≫ g) . obviously)
-(whisker_left_comp' :
-  ∀ {a b c} (f : a ⟶ b) {g h i : b ⟶ c} (η : g ⟶ h) (θ : h ⟶ i),
-  f ◁ (η ≫ θ) = f ◁ η ≫ f ◁ θ . obviously)
 -- right whiskering:
 (whisker_right {a b c : B} {f g : a ⟶ b} (η : f ⟶ g) (h : b ⟶ c) : f ≫ h ⟶ g ≫ h)
 (infixl ` ▷ `:81 := whisker_right)
--- functoriality of right whiskering:
-(id_whisker_right' : ∀ {a b c} (f : a ⟶ b) (g : b ⟶ c), 𝟙 f ▷ g = 𝟙 (f ≫ g) . obviously)
-(comp_whisker_right' :
-  ∀ {a b c} {f g h : a ⟶ b} (η : f ⟶ g) (θ : g ⟶ h) (i : b ⟶ c),
-  (η ≫ θ) ▷ i = η ▷ i ≫ θ ▷ i . obviously)
--- exchange law of left and right whiskerings:
-(whisker_exchange' : ∀ {a b c} {f g : a ⟶ b} {h i : b ⟶ c} (η : f ⟶ g) (θ : h ⟶ i),
-  f ◁ θ ≫ η ▷ i = η ▷ h ≫ g ◁ θ . obviously)
-=======
--- right whiskering:
-(whisker_right {a b c : B} {f g : a ⟶ b} (η : f ⟶ g) (h : b ⟶ c) : f ≫ h ⟶ g ≫ h)
-(infixl ` ▷ `:81 := whisker_right)
->>>>>>> 5b8bb9b4
 -- associator:
 (associator {a b c d : B} (f : a ⟶ b) (g : b ⟶ c) (h : c ⟶ d) :
   (f ≫ g) ≫ h ≅ f ≫ (g ≫ h))
 (notation `α_` := associator)
-<<<<<<< HEAD
-(associator_naturality_left' :
-  ∀ {a b c d} {f f' : a ⟶ b} (η : f ⟶ f') (g : b ⟶ c) (h : c ⟶ d),
-  (η ▷ g) ▷ h ≫ (α_ f' g h).hom = (α_ f g h).hom ≫ η ▷ (g ≫ h) . obviously)
-(associator_naturality_middle' :
-  ∀ {a b c d} (f : a ⟶ b) {g g' : b ⟶ c} (η : g ⟶ g') (h : c ⟶ d),
-  (f ◁ η) ▷ h ≫ (α_ f g' h).hom = (α_ f g h).hom ≫ f ◁ (η ▷ h) . obviously)
-(associator_naturality_right' :
-  ∀ {a b c d} (f : a ⟶ b) (g : b ⟶ c) {h h' : c ⟶ d} (η : h ⟶ h'),
-  (f ≫ g) ◁ η ≫ (α_ f g h').hom = (α_ f g h).hom ≫ f ◁ (g ◁ η) . obviously)
---left unitor:
-(left_unitor {a b : B} (f : a ⟶ b) : 𝟙 a ≫ f ≅ f)
-(notation `λ_` := left_unitor)
-(left_unitor_naturality' : ∀ {a b} {f g : a ⟶ b} (η : f ⟶ g),
-  𝟙 a ◁ η ≫ (λ_ g).hom = (λ_ f).hom ≫ η . obviously)
--- right unitor:
-(right_unitor {a b : B} (f : a ⟶ b) : f ≫ 𝟙 b ≅ f)
-(notation `ρ_` := right_unitor)
-(right_unitor_naturality' : ∀ {a b} {f g : a ⟶ b} (η : f ⟶ g),
-  η ▷ 𝟙 b ≫ (ρ_ g).hom = (ρ_ f).hom ≫ η . obviously)
-=======
 -- left unitor:
 (left_unitor {a b : B} (f : a ⟶ b) : 𝟙 a ≫ f ≅ f)
 (notation `λ_` := left_unitor)
@@ -138,7 +98,6 @@
 -- exchange law of left and right whiskerings:
 (whisker_exchange' : ∀ {a b c} {f g : a ⟶ b} {h i : b ⟶ c} (η : f ⟶ g) (θ : h ⟶ i),
   f ◁ θ ≫ η ▷ i = η ▷ h ≫ g ◁ θ . obviously)
->>>>>>> 5b8bb9b4
 -- pentagon identity:
 (pentagon' : ∀ {a b c d e} (f : a ⟶ b) (g : b ⟶ c) (h : c ⟶ d) (i : d ⟶ e),
   (α_ f g h).hom ▷ i ≫ (α_ f (g ≫ h) i).hom ≫ f ◁ (α_ g h i).hom =
@@ -147,34 +106,7 @@
 (triangle' : ∀ {a b c} (f : a ⟶ b) (g : b ⟶ c),
   (α_ f (𝟙 b) g).hom ≫ f ◁ (λ_ g).hom = (ρ_ f).hom ▷ g . obviously)
 
-<<<<<<< HEAD
-restate_axiom bicategory.whisker_left_id'
-restate_axiom bicategory.whisker_left_comp'
-restate_axiom bicategory.id_whisker_right'
-restate_axiom bicategory.comp_whisker_right'
-restate_axiom bicategory.whisker_exchange'
-restate_axiom bicategory.associator_naturality_left'
-restate_axiom bicategory.associator_naturality_middle'
-restate_axiom bicategory.associator_naturality_right'
-restate_axiom bicategory.left_unitor_naturality'
-restate_axiom bicategory.right_unitor_naturality'
-restate_axiom bicategory.pentagon'
-restate_axiom bicategory.triangle'
-attribute [simp]
-  bicategory.whisker_left_id bicategory.id_whisker_right
-  bicategory.pentagon bicategory.triangle
-attribute [reassoc]
-  bicategory.whisker_left_comp bicategory.comp_whisker_right
-  bicategory.whisker_exchange bicategory.associator_naturality_left
-  bicategory.associator_naturality_middle bicategory.associator_naturality_right
-  bicategory.left_unitor_naturality bicategory.right_unitor_naturality
-  bicategory.pentagon bicategory.triangle
-attribute [simp] bicategory.whisker_left_comp bicategory.comp_whisker_right
-attribute [instance] bicategory.hom_category
-
-=======
 -- The precedence of the whiskerings is higher than that of the composition `≫`.
->>>>>>> 5b8bb9b4
 localized "infixr ` ◁ `:81 := bicategory.whisker_left" in bicategory
 localized "infixl ` ▷ `:81 := bicategory.whisker_right" in bicategory
 localized "notation `α_` := bicategory.associator" in bicategory
@@ -235,46 +167,6 @@
 
 variables {B : Type u} [bicategory.{w v} B] {a b c d e : B}
 
-@[reassoc, simp]
-lemma id_whisker_left {f g : a ⟶ b} (η : f ⟶ g) :
-  𝟙 a ◁ η = (λ_ f).hom ≫ η ≫ (λ_ g).inv :=
-by simp [←cancel_mono (λ_ g).hom, left_unitor_naturality]
-
-@[reassoc, simp]
-lemma comp_whisker_left (f : a ⟶ b) (g : b ⟶ c) {h h' : c ⟶ d} (η : h ⟶ h') :
-  (f ≫ g) ◁ η = (α_ f g h).hom ≫ f ◁ g ◁ η ≫ (α_ f g h').inv :=
-by simp [←associator_naturality_right_assoc]
-
-@[reassoc, simp]
-lemma whisker_right_id {f g : a ⟶ b} (η : f ⟶ g) :
-  η ▷ 𝟙 b = (ρ_ f).hom ≫ η ≫ (ρ_ g).inv :=
-by simp [←cancel_mono (ρ_ g).hom, right_unitor_naturality]
-
-@[reassoc, simp]
-lemma whisker_right_comp {f f' : a ⟶ b} (η : f ⟶ f') (g : b ⟶ c) (h : c ⟶ d) :
-  η ▷ (g ≫ h) = (α_ f g h).inv ≫ η ▷ g ▷ h ≫ (α_ f' g h).hom :=
-by simp [associator_naturality_left]
-
-@[reassoc, simp]
-lemma whisker_assoc (f : a ⟶ b) {g g' : b ⟶ c} (η : g ⟶ g') (h : c ⟶ d) :
-  (f ◁ η) ▷ h = (α_ f g h).hom ≫ f ◁ (η ▷ h) ≫ (α_ f g' h).inv :=
-by simp [←associator_naturality_middle_assoc]
-
-@[reassoc]
-lemma comp_whisker_left_conj (f : a ⟶ b) (g : b ⟶ c) {h h' : c ⟶ d} (η : h ⟶ h') :
-  (α_ f g h).inv ≫ (f ≫ g) ◁ η ≫ (α_ f g h').hom = f ◁ g ◁ η :=
-by simp
-
-@[reassoc]
-lemma whisker_right_comp_conj {f f' : a ⟶ b} (η : f ⟶ f') (g : b ⟶ c) (h : c ⟶ d) :
-  (α_ f g h).hom ≫ η ▷ (g ≫ h) ≫ (α_ f' g h).inv = η ▷ g ▷ h  :=
-by simp
-
-@[reassoc]
-lemma whisker_assoc_conj (f : a ⟶ b) {g g' : b ⟶ c} (η : g ⟶ g') (h : c ⟶ d) :
-  (α_ f g h).inv ≫ (f ◁ η) ▷ h ≫ (α_ f g' h).hom = f ◁ (η ▷ h) :=
-by simp
-
 @[simp, reassoc]
 lemma hom_inv_whisker_left (f : a ⟶ b) {g h : b ⟶ c} (η : g ≅ h) :
   f ◁ η.hom ≫ f ◁ η.inv = 𝟙 (f ≫ g) :=
@@ -326,63 +218,6 @@
 lemma inv_whisker_right {f g : a ⟶ b} (η : f ⟶ g) (h : b ⟶ c) [is_iso η] :
   inv (η ▷ h) = (inv η) ▷ h :=
 by { ext, simp only [←comp_whisker_right, id_whisker_right, is_iso.hom_inv_id] }
-<<<<<<< HEAD
-
-@[reassoc]
-lemma left_unitor_inv_naturality {f g : a ⟶ b} (η : f ⟶ g) :
-  η ≫ (λ_ g).inv = (λ_ f).inv ≫ 𝟙 a ◁ η :=
-by simp
-
-@[reassoc]
-lemma right_unitor_inv_naturality {f g : a ⟶ b} (η : f ⟶ g) :
-  η ≫ (ρ_ g).inv = (ρ_ f).inv ≫ η ▷ 𝟙 b :=
-by simp
-
-lemma whisker_left_iff {f g : a ⟶ b} (η θ : f ⟶ g) :
-  (𝟙 a ◁ η = 𝟙 a ◁ θ) ↔ (η = θ) :=
-by simp
-
-lemma whisker_right_iff {f g : a ⟶ b} (η θ : f ⟶ g) :
-  (η ▷ 𝟙 b = θ ▷ 𝟙 b) ↔ (η = θ) :=
-by simp
-
-@[reassoc]
-lemma left_unitor_comp' (f : a ⟶ b) (g : b ⟶ c) :
-  (α_ (𝟙 a) f g).hom ≫ (λ_ (f ≫ g)).hom = (λ_ f).hom ▷ g :=
-by rw [←whisker_left_iff, whisker_left_comp, ←cancel_epi (α_ (𝟙 a) (𝟙 a ≫ f) g).hom,
-    ←cancel_epi ((α_ (𝟙 a) (𝟙 a) f).hom ▷ g), pentagon_assoc, triangle,
-    ←associator_naturality_middle, ←comp_whisker_right_assoc, triangle,
-    associator_naturality_left]
-
--- We state it as a `@[simp]` lemma. Generally, we think the component index of a natural
--- transformation "weighs more" in considering the complexity of an expression than
--- does a structural isomorphism (associator, etc).
-@[reassoc, simp]
-lemma left_unitor_comp (f : a ⟶ b) (g : b ⟶ c) :
-  (λ_ (f ≫ g)).hom = (α_ (𝟙 a) f g).inv ≫ (λ_ f).hom ▷ g :=
-by rw [←left_unitor_comp', inv_hom_id_assoc]
-
-lemma left_unitor_comp_inv' (f : a ⟶ b) (g : b ⟶ c) :
-  (λ_ (f ≫ g)).inv ≫ (α_ (𝟙 a) f g).inv = (λ_ f).inv ▷ g :=
-eq_of_inv_eq_inv (by simp)
-
-@[reassoc, simp]
-lemma left_unitor_comp_inv (f : a ⟶ b) (g : b ⟶ c) :
-  (λ_ (f ≫ g)).inv = (λ_ f).inv ▷ g ≫ (α_ (𝟙 a) f g).hom :=
-by { rw [←left_unitor_comp_inv'], simp only [inv_hom_id, assoc, comp_id] }
-
-@[reassoc, simp]
-lemma right_unitor_comp (f : a ⟶ b) (g : b ⟶ c) :
-  (ρ_ (f ≫ g)).hom = (α_ f g (𝟙 c)).hom ≫ f ◁ (ρ_ g).hom :=
-by rw [←whisker_right_iff, comp_whisker_right, ←cancel_mono (α_ f g (𝟙 c)).hom,
-    assoc, associator_naturality_middle, ←triangle_assoc, ←triangle,
-    whisker_left_comp, pentagon_assoc, ←associator_naturality_right]
-
-@[reassoc, simp]
-lemma right_unitor_comp_inv (f : a ⟶ b) (g : b ⟶ c) :
-  (ρ_ (f ≫ g)).inv = f ◁ (ρ_ g).inv ≫ (α_ f g (𝟙 c)).inv :=
-eq_of_inv_eq_inv (by simp)
-=======
 
 @[simp, reassoc]
 lemma pentagon_inv (f : a ⟶ b) (g : b ⟶ c) (h : c ⟶ d) (i : d ⟶ e) :
@@ -441,7 +276,6 @@
 lemma triangle_assoc_comp_left (f : a ⟶ b) (g : b ⟶ c) :
   (α_ f (𝟙 b) g).hom ≫ f ◁ (λ_ g).hom = (ρ_ f).hom ▷ g :=
 triangle f g
->>>>>>> 5b8bb9b4
 
 @[simp, reassoc]
 lemma triangle_assoc_comp_right (f : a ⟶ b) (g : b ⟶ c) :
@@ -467,8 +301,6 @@
 lemma associator_inv_naturality_left {f f' : a ⟶ b} (η : f ⟶ f') (g : b ⟶ c) (h : c ⟶ d) :
   η ▷ (g ≫ h) ≫ (α_ f' g h).inv = (α_ f g h).inv ≫ (η ▷ g) ▷ h :=
 by simp
-<<<<<<< HEAD
-=======
 
 @[reassoc]
 lemma whisker_right_comp_symm {f f' : a ⟶ b} (η : f ⟶ f') (g : b ⟶ c) (h : c ⟶ d) :
@@ -479,14 +311,11 @@
 lemma associator_naturality_middle (f : a ⟶ b) {g g' : b ⟶ c} (η : g ⟶ g') (h : c ⟶ d) :
   (f ◁ η) ▷ h ≫ (α_ f g' h).hom = (α_ f g h).hom ≫ f ◁ (η ▷ h) :=
 by simp
->>>>>>> 5b8bb9b4
 
 @[reassoc]
 lemma associator_inv_naturality_middle (f : a ⟶ b) {g g' : b ⟶ c} (η : g ⟶ g') (h : c ⟶ d) :
   f ◁ (η ▷ h) ≫ (α_ f g' h).inv = (α_ f g h).inv ≫ (f ◁ η) ▷ h :=
 by simp
-<<<<<<< HEAD
-=======
 
 @[reassoc]
 lemma whisker_assoc_symm (f : a ⟶ b) {g g' : b ⟶ c} (η : g ⟶ g') (h : c ⟶ d) :
@@ -497,107 +326,11 @@
 lemma associator_naturality_right (f : a ⟶ b) (g : b ⟶ c) {h h' : c ⟶ d} (η : h ⟶ h') :
   (f ≫ g) ◁ η ≫ (α_ f g h').hom = (α_ f g h).hom ≫ f ◁ (g ◁ η) :=
 by simp
->>>>>>> 5b8bb9b4
 
 @[reassoc]
 lemma associator_inv_naturality_right (f : a ⟶ b) (g : b ⟶ c) {h h' : c ⟶ d} (η : h ⟶ h') :
   f ◁ (g ◁ η) ≫ (α_ f g h').inv = (α_ f g h).inv ≫ (f ≫ g) ◁ η :=
 by simp
-<<<<<<< HEAD
-
-@[simp, reassoc]
-lemma pentagon_inv (f : a ⟶ b) (g : b ⟶ c) (h : c ⟶ d) (i : d ⟶ e) :
-  f ◁ (α_ g h i).inv ≫ (α_ f (g ≫ h) i).inv ≫ (α_ f g h).inv ▷ i =
-    (α_ f g (h ≫ i)).inv ≫ (α_ (f ≫ g) h i).inv :=
-eq_of_inv_eq_inv (by simp)
-
-@[simp, reassoc]
-lemma pentagon_inv_inv_hom_hom_inv (f : a ⟶ b) (g : b ⟶ c) (h : c ⟶ d) (i : d ⟶ e) :
-  (α_ f (g ≫ h) i).inv ≫ (α_ f g h).inv ▷ i ≫ (α_ (f ≫ g) h i).hom =
-    f ◁ (α_ g h i).hom ≫ (α_ f g (h ≫ i)).inv :=
-begin
-  rw ←((eq_comp_inv _).mp (pentagon_inv f g h i)),
-  slice_rhs 1 2 { rw [←whisker_left_comp, hom_inv_id] },
-  simp only [assoc, id_comp, whisker_left_id]
-end
-
-@[simp, reassoc]
-lemma pentagon_inv_hom_hom_hom_inv (f : a ⟶ b) (g : b ⟶ c) (h : c ⟶ d) (i : d ⟶ e) :
-  (α_ (f ≫ g) h i).inv ≫ (α_ f g h).hom ▷ i ≫ (α_ f (g ≫ h) i).hom =
-    (α_ f g (h ≫ i)).hom ≫ f ◁ (α_ g h i).inv :=
-eq_of_inv_eq_inv (by simp)
-
-@[simp, reassoc]
-lemma pentagon_hom_inv_inv_inv_inv (f : a ⟶ b) (g : b ⟶ c) (h : c ⟶ d) (i : d ⟶ e) :
-  f ◁ (α_ g h i).hom ≫ (α_ f g (h ≫ i)).inv ≫ (α_ (f ≫ g) h i).inv =
-    (α_ f (g ≫ h) i).inv ≫ (α_ f g h).inv ▷ i :=
-begin
-  apply (cancel_epi (f ◁ (α_ g h i).inv)).1,
-  simp
-end
-
-@[simp, reassoc]
-lemma pentagon_hom_hom_inv_hom_hom (f : a ⟶ b) (g : b ⟶ c) (h : c ⟶ d) (i : d ⟶ e) :
-  (α_ (f ≫ g) h i).hom ≫ (α_ f g (h ≫ i)).hom ≫ f ◁ (α_ g h i).inv =
-    (α_ f g h).hom ▷ i ≫ (α_ f (g ≫ h) i).hom :=
-eq_of_inv_eq_inv (by simp)
-
-@[simp, reassoc]
-lemma pentagon_hom_inv_inv_inv_hom (f : a ⟶ b) (g : b ⟶ c) (h : c ⟶ d) (i : d ⟶ e) :
-  (α_ f g (h ≫ i)).hom ≫ f ◁ (α_ g h i).inv ≫ (α_ f (g ≫ h) i).inv =
-    (α_ (f ≫ g) h i).inv ≫ (α_ f g h).hom ▷ i :=
-begin
-  have pent := pentagon f g h i,
-  rw ←inv_comp_eq at pent,
-  rw ←pent,
-  simp only [hom_inv_whisker_left_assoc, assoc, comp_id, hom_inv_id]
-end
-
-@[simp, reassoc]
-lemma pentagon_hom_hom_inv_inv_hom (f : a ⟶ b) (g : b ⟶ c) (h : c ⟶ d) (i : d ⟶ e) :
-  (α_ f (g ≫ h) i).hom ≫ f ◁ (α_ g h i).hom ≫ (α_ f g (h ≫ i)).inv =
-    (α_ f g h).inv ▷ i ≫ (α_ (f ≫ g) h i).hom :=
-eq_of_inv_eq_inv (by simp only [pentagon_hom_inv_inv_inv_hom, inv_whisker_left,
-  is_iso.iso.inv_hom, inv_whisker_right, is_iso.iso.inv_inv, is_iso.inv_comp, assoc])
-
-@[simp, reassoc]
-lemma pentagon_inv_hom_hom_hom_hom (f : a ⟶ b) (g : b ⟶ c) (h : c ⟶ d) (i : d ⟶ e) :
-  (α_ f g h).inv ▷ i ≫ (α_ (f ≫ g) h i).hom ≫ (α_ f g (h ≫ i)).hom =
-    (α_ f (g ≫ h) i).hom ≫ f ◁ (α_ g h i).hom :=
-by { rw ←pentagon f g h i, simp only [inv_hom_whisker_right_assoc] }
-
-@[simp, reassoc]
-lemma pentagon_inv_inv_hom_inv_inv (f : a ⟶ b) (g : b ⟶ c) (h : c ⟶ d) (i : d ⟶ e) :
-  (α_ f g (h ≫ i)).inv ≫ (α_ (f ≫ g) h i).inv ≫ (α_ f g h).hom ▷ i =
-    f ◁ (α_ g h i).inv ≫ (α_ f (g ≫ h) i).inv :=
-eq_of_inv_eq_inv (by simp only [pentagon_inv_hom_hom_hom_hom, inv_whisker_left,
-  is_iso.iso.inv_hom, inv_whisker_right, is_iso.iso.inv_inv, is_iso.inv_comp, assoc])
-
-lemma triangle_assoc_comp_left (f : a ⟶ b) (g : b ⟶ c) :
-  (α_ f (𝟙 b) g).hom ≫ f ◁ (λ_ g).hom = (ρ_ f).hom ▷ g :=
-triangle f g
-
-@[simp, reassoc]
-lemma triangle_assoc_comp_right (f : a ⟶ b) (g : b ⟶ c) :
-  (α_ f (𝟙 b) g).inv ≫ (ρ_ f).hom ▷ g = f ◁ (λ_ g).hom :=
-by rw [←triangle, inv_hom_id_assoc]
-
-@[simp, reassoc]
-lemma triangle_assoc_comp_right_inv (f : a ⟶ b) (g : b ⟶ c) :
-  (ρ_ f).inv ▷ g ≫ (α_ f (𝟙 b) g).hom = f ◁ (λ_ g).inv :=
-begin
-  apply (cancel_mono (f ◁ (λ_ g).hom)).1,
-  simp only [inv_hom_whisker_left, inv_hom_whisker_right, assoc, triangle]
-end
-
-@[simp, reassoc]
-lemma triangle_assoc_comp_left_inv (f : a ⟶ b) (g : b ⟶ c) :
-  f ◁ (λ_ g).inv ≫ (α_ f (𝟙 b) g).inv = (ρ_ f).inv ▷ g :=
-begin
-  apply (cancel_mono ((ρ_ f).hom ▷ g)).1,
-  simp only [triangle_assoc_comp_right, inv_hom_whisker_left, inv_hom_whisker_right, assoc]
-end
-=======
 
 @[reassoc]
 lemma comp_whisker_left_symm (f : a ⟶ b) (g : b ⟶ c) {h h' : c ⟶ d} (η : h ⟶ h') :
@@ -697,7 +430,6 @@
 lemma right_unitor_comp_inv (f : a ⟶ b) (g : b ⟶ c) :
   (ρ_ (f ≫ g)).inv = f ◁ (ρ_ g).inv ≫ (α_ f g (𝟙 c)).inv :=
 by simp
->>>>>>> 5b8bb9b4
 
 @[simp]
 lemma unitors_equal : (λ_ (𝟙 a)).hom = (ρ_ (𝟙 a)).hom :=
