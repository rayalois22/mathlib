/-
Copyright (c) 2019 Scott Morrison. All rights reserved.
Released under Apache 2.0 license as described in the file LICENSE.
Authors: Scott Morrison, Jakob von Raumer
-/
import algebra.group.ext
import category_theory.limits.shapes.finite_products
import category_theory.limits.shapes.binary_products
import category_theory.preadditive
import category_theory.limits.shapes.kernels

/-!
# Biproducts and binary biproducts

We introduce the notion of (finite) biproducts and binary biproducts.

These are slightly unusual relative to the other shapes in the library,
as they are simultaneously limits and colimits.
(Zero objects are similar; they are "biterminal".)

We treat first the case of a general category with zero morphisms,
and subsequently the case of a preadditive category.

In a category with zero morphisms, we model the (binary) biproduct of `P Q : C`
using a `binary_bicone`, which has a cone point `X`,
and morphisms `fst : X ⟶ P`, `snd : X ⟶ Q`, `inl : P ⟶ X` and `inr : X ⟶ Q`,
such that `inl ≫ fst = 𝟙 P`, `inl ≫ snd = 0`, `inr ≫ fst = 0`, and `inr ≫ snd = 𝟙 Q`.
Such a `binary_bicone` is a biproduct if the cone is a limit cone, and the cocone is a colimit
cocone.

In a preadditive category,
* any `binary_biproduct` satisfies `total : fst ≫ inl + snd ≫ inr = 𝟙 X`
* any `binary_product` is a `binary_biproduct`
* any `binary_coproduct` is a `binary_biproduct`

For biproducts indexed by a `fintype J`, a `bicone` again consists of a cone point `X`
and morphisms `π j : X ⟶ F j` and `ι j : F j ⟶ X` for each `j`,
such that `ι j ≫ π j'` is the identity when `j = j'` and zero otherwise.

In a preadditive category,
* any `biproduct` satisfies `total : ∑ j : J, biproduct.π f j ≫ biproduct.ι f j = 𝟙 (⨁ f)`
* any `product` is a `biproduct`
* any `coproduct` is a `biproduct`

## Notation
As `⊕` is already taken for the sum of types, we introduce the notation `X ⊞ Y` for
a binary biproduct. We introduce `⨁ f` for the indexed biproduct.

## Implementation
Prior to #14046, `has_finite_biproducts` required a `decidable_eq` instance on the indexing type.
As this had no pay-off (everything about limits is non-constructive in mathlib), and occasional cost
(constructing decidability instances appropriate for constructions involving the indexing type),
we made everything classical.
-/

noncomputable theory

universes v u

open category_theory
open category_theory.functor
open_locale classical

namespace category_theory

namespace limits

variables {J : Type v}
variables {C : Type u} [category.{v} C] [has_zero_morphisms C]

/--
A `c : bicone F` is:
* an object `c.X` and
* morphisms `π j : X ⟶ F j` and `ι j : F j ⟶ X` for each `j`,
* such that `ι j ≫ π j'` is the identity when `j = j'` and zero otherwise.
-/
@[nolint has_inhabited_instance]
structure bicone (F : J → C) :=
(X : C)
(π : Π j, X ⟶ F j)
(ι : Π j, F j ⟶ X)
(ι_π : ∀ j j', ι j ≫ π j' = if h : j = j' then eq_to_hom (congr_arg F h) else 0)

@[simp, reassoc] lemma bicone_ι_π_self {F : J → C} (B : bicone F) (j : J) :
  B.ι j ≫ B.π j = 𝟙 (F j) :=
by simpa using B.ι_π j j

@[simp, reassoc] lemma bicone_ι_π_ne {F : J → C} (B : bicone F) {j j' : J} (h : j ≠ j') :
  B.ι j ≫ B.π j' = 0 :=
by simpa [h] using B.ι_π j j'

variables {F : J → C}

namespace bicone
/-- Extract the cone from a bicone. -/
@[simps]
def to_cone (B : bicone F) : cone (discrete.functor F) :=
{ X := B.X,
  π := { app := λ j, B.π j }, }

/-- Extract the cocone from a bicone. -/
@[simps]
def to_cocone (B : bicone F) : cocone (discrete.functor F) :=
{ X := B.X,
  ι := { app := λ j, B.ι j }, }

/-- We can turn any limit cone over a discrete collection of objects into a bicone. -/
@[simps]
def of_limit_cone {f : J → C} {t : cone (discrete.functor f)} (ht : is_limit t) :
  bicone f :=
{ X := t.X,
  π := t.π.app,
  ι := λ j, ht.lift (fan.mk _ (λ j', if h : j = j' then eq_to_hom (congr_arg f h) else 0)),
  ι_π := λ j j', by simp }

lemma ι_of_is_limit {f : J → C} {t : bicone f} (ht : is_limit t.to_cone) (j : J) :
  t.ι j = ht.lift (fan.mk _ (λ j', if h : j = j' then eq_to_hom (congr_arg f h) else 0)) :=
ht.hom_ext (λ j', by { rw ht.fac, simp [t.ι_π] })

/-- We can turn any colimit cocone over a discrete collection of objects into a bicone. -/
@[simps]
def of_colimit_cocone {f : J → C} {t : cocone (discrete.functor f)} (ht : is_colimit t) :
  bicone f :=
{ X := t.X,
  π := λ j, ht.desc (cofan.mk _ (λ j', if h : j' = j then eq_to_hom (congr_arg f h) else 0)),
  ι := t.ι.app,
  ι_π := λ j j', by simp }

lemma π_of_is_colimit {f : J → C} {t : bicone f} (ht : is_colimit t.to_cocone) (j : J) :
  t.π j = ht.desc (cofan.mk _ (λ j', if h : j' = j then eq_to_hom (congr_arg f h) else 0)) :=
ht.hom_ext (λ j', by { rw ht.fac, simp [t.ι_π] })

/-- Structure witnessing that a bicone is both a limit cone and a colimit cocone. -/
@[nolint has_inhabited_instance]
structure is_bilimit {F : J → C} (B : bicone F) :=
(is_limit : is_limit B.to_cone)
(is_colimit : is_colimit B.to_cocone)

end bicone

/--
A bicone over `F : J → C`, which is both a limit cone and a colimit cocone.
-/
@[nolint has_inhabited_instance]
structure limit_bicone (F : J → C) :=
(bicone : bicone F)
(is_bilimit : bicone.is_bilimit)

/--
`has_biproduct F` expresses the mere existence of a bicone which is
simultaneously a limit and a colimit of the diagram `F`.
-/
class has_biproduct (F : J → C) : Prop :=
mk' :: (exists_biproduct : nonempty (limit_bicone F))

lemma has_biproduct.mk {F : J → C} (d : limit_bicone F) : has_biproduct F :=
⟨nonempty.intro d⟩

/-- Use the axiom of choice to extract explicit `biproduct_data F` from `has_biproduct F`. -/
def get_biproduct_data (F : J → C) [has_biproduct F] : limit_bicone F :=
classical.choice has_biproduct.exists_biproduct

/-- A bicone for `F` which is both a limit cone and a colimit cocone. -/
def biproduct.bicone (F : J → C) [has_biproduct F] : bicone F :=
(get_biproduct_data F).bicone

/-- `biproduct.bicone F` is a bilimit bicone. -/
def biproduct.is_bilimit (F : J → C) [has_biproduct F] : (biproduct.bicone F).is_bilimit :=
(get_biproduct_data F).is_bilimit

/-- `biproduct.bicone F` is a limit cone. -/
def biproduct.is_limit (F : J → C) [has_biproduct F] : is_limit (biproduct.bicone F).to_cone :=
(get_biproduct_data F).is_bilimit.is_limit

/-- `biproduct.bicone F` is a colimit cocone. -/
def biproduct.is_colimit (F : J → C) [has_biproduct F] :
  is_colimit (biproduct.bicone F).to_cocone :=
(get_biproduct_data F).is_bilimit.is_colimit

@[priority 100]
instance has_product_of_has_biproduct [has_biproduct F] : has_limit (discrete.functor F) :=
has_limit.mk { cone := (biproduct.bicone F).to_cone,
  is_limit := biproduct.is_limit F, }

@[priority 100]
instance has_coproduct_of_has_biproduct [has_biproduct F] : has_colimit (discrete.functor F) :=
has_colimit.mk { cocone := (biproduct.bicone F).to_cocone,
  is_colimit := biproduct.is_colimit F, }

variables (J C)

/--
`C` has biproducts of shape `J` if we have
a limit and a colimit, with the same cone points,
of every function `F : J → C`.
-/
class has_biproducts_of_shape : Prop :=
(has_biproduct : Π F : J → C, has_biproduct F)

attribute [instance, priority 100] has_biproducts_of_shape.has_biproduct

/-- `has_finite_biproducts C` represents a choice of biproduct for every family of objects in `C`
indexed by a finite type. -/
class has_finite_biproducts : Prop :=
(has_biproducts_of_shape : Π (J : Type v) [fintype J],
  has_biproducts_of_shape J C)

attribute [instance, priority 100] has_finite_biproducts.has_biproducts_of_shape

@[priority 100]
instance has_finite_products_of_has_finite_biproducts [has_finite_biproducts C] :
  has_finite_products C :=
{ out := λ J _, ⟨λ F, by exactI has_limit_of_iso discrete.nat_iso_functor.symm⟩ }

@[priority 100]
instance has_finite_coproducts_of_has_finite_biproducts [has_finite_biproducts C] :
  has_finite_coproducts C :=
{ out := λ J _, ⟨λ F, by exactI has_colimit_of_iso discrete.nat_iso_functor⟩ }

variables {J C}

/--
The isomorphism between the specified limit and the specified colimit for
a functor with a bilimit.
-/
def biproduct_iso (F : J → C) [has_biproduct F] :
  limits.pi_obj F ≅ limits.sigma_obj F :=
(is_limit.cone_point_unique_up_to_iso (limit.is_limit _) (biproduct.is_limit F)).trans $
  is_colimit.cocone_point_unique_up_to_iso (biproduct.is_colimit F) (colimit.is_colimit _)

end limits

namespace limits
variables {J : Type v}
variables {C : Type u} [category.{v} C] [has_zero_morphisms C]

/-- `biproduct f` computes the biproduct of a family of elements `f`. (It is defined as an
   abbreviation for `limit (discrete.functor f)`, so for most facts about `biproduct f`, you will
   just use general facts about limits and colimits.) -/
abbreviation biproduct (f : J → C) [has_biproduct f] : C :=
(biproduct.bicone f).X

notation `⨁ ` f:20 := biproduct f

/-- The projection onto a summand of a biproduct. -/
abbreviation biproduct.π (f : J → C) [has_biproduct f] (b : J) : ⨁ f ⟶ f b :=
(biproduct.bicone f).π b

@[simp]
lemma biproduct.bicone_π (f : J → C) [has_biproduct f] (b : J) :
  (biproduct.bicone f).π b = biproduct.π f b := rfl

/-- The inclusion into a summand of a biproduct. -/
abbreviation biproduct.ι (f : J → C) [has_biproduct f] (b : J) : f b ⟶ ⨁ f :=
(biproduct.bicone f).ι b

@[simp]
lemma biproduct.bicone_ι (f : J → C) [has_biproduct f] (b : J) :
  (biproduct.bicone f).ι b = biproduct.ι f b := rfl

/-- Note that as this lemma has a `if` in the statement, we include a `decidable_eq` argument.
This means you may not be able to `simp` using this lemma unless you `open_locale classical`. -/
@[reassoc]
lemma biproduct.ι_π [decidable_eq J] (f : J → C) [has_biproduct f] (j j' : J) :
  biproduct.ι f j ≫ biproduct.π f j' = if h : j = j' then eq_to_hom (congr_arg f h) else 0 :=
by convert (biproduct.bicone f).ι_π j j'

@[simp,reassoc]
lemma biproduct.ι_π_self (f : J → C) [has_biproduct f] (j : J) :
  biproduct.ι f j ≫ biproduct.π f j = 𝟙 _ :=
by simp [biproduct.ι_π]

@[simp,reassoc]
lemma biproduct.ι_π_ne (f : J → C) [has_biproduct f] {j j' : J} (h : j ≠ j') :
  biproduct.ι f j ≫ biproduct.π f j' = 0 :=
by simp [biproduct.ι_π, h]

/-- Given a collection of maps into the summands, we obtain a map into the biproduct. -/
abbreviation biproduct.lift
  {f : J → C} [has_biproduct f] {P : C} (p : Π b, P ⟶ f b) : P ⟶ ⨁ f :=
(biproduct.is_limit f).lift (fan.mk P p)
/-- Given a collection of maps out of the summands, we obtain a map out of the biproduct. -/
abbreviation biproduct.desc
  {f : J → C} [has_biproduct f] {P : C} (p : Π b, f b ⟶ P) : ⨁ f ⟶ P :=
(biproduct.is_colimit f).desc (cofan.mk P p)

@[simp, reassoc]
lemma biproduct.lift_π {f : J → C} [has_biproduct f] {P : C} (p : Π b, P ⟶ f b) (j : J) :
  biproduct.lift p ≫ biproduct.π f j = p j :=
(biproduct.is_limit f).fac _ _

@[simp, reassoc]
lemma biproduct.ι_desc {f : J → C} [has_biproduct f] {P : C} (p : Π b, f b ⟶ P) (j : J) :
  biproduct.ι f j ≫ biproduct.desc p = p j :=
(biproduct.is_colimit f).fac _ _

/-- Given a collection of maps between corresponding summands of a pair of biproducts
indexed by the same type, we obtain a map between the biproducts. -/
abbreviation biproduct.map {f g : J → C} [has_biproduct f] [has_biproduct g]
  (p : Π b, f b ⟶ g b) : ⨁ f ⟶ ⨁ g :=
is_limit.map (biproduct.bicone f).to_cone (biproduct.is_limit g) (discrete.nat_trans p)

/-- An alternative to `biproduct.map` constructed via colimits.
This construction only exists in order to show it is equal to `biproduct.map`. -/
abbreviation biproduct.map' {f g : J → C} [has_biproduct f] [has_biproduct g]
  (p : Π b, f b ⟶ g b) : ⨁ f ⟶ ⨁ g :=
is_colimit.map (biproduct.is_colimit f) (biproduct.bicone g).to_cocone (discrete.nat_trans p)

@[ext] lemma biproduct.hom_ext {f : J → C} [has_biproduct f]
  {Z : C} (g h : Z ⟶ ⨁ f)
  (w : ∀ j, g ≫ biproduct.π f j = h ≫ biproduct.π f j) : g = h :=
(biproduct.is_limit f).hom_ext w

@[ext] lemma biproduct.hom_ext' {f : J → C} [has_biproduct f]
  {Z : C} (g h : ⨁ f ⟶ Z)
  (w : ∀ j, biproduct.ι f j ≫ g = biproduct.ι f j ≫ h) : g = h :=
(biproduct.is_colimit f).hom_ext w

lemma biproduct.map_eq_map' {f g : J → C} [has_biproduct f] [has_biproduct g]
  (p : Π b, f b ⟶ g b) : biproduct.map p = biproduct.map' p :=
begin
  ext j j',
  simp only [discrete.nat_trans_app, limits.is_colimit.ι_map, limits.is_limit.map_π, category.assoc,
    ←bicone.to_cone_π_app, ←biproduct.bicone_π, ←bicone.to_cocone_ι_app, ←biproduct.bicone_ι],
  simp only [biproduct.bicone_ι, biproduct.bicone_π, bicone.to_cocone_ι_app, bicone.to_cone_π_app],
  rw [biproduct.ι_π_assoc, biproduct.ι_π],
  split_ifs,
  { subst h, rw [eq_to_hom_refl, category.id_comp], erw category.comp_id, },
  { simp, },
end

@[simp, reassoc]
lemma biproduct.map_π {f g : J → C} [has_biproduct f] [has_biproduct g]
  (p : Π j, f j ⟶ g j) (j : J) :
  biproduct.map p ≫ biproduct.π g j = biproduct.π f j ≫ p j :=
limits.is_limit.map_π _ _ _ _

@[simp, reassoc]
lemma biproduct.ι_map {f g : J → C} [has_biproduct f] [has_biproduct g]
  (p : Π j, f j ⟶ g j) (j : J) :
  biproduct.ι f j ≫ biproduct.map p = p j ≫ biproduct.ι g j :=
begin
  rw biproduct.map_eq_map',
  convert limits.is_colimit.ι_map _ _ _ _; refl
end

@[simp, reassoc]
lemma biproduct.map_desc {f g : J → C} [has_biproduct f] [has_biproduct g]
  (p : Π j, f j ⟶ g j) {P : C} (k : Π j, g j ⟶ P) :
  biproduct.map p ≫ biproduct.desc k = biproduct.desc (λ j, p j ≫ k j) :=
by { ext, simp, }

@[simp, reassoc]
lemma biproduct.lift_map {f g : J → C} [has_biproduct f] [has_biproduct g]
  {P : C} (k : Π j, P ⟶ f j) (p : Π j, f j ⟶ g j)  :
  biproduct.lift k ≫ biproduct.map p = biproduct.lift (λ j, k j ≫ p j) :=
by { ext, simp, }

/-- Given a collection of isomorphisms between corresponding summands of a pair of biproducts
indexed by the same type, we obtain an isomorphism between the biproducts. -/
@[simps]
def biproduct.map_iso {f g : J → C} [has_biproduct f] [has_biproduct g]
  (p : Π b, f b ≅ g b) : ⨁ f ≅ ⨁ g :=
{ hom := biproduct.map (λ b, (p b).hom),
  inv := biproduct.map (λ b, (p b).inv), }

section π_kernel

section
variables (f : J → C) [has_biproduct f]
variables (p : J → Prop) [has_biproduct (subtype.restrict p f)]

/-- The canonical morphism from the biproduct over a restricted index type to the biproduct of
the full index type. -/
def biproduct.from_subtype : ⨁ subtype.restrict p f ⟶ ⨁ f :=
biproduct.desc $ λ j, biproduct.ι _ _

/-- The canonical morphism from a biproduct to the biproduct over a restriction of its index
type. -/
def biproduct.to_subtype : ⨁ f ⟶ ⨁ subtype.restrict p f :=
biproduct.lift $ λ j, biproduct.π _ _

@[simp, reassoc]
lemma biproduct.from_subtype_π [decidable_pred p] (j : J) :
  biproduct.from_subtype f p ≫ biproduct.π f j =
    if h : p j then biproduct.π (subtype.restrict p f) ⟨j, h⟩ else 0 :=
begin
  ext i,
  rw [biproduct.from_subtype, biproduct.ι_desc_assoc, biproduct.ι_π],
  by_cases h : p j,
  { rw [dif_pos h, biproduct.ι_π],
    split_ifs with h₁ h₂ h₂,
    exacts [rfl, false.elim (h₂ (subtype.ext h₁)),
      false.elim (h₁ (congr_arg subtype.val h₂)), rfl] },
  { rw [dif_neg h, dif_neg (show (i : J) ≠ j, from λ h₂, h (h₂ ▸ i.2)), comp_zero] }
end

lemma biproduct.from_subtype_eq_lift [decidable_pred p] : biproduct.from_subtype f p =
    biproduct.lift (λ j, if h : p j then biproduct.π (subtype.restrict p f) ⟨j, h⟩ else 0) :=
biproduct.hom_ext _ _ (by simp)

@[simp, reassoc]
lemma biproduct.from_subtype_π_subtype (j : subtype p) :
  biproduct.from_subtype f p ≫ biproduct.π f j = biproduct.π (subtype.restrict p f) j :=
begin
  ext i,
  rw [biproduct.from_subtype, biproduct.ι_desc_assoc, biproduct.ι_π, biproduct.ι_π],
  split_ifs with h₁ h₂ h₂,
  exacts [rfl, false.elim (h₂ (subtype.ext h₁)), false.elim (h₁ (congr_arg subtype.val h₂)), rfl]
end

@[simp, reassoc]
lemma biproduct.to_subtype_π (j : subtype p) :
  biproduct.to_subtype f p ≫ biproduct.π (subtype.restrict p f) j = biproduct.π f j :=
biproduct.lift_π _ _

@[simp, reassoc]
lemma biproduct.ι_to_subtype [decidable_pred p] (j : J) :
  biproduct.ι f j ≫ biproduct.to_subtype f p =
    if h : p j then biproduct.ι (subtype.restrict p f) ⟨j, h⟩ else 0 :=
begin
  ext i,
  rw [biproduct.to_subtype, category.assoc, biproduct.lift_π, biproduct.ι_π],
  by_cases h : p j,
  { rw [dif_pos h, biproduct.ι_π],
    split_ifs with h₁ h₂ h₂,
    exacts [rfl, false.elim (h₂ (subtype.ext h₁)),
      false.elim (h₁ (congr_arg subtype.val h₂)), rfl] },
  { rw [dif_neg h, dif_neg (show j ≠ i, from λ h₂, h (h₂.symm ▸ i.2)), zero_comp] }
end

lemma biproduct.to_subtype_eq_desc [decidable_pred p] : biproduct.to_subtype f p =
  biproduct.desc (λ j, if h : p j then biproduct.ι (subtype.restrict p f) ⟨j, h⟩ else 0) :=
biproduct.hom_ext' _ _ (by simp)

@[simp, reassoc]
lemma biproduct.ι_to_subtype_subtype (j : subtype p) :
  biproduct.ι f j ≫ biproduct.to_subtype f p = biproduct.ι (subtype.restrict p f) j :=
begin
  ext i,
  rw [biproduct.to_subtype, category.assoc, biproduct.lift_π, biproduct.ι_π, biproduct.ι_π],
  split_ifs with h₁ h₂ h₂,
  exacts [rfl, false.elim (h₂ (subtype.ext h₁)), false.elim (h₁ (congr_arg subtype.val h₂)), rfl]
end

@[simp, reassoc]
lemma biproduct.ι_from_subtype (j : subtype p) :
  biproduct.ι (subtype.restrict p f) j ≫ biproduct.from_subtype f p = biproduct.ι f j :=
biproduct.ι_desc _ _

@[simp, reassoc]
lemma biproduct.from_subtype_to_subtype :
  biproduct.from_subtype f p ≫ biproduct.to_subtype f p = 𝟙 (⨁ subtype.restrict p f) :=
begin
  refine biproduct.hom_ext _ _ (λ j, _),
  rw [category.assoc, biproduct.to_subtype_π, biproduct.from_subtype_π_subtype, category.id_comp]
end

instance : split_mono (biproduct.from_subtype f p) :=
{ retraction := biproduct.to_subtype f p, }

instance : split_epi (biproduct.to_subtype f p) :=
{ section_ := biproduct.from_subtype f p, }

@[simp, reassoc]
lemma biproduct.to_subtype_from_subtype [decidable_pred p] :
  biproduct.to_subtype f p ≫ biproduct.from_subtype f p =
    biproduct.map (λ j, if p j then 𝟙 (f j) else 0) :=
begin
  ext1 i,
  by_cases h : p i,
  { simp [h], congr },
  { simp [h] }
end

end

section
variables (f : J → C) (i : J) [has_biproduct f] [has_biproduct (subtype.restrict (λ j, j ≠ i) f)]

/-- The kernel of `biproduct.π f i` is the inclusion from the biproduct which omits `i`
from the index set `J` into the biproduct over `J`. -/
def biproduct.is_limit_from_subtype : is_limit
  (kernel_fork.of_ι (biproduct.from_subtype f (λ j, j ≠ i))
    (by simp) : kernel_fork (biproduct.π f i)) :=
fork.is_limit.mk' _ $ λ s,
⟨s.ι ≫ biproduct.to_subtype _ _,
 begin
   ext j,
   rw [kernel_fork.ι_of_ι, category.assoc, category.assoc,
     biproduct.to_subtype_from_subtype_assoc, biproduct.map_π],
   rcases em (i = j) with (rfl|h),
   { rw [if_neg (not_not.2 rfl), comp_zero, comp_zero, kernel_fork.condition] },
<<<<<<< HEAD
   { rw [if_pos, category.comp_id], exact h, }
=======
   { rw [if_pos (ne.symm h), category.comp_id] }
>>>>>>> 193f0859
 end,
 begin
   intros m hm,
   rw [← hm, kernel_fork.ι_of_ι, category.assoc, biproduct.from_subtype_to_subtype],
   exact (category.comp_id _).symm
 end⟩

instance : has_kernel (biproduct.π f i) :=
has_limit.mk ⟨_, biproduct.is_limit_from_subtype f i⟩

/-- The kernel of `biproduct.π f i` is `⨁ subtype.restrict {i}ᶜ f`. -/
@[simps]
def kernel_biproduct_π_iso : kernel (biproduct.π f i) ≅ ⨁ subtype.restrict (λ j, j ≠ i) f :=
limit.iso_limit_cone ⟨_, biproduct.is_limit_from_subtype f i⟩

/-- The cokernel of `biproduct.ι f i` is the projection from the biproduct over the index set `J`
onto the biproduct omitting `i`. -/
def biproduct.is_colimit_to_subtype : is_colimit
  (cokernel_cofork.of_π (biproduct.to_subtype f (λ j, j ≠ i))
    (by simp) : cokernel_cofork (biproduct.ι f i)) :=
cofork.is_colimit.mk' _ $ λ s,
⟨biproduct.from_subtype _ _ ≫ s.π,
 begin
   ext j,
   rw [cokernel_cofork.π_of_π, biproduct.to_subtype_from_subtype_assoc,
     biproduct.ι_map_assoc],
   rcases em (i = j) with (rfl|h),
   { rw [if_neg (not_not.2 rfl), zero_comp, cokernel_cofork.condition] },
<<<<<<< HEAD
   { rw [if_pos, category.id_comp], exact h, }
=======
   { rw [if_pos (ne.symm h), category.id_comp] }
>>>>>>> 193f0859
 end,
 begin
   intros m hm,
   rw [← hm, cokernel_cofork.π_of_π, ← category.assoc, biproduct.from_subtype_to_subtype],
   exact (category.id_comp _).symm
 end⟩

instance : has_cokernel (biproduct.ι f i) :=
has_colimit.mk ⟨_, biproduct.is_colimit_to_subtype f i⟩

/-- The cokernel of `biproduct.ι f i` is `⨁ subtype.restrict {i}ᶜ f`. -/
@[simps]
def cokernel_biproduct_ι_iso : cokernel (biproduct.ι f i) ≅ ⨁ subtype.restrict (λ j, j ≠ i) f :=
colimit.iso_colimit_cocone ⟨_, biproduct.is_colimit_to_subtype f i⟩

end

section
open_locale classical
variables [fintype J] [has_finite_biproducts C] (f : J → C)

/-- The limit cone exhibiting `⨁ subtype.restrict pᶜ f` as the kernel of `biproduct.to_subtype f p` -/
@[simps]
def kernel_fork_biproduct_to_subtype (p : set J) :
  limit_cone (parallel_pair (biproduct.to_subtype f p) 0) :=
{ cone := kernel_fork.of_ι (biproduct.from_subtype f pᶜ) begin
    ext j k,
    simp only [biproduct.ι_from_subtype_assoc, biproduct.ι_to_subtype, comp_zero, zero_comp],
    erw [dif_neg j.2],
    simp only [zero_comp],
  end,
  is_limit := is_limit.of_ι _ _ (λ W g h, g ≫ biproduct.to_subtype f pᶜ)
    begin
      intros W' g' w,
      ext j,
      simp only [category.assoc, biproduct.to_subtype_from_subtype, pi.compl_apply,
        biproduct.map_π],
      split_ifs,
      { simp, },
      { replace w := w =≫ biproduct.π _ ⟨j, not_not.mp h⟩, simpa using w.symm, },
    end
    (by tidy), }

instance (p : set J) : has_kernel (biproduct.to_subtype f p) :=
has_limit.mk (kernel_fork_biproduct_to_subtype f p)

/-- The kernel of `biproduct.to_subtype f p` is `⨁ subtype.restrict pᶜ f`. -/
@[simps]
def kernel_biproduct_to_subtype_iso (p : set J) :
  kernel (biproduct.to_subtype f p) ≅ ⨁ subtype.restrict pᶜ f :=
limit.iso_limit_cone (kernel_fork_biproduct_to_subtype f p)

/-- The colimit cocone exhibiting `⨁ subtype.restrict pᶜ f` as the cokernel of
`biproduct.from_subtype f p` -/
@[simps]
def cokernel_cofork_biproduct_from_subtype (p : set J) :
  colimit_cocone (parallel_pair (biproduct.from_subtype f p) 0) :=
{ cocone := cokernel_cofork.of_π (biproduct.to_subtype f pᶜ) begin
    ext j k,
    simp only [pi.compl_apply, biproduct.ι_from_subtype_assoc, biproduct.ι_to_subtype,
      comp_zero, zero_comp],
    rw [dif_neg],
    simp only [zero_comp],
    exact not_not.mpr j.2,
  end,
  is_colimit := is_colimit.of_π _ _ (λ W g h, biproduct.from_subtype f pᶜ ≫ g)
    begin
      intros W' g' w,
      ext j,
      simp only [biproduct.to_subtype_from_subtype_assoc, pi.compl_apply, biproduct.ι_map_assoc],
      split_ifs,
      { simp, },
      { replace w := biproduct.ι _ (⟨j, not_not.mp h⟩ : p) ≫= w, simpa using w.symm, },
    end
    (by tidy), }

instance (p : set J) : has_cokernel (biproduct.from_subtype f p) :=
has_colimit.mk (cokernel_cofork_biproduct_from_subtype f p)

/-- The cokernel of `biproduct.from_subtype f p` is `⨁ subtype.restrict pᶜ f`. -/
@[simps]
def cokernel_biproduct_from_subtype_iso (p : set J) :
  cokernel (biproduct.from_subtype f p) ≅ ⨁ subtype.restrict pᶜ f :=
colimit.iso_colimit_cocone (cokernel_cofork_biproduct_from_subtype f p)

end

end π_kernel

section
variables [fintype J] {K : Type v} [fintype K] {f : J → C} {g : K → C}
  [has_finite_biproducts C]

/--
Convert a (dependently typed) matrix to a morphism of biproducts.
-/
def biproduct.matrix (m : Π j k, f j ⟶ g k) : ⨁ f ⟶ ⨁ g :=
biproduct.desc (λ j, biproduct.lift (λ k, m j k))

@[simp, reassoc]
lemma biproduct.matrix_π (m : Π j k, f j ⟶ g k) (k : K) :
  biproduct.matrix m ≫ biproduct.π g k = biproduct.desc (λ j, m j k) :=
by { ext, simp [biproduct.matrix], }

@[simp, reassoc]
lemma biproduct.ι_matrix (m : Π j k, f j ⟶ g k) (j : J) :
  biproduct.ι f j ≫ biproduct.matrix m = biproduct.lift (λ k, m j k) :=
by { ext, simp [biproduct.matrix], }

/--
Extract the matrix components from a morphism of biproducts.
-/
def biproduct.components (m : ⨁ f ⟶ ⨁ g) (j : J) (k : K) : f j ⟶ g k :=
biproduct.ι f j ≫ m ≫ biproduct.π g k

@[simp] lemma biproduct.matrix_components (m : Π j k, f j ⟶ g k) (j : J) (k : K) :
  biproduct.components (biproduct.matrix m) j k = m j k :=
by simp [biproduct.components]

@[simp] lemma biproduct.components_matrix (m : ⨁ f ⟶ ⨁ g) :
  biproduct.matrix (λ j k, biproduct.components m j k) = m :=
by { ext, simp [biproduct.components], }

/-- Morphisms between direct sums are matrices. -/
@[simps]
def biproduct.matrix_equiv : (⨁ f ⟶ ⨁ g) ≃ (Π j k, f j ⟶ g k) :=
{ to_fun := biproduct.components,
  inv_fun := biproduct.matrix,
  left_inv := biproduct.components_matrix,
  right_inv := λ m, by { ext, apply biproduct.matrix_components } }

end

instance biproduct.ι_mono (f : J → C) [has_biproduct f]
  (b : J) : split_mono (biproduct.ι f b) :=
{ retraction := biproduct.desc $
    λ b', if h : b' = b then eq_to_hom (congr_arg f h) else biproduct.ι f b' ≫ biproduct.π f b }

instance biproduct.π_epi (f : J → C) [has_biproduct f]
  (b : J) : split_epi (biproduct.π f b) :=
{ section_ := biproduct.lift $
    λ b', if h : b = b' then eq_to_hom (congr_arg f h) else biproduct.ι f b ≫ biproduct.π f b' }

/-- Auxiliary lemma for `biproduct.unique_up_to_iso`. -/
lemma biproduct.cone_point_unique_up_to_iso_hom (f : J → C) [has_biproduct f] {b : bicone f}
  (hb : b.is_bilimit) :
  (hb.is_limit.cone_point_unique_up_to_iso (biproduct.is_limit _)).hom = biproduct.lift b.π :=
rfl

/-- Auxiliary lemma for `biproduct.unique_up_to_iso`. -/
lemma biproduct.cone_point_unique_up_to_iso_inv (f : J → C) [has_biproduct f] {b : bicone f}
  (hb : b.is_bilimit) :
  (hb.is_limit.cone_point_unique_up_to_iso (biproduct.is_limit _)).inv = biproduct.desc b.ι :=
begin
  refine biproduct.hom_ext' _ _ (λ j, hb.is_limit.hom_ext (λ j', _)),
  rw [category.assoc, is_limit.cone_point_unique_up_to_iso_inv_comp, bicone.to_cone_π_app,
    biproduct.bicone_π, biproduct.ι_desc, biproduct.ι_π, b.to_cone_π_app, b.ι_π]
end

/-- Biproducts are unique up to isomorphism. This already follows because bilimits are limits,
    but in the case of biproducts we can give an isomorphism with particularly nice definitional
    properties, namely that `biproduct.lift b.π` and `biproduct.desc b.ι` are inverses of each
    other. -/
@[simps]
def biproduct.unique_up_to_iso (f : J → C) [has_biproduct f] {b : bicone f} (hb : b.is_bilimit) :
  b.X ≅ ⨁ f :=
{ hom := biproduct.lift b.π,
  inv := biproduct.desc b.ι,
  hom_inv_id' := by rw [← biproduct.cone_point_unique_up_to_iso_hom f hb,
    ← biproduct.cone_point_unique_up_to_iso_inv f hb, iso.hom_inv_id],
  inv_hom_id' := by rw [← biproduct.cone_point_unique_up_to_iso_hom f hb,
    ← biproduct.cone_point_unique_up_to_iso_inv f hb, iso.inv_hom_id] }

section
variables (C)

/-- A category with finite biproducts has a zero object. -/
@[priority 100] -- see Note [lower instance priority]
instance has_zero_object_of_has_finite_biproducts [has_finite_biproducts C] : has_zero_object C :=
by { refine ⟨⟨biproduct pempty.elim, λ X, ⟨⟨⟨0⟩, _⟩⟩, λ X, ⟨⟨⟨0⟩, _⟩⟩⟩⟩, tidy, }

end

/--
A binary bicone for a pair of objects `P Q : C` consists of the cone point `X`,
maps from `X` to both `P` and `Q`, and maps from both `P` and `Q` to `X`,
so that `inl ≫ fst = 𝟙 P`, `inl ≫ snd = 0`, `inr ≫ fst = 0`, and `inr ≫ snd = 𝟙 Q`
-/
@[nolint has_inhabited_instance]
structure binary_bicone (P Q : C) :=
(X : C)
(fst : X ⟶ P)
(snd : X ⟶ Q)
(inl : P ⟶ X)
(inr : Q ⟶ X)
(inl_fst' : inl ≫ fst = 𝟙 P . obviously)
(inl_snd' : inl ≫ snd = 0 . obviously)
(inr_fst' : inr ≫ fst = 0 . obviously)
(inr_snd' : inr ≫ snd = 𝟙 Q . obviously)

restate_axiom binary_bicone.inl_fst'
restate_axiom binary_bicone.inl_snd'
restate_axiom binary_bicone.inr_fst'
restate_axiom binary_bicone.inr_snd'
attribute [simp, reassoc] binary_bicone.inl_fst binary_bicone.inl_snd
  binary_bicone.inr_fst binary_bicone.inr_snd

namespace binary_bicone
variables {P Q : C}

/-- Extract the cone from a binary bicone. -/
def to_cone (c : binary_bicone P Q) : cone (pair P Q) :=
binary_fan.mk c.fst c.snd

@[simp]
lemma to_cone_X (c : binary_bicone P Q) :
  c.to_cone.X = c.X := rfl

@[simp]
lemma to_cone_π_app_left (c : binary_bicone P Q) :
  c.to_cone.π.app (walking_pair.left) = c.fst := rfl
@[simp]
lemma to_cone_π_app_right (c : binary_bicone P Q) :
  c.to_cone.π.app (walking_pair.right) = c.snd := rfl
@[simp]
lemma binary_fan_fst_to_cone (c : binary_bicone P Q) : binary_fan.fst c.to_cone = c.fst := rfl
@[simp]
lemma binary_fan_snd_to_cone (c : binary_bicone P Q) : binary_fan.snd c.to_cone = c.snd := rfl

/-- Extract the cocone from a binary bicone. -/
def to_cocone (c : binary_bicone P Q) : cocone (pair P Q) :=
binary_cofan.mk c.inl c.inr

@[simp]
lemma to_cocone_X (c : binary_bicone P Q) :
  c.to_cocone.X = c.X := rfl

@[simp]
lemma to_cocone_ι_app_left (c : binary_bicone P Q) :
  c.to_cocone.ι.app (walking_pair.left) = c.inl := rfl
@[simp]
lemma to_cocone_ι_app_right (c : binary_bicone P Q) :
  c.to_cocone.ι.app (walking_pair.right) = c.inr := rfl
@[simp]
lemma binary_cofan_inl_to_cocone (c : binary_bicone P Q) : binary_cofan.inl c.to_cocone = c.inl :=
rfl
@[simp]
lemma binary_cofan_inr_to_cocone (c : binary_bicone P Q) : binary_cofan.inr c.to_cocone = c.inr :=
rfl

/-- Convert a `binary_bicone` into a `bicone` over a pair. -/
@[simps]
def to_bicone {X Y : C} (b : binary_bicone X Y) : bicone (pair X Y).obj :=
{ X := b.X,
  π := λ j, walking_pair.cases_on j b.fst b.snd,
  ι := λ j, walking_pair.cases_on j b.inl b.inr,
  ι_π := λ j j', by { cases j; cases j', tidy } }

/-- A binary bicone is a limit cone if and only if the corresponding bicone is a limit cone. -/
def to_bicone_is_limit {X Y : C} (b : binary_bicone X Y) :
  is_limit (b.to_bicone.to_cone) ≃ is_limit (b.to_cone) :=
is_limit.equiv_iso_limit $ cones.ext (iso.refl _) (λ j, by { cases j, tidy })

/-- A binary bicone is a colimit cocone if and only if the corresponding bicone is a colimit
    cocone. -/
def to_bicone_is_colimit {X Y : C} (b : binary_bicone X Y) :
  is_colimit (b.to_bicone.to_cocone) ≃ is_colimit (b.to_cocone) :=
is_colimit.equiv_iso_colimit $ cocones.ext (iso.refl _) (λ j, by { cases j, tidy })

end binary_bicone

namespace bicone

/-- Convert a `bicone` over a function on `walking_pair` to a binary_bicone. -/
@[simps]
def to_binary_bicone {X Y : C} (b : bicone (pair X Y).obj) : binary_bicone X Y :=
{ X := b.X,
  fst := b.π walking_pair.left,
  snd := b.π walking_pair.right,
  inl := b.ι walking_pair.left,
  inr := b.ι walking_pair.right,
  inl_fst' := by { simp [bicone.ι_π], refl, },
  inr_fst' := by simp [bicone.ι_π],
  inl_snd' := by simp [bicone.ι_π],
  inr_snd' := by { simp [bicone.ι_π], refl, }, }

/-- A bicone over a pair is a limit cone if and only if the corresponding binary bicone is a limit
    cone.  -/
def to_binary_bicone_is_limit {X Y : C} (b : bicone (pair X Y).obj) :
  is_limit (b.to_binary_bicone.to_cone) ≃ is_limit (b.to_cone) :=
is_limit.equiv_iso_limit $ cones.ext (iso.refl _) (λ j, by { cases j, tidy })

/-- A bicone over a pair is a colimit cocone if and only if the corresponding binary bicone is a
    colimit cocone. -/
def to_binary_bicone_is_colimit {X Y : C} (b : bicone (pair X Y).obj) :
  is_colimit (b.to_binary_bicone.to_cocone) ≃ is_colimit (b.to_cocone) :=
is_colimit.equiv_iso_colimit $ cocones.ext (iso.refl _) (λ j, by { cases j, tidy })

end bicone

/-- Structure witnessing that a binary bicone is a limit cone and a limit cocone. -/
@[nolint has_inhabited_instance]
structure binary_bicone.is_bilimit {P Q : C} (b : binary_bicone P Q) :=
(is_limit : is_limit b.to_cone)
(is_colimit : is_colimit b.to_cocone)

/-- A binary bicone is a bilimit bicone if and only if the corresponding bicone is a bilimit. -/
def binary_bicone.to_bicone_is_bilimit {X Y : C} (b : binary_bicone X Y) :
  b.to_bicone.is_bilimit ≃ b.is_bilimit :=
{ to_fun := λ h, ⟨b.to_bicone_is_limit h.is_limit, b.to_bicone_is_colimit h.is_colimit⟩,
  inv_fun := λ h, ⟨b.to_bicone_is_limit.symm h.is_limit, b.to_bicone_is_colimit.symm h.is_colimit⟩,
  left_inv := λ ⟨h, h'⟩, by { dsimp only, simp },
  right_inv := λ ⟨h, h'⟩, by { dsimp only, simp } }

/-- A bicone over a pair is a bilimit bicone if and only if the corresponding binary bicone is a
    bilimit. -/
def bicone.to_binary_bicone_is_bilimit {X Y : C} (b : bicone (pair X Y).obj) :
  b.to_binary_bicone.is_bilimit ≃ b.is_bilimit :=
{ to_fun := λ h, ⟨b.to_binary_bicone_is_limit h.is_limit,
    b.to_binary_bicone_is_colimit h.is_colimit⟩,
  inv_fun := λ h, ⟨b.to_binary_bicone_is_limit.symm h.is_limit,
    b.to_binary_bicone_is_colimit.symm h.is_colimit⟩,
  left_inv := λ ⟨h, h'⟩, by { dsimp only, simp },
  right_inv := λ ⟨h, h'⟩, by { dsimp only, simp } }

/--
A bicone over `P Q : C`, which is both a limit cone and a colimit cocone.
-/
@[nolint has_inhabited_instance]
structure binary_biproduct_data (P Q : C) :=
(bicone : binary_bicone P Q)
(is_bilimit : bicone.is_bilimit)

/--
`has_binary_biproduct P Q` expresses the mere existence of a bicone which is
simultaneously a limit and a colimit of the diagram `pair P Q`.
-/
class has_binary_biproduct (P Q : C) : Prop :=
mk' :: (exists_binary_biproduct : nonempty (binary_biproduct_data P Q))

lemma has_binary_biproduct.mk {P Q : C} (d : binary_biproduct_data P Q) :
  has_binary_biproduct P Q :=
⟨nonempty.intro d⟩

/--
Use the axiom of choice to extract explicit `binary_biproduct_data F` from `has_binary_biproduct F`.
-/
def get_binary_biproduct_data (P Q : C) [has_binary_biproduct P Q] : binary_biproduct_data P Q :=
classical.choice has_binary_biproduct.exists_binary_biproduct

/-- A bicone for `P Q ` which is both a limit cone and a colimit cocone. -/
def binary_biproduct.bicone (P Q : C) [has_binary_biproduct P Q] : binary_bicone P Q :=
(get_binary_biproduct_data P Q).bicone

/-- `binary_biproduct.bicone P Q` is a limit bicone. -/
def binary_biproduct.is_bilimit (P Q : C) [has_binary_biproduct P Q] :
  (binary_biproduct.bicone P Q).is_bilimit :=
(get_binary_biproduct_data P Q).is_bilimit

/-- `binary_biproduct.bicone P Q` is a limit cone. -/
def binary_biproduct.is_limit (P Q : C) [has_binary_biproduct P Q] :
  is_limit (binary_biproduct.bicone P Q).to_cone :=
(get_binary_biproduct_data P Q).is_bilimit.is_limit

/-- `binary_biproduct.bicone P Q` is a colimit cocone. -/
def binary_biproduct.is_colimit (P Q : C) [has_binary_biproduct P Q] :
  is_colimit (binary_biproduct.bicone P Q).to_cocone :=
(get_binary_biproduct_data P Q).is_bilimit.is_colimit

section
variable (C)

/--
`has_binary_biproducts C` represents the existence of a bicone which is
simultaneously a limit and a colimit of the diagram `pair P Q`, for every `P Q : C`.
-/
class has_binary_biproducts : Prop :=
(has_binary_biproduct : Π (P Q : C), has_binary_biproduct P Q)

attribute [instance, priority 100] has_binary_biproducts.has_binary_biproduct

/--
A category with finite biproducts has binary biproducts.

This is not an instance as typically in concrete categories there will be
an alternative construction with nicer definitional properties.
-/
lemma has_binary_biproducts_of_finite_biproducts [has_finite_biproducts C] :
  has_binary_biproducts C :=
{ has_binary_biproduct := λ P Q, has_binary_biproduct.mk
  { bicone := (biproduct.bicone (pair P Q).obj).to_binary_bicone,
    is_bilimit := (bicone.to_binary_bicone_is_bilimit _).symm (biproduct.is_bilimit _) } }

end

variables {P Q : C}

instance has_binary_biproduct.has_limit_pair [has_binary_biproduct P Q] :
  has_limit (pair P Q) :=
has_limit.mk ⟨_, binary_biproduct.is_limit P Q⟩

instance has_binary_biproduct.has_colimit_pair [has_binary_biproduct P Q] :
  has_colimit (pair P Q) :=
has_colimit.mk ⟨_, binary_biproduct.is_colimit P Q⟩

@[priority 100]
instance has_binary_products_of_has_binary_biproducts [has_binary_biproducts C] :
  has_binary_products C :=
{ has_limit := λ F, has_limit_of_iso (diagram_iso_pair F).symm }
@[priority 100]
instance has_binary_coproducts_of_has_binary_biproducts [has_binary_biproducts C] :
  has_binary_coproducts C :=
{ has_colimit := λ F, has_colimit_of_iso (diagram_iso_pair F) }

/--
The isomorphism between the specified binary product and the specified binary coproduct for
a pair for a binary biproduct.
-/
def biprod_iso (X Y : C) [has_binary_biproduct X Y]  :
  limits.prod X Y ≅ limits.coprod X Y :=
(is_limit.cone_point_unique_up_to_iso (limit.is_limit _) (binary_biproduct.is_limit X Y)).trans $
  is_colimit.cocone_point_unique_up_to_iso (binary_biproduct.is_colimit X Y) (colimit.is_colimit _)

/-- An arbitrary choice of biproduct of a pair of objects. -/
abbreviation biprod (X Y : C) [has_binary_biproduct X Y] := (binary_biproduct.bicone X Y).X

notation X ` ⊞ `:20 Y:20 := biprod X Y

/-- The projection onto the first summand of a binary biproduct. -/
abbreviation biprod.fst {X Y : C} [has_binary_biproduct X Y] : X ⊞ Y ⟶ X :=
(binary_biproduct.bicone X Y).fst
/-- The projection onto the second summand of a binary biproduct. -/
abbreviation biprod.snd {X Y : C} [has_binary_biproduct X Y] : X ⊞ Y ⟶ Y :=
(binary_biproduct.bicone X Y).snd
/-- The inclusion into the first summand of a binary biproduct. -/
abbreviation biprod.inl {X Y : C} [has_binary_biproduct X Y] : X ⟶ X ⊞ Y :=
(binary_biproduct.bicone X Y).inl
/-- The inclusion into the second summand of a binary biproduct. -/
abbreviation biprod.inr {X Y : C} [has_binary_biproduct X Y] : Y ⟶ X ⊞ Y :=
(binary_biproduct.bicone X Y).inr

section
variables {X Y : C} [has_binary_biproduct X Y]

@[simp] lemma binary_biproduct.bicone_fst : (binary_biproduct.bicone X Y).fst = biprod.fst := rfl
@[simp] lemma binary_biproduct.bicone_snd : (binary_biproduct.bicone X Y).snd = biprod.snd := rfl
@[simp] lemma binary_biproduct.bicone_inl : (binary_biproduct.bicone X Y).inl = biprod.inl := rfl
@[simp] lemma binary_biproduct.bicone_inr : (binary_biproduct.bicone X Y).inr = biprod.inr := rfl

end

@[simp,reassoc]
lemma biprod.inl_fst {X Y : C} [has_binary_biproduct X Y] :
  (biprod.inl : X ⟶ X ⊞ Y) ≫ (biprod.fst : X ⊞ Y ⟶ X) = 𝟙 X :=
(binary_biproduct.bicone X Y).inl_fst
@[simp,reassoc]
lemma biprod.inl_snd {X Y : C} [has_binary_biproduct X Y] :
  (biprod.inl : X ⟶ X ⊞ Y) ≫ (biprod.snd : X ⊞ Y ⟶ Y) = 0 :=
(binary_biproduct.bicone X Y).inl_snd
@[simp,reassoc]
lemma biprod.inr_fst {X Y : C} [has_binary_biproduct X Y] :
  (biprod.inr : Y ⟶ X ⊞ Y) ≫ (biprod.fst : X ⊞ Y ⟶ X) = 0 :=
(binary_biproduct.bicone X Y).inr_fst
@[simp,reassoc]
lemma biprod.inr_snd {X Y : C} [has_binary_biproduct X Y] :
  (biprod.inr : Y ⟶ X ⊞ Y) ≫ (biprod.snd : X ⊞ Y ⟶ Y) = 𝟙 Y :=
(binary_biproduct.bicone X Y).inr_snd

/-- Given a pair of maps into the summands of a binary biproduct,
we obtain a map into the binary biproduct. -/
abbreviation biprod.lift {W X Y : C} [has_binary_biproduct X Y] (f : W ⟶ X) (g : W ⟶ Y) :
  W ⟶ X ⊞ Y :=
(binary_biproduct.is_limit X Y).lift (binary_fan.mk f g)
/-- Given a pair of maps out of the summands of a binary biproduct,
we obtain a map out of the binary biproduct. -/
abbreviation biprod.desc {W X Y : C} [has_binary_biproduct X Y] (f : X ⟶ W) (g : Y ⟶ W) :
  X ⊞ Y ⟶ W :=
(binary_biproduct.is_colimit X Y).desc (binary_cofan.mk f g)

@[simp, reassoc]
lemma biprod.lift_fst {W X Y : C} [has_binary_biproduct X Y] (f : W ⟶ X) (g : W ⟶ Y) :
  biprod.lift f g ≫ biprod.fst = f :=
(binary_biproduct.is_limit X Y).fac _ walking_pair.left

@[simp, reassoc]
lemma biprod.lift_snd {W X Y : C} [has_binary_biproduct X Y] (f : W ⟶ X) (g : W ⟶ Y) :
  biprod.lift f g ≫ biprod.snd = g :=
(binary_biproduct.is_limit X Y).fac _ walking_pair.right

@[simp, reassoc]
lemma biprod.inl_desc {W X Y : C} [has_binary_biproduct X Y] (f : X ⟶ W) (g : Y ⟶ W) :
  biprod.inl ≫ biprod.desc f g = f :=
(binary_biproduct.is_colimit X Y).fac _ walking_pair.left

@[simp, reassoc]
lemma biprod.inr_desc {W X Y : C} [has_binary_biproduct X Y] (f : X ⟶ W) (g : Y ⟶ W) :
  biprod.inr ≫ biprod.desc f g = g :=
(binary_biproduct.is_colimit X Y).fac _ walking_pair.right

instance biprod.mono_lift_of_mono_left {W X Y : C} [has_binary_biproduct X Y] (f : W ⟶ X)
  (g : W ⟶ Y) [mono f] : mono (biprod.lift f g) :=
mono_of_mono_fac $ biprod.lift_fst _ _

instance biprod.mono_lift_of_mono_right {W X Y : C} [has_binary_biproduct X Y] (f : W ⟶ X)
  (g : W ⟶ Y) [mono g] : mono (biprod.lift f g) :=
mono_of_mono_fac $ biprod.lift_snd _ _

instance biprod.epi_desc_of_epi_left {W X Y : C} [has_binary_biproduct X Y] (f : X ⟶ W) (g : Y ⟶ W)
  [epi f] : epi (biprod.desc f g) :=
epi_of_epi_fac $ biprod.inl_desc _ _

instance biprod.epi_desc_of_epi_right {W X Y : C} [has_binary_biproduct X Y] (f : X ⟶ W) (g : Y ⟶ W)
  [epi g] : epi (biprod.desc f g) :=
epi_of_epi_fac $ biprod.inr_desc _ _

/-- Given a pair of maps between the summands of a pair of binary biproducts,
we obtain a map between the binary biproducts. -/
abbreviation biprod.map {W X Y Z : C} [has_binary_biproduct W X] [has_binary_biproduct Y Z]
  (f : W ⟶ Y) (g : X ⟶ Z) : W ⊞ X ⟶ Y ⊞ Z :=
is_limit.map (binary_biproduct.bicone W X).to_cone (binary_biproduct.is_limit Y Z)
  (@map_pair _ _ (pair W X) (pair Y Z) f g)

/-- An alternative to `biprod.map` constructed via colimits.
This construction only exists in order to show it is equal to `biprod.map`. -/
abbreviation biprod.map' {W X Y Z : C} [has_binary_biproduct W X] [has_binary_biproduct Y Z]
  (f : W ⟶ Y) (g : X ⟶ Z) : W ⊞ X ⟶ Y ⊞ Z :=
is_colimit.map (binary_biproduct.is_colimit W X) (binary_biproduct.bicone Y Z).to_cocone
  (@map_pair _ _ (pair W X) (pair Y Z) f g)

@[ext] lemma biprod.hom_ext {X Y Z : C} [has_binary_biproduct X Y] (f g : Z ⟶ X ⊞ Y)
  (h₀ : f ≫ biprod.fst = g ≫ biprod.fst) (h₁ : f ≫ biprod.snd = g ≫ biprod.snd) : f = g :=
binary_fan.is_limit.hom_ext (binary_biproduct.is_limit X Y) h₀ h₁


@[ext] lemma biprod.hom_ext' {X Y Z : C} [has_binary_biproduct X Y] (f g : X ⊞ Y ⟶ Z)
  (h₀ : biprod.inl ≫ f = biprod.inl ≫ g) (h₁ : biprod.inr ≫ f = biprod.inr ≫ g) : f = g :=
binary_cofan.is_colimit.hom_ext (binary_biproduct.is_colimit X Y) h₀ h₁

lemma biprod.map_eq_map' {W X Y Z : C} [has_binary_biproduct W X] [has_binary_biproduct Y Z]
  (f : W ⟶ Y) (g : X ⟶ Z) : biprod.map f g = biprod.map' f g :=
begin
  ext,
  { simp only [map_pair_left, is_colimit.ι_map, is_limit.map_π, biprod.inl_fst_assoc,
    category.assoc, ←binary_bicone.to_cone_π_app_left, ←binary_biproduct.bicone_fst,
    ←binary_bicone.to_cocone_ι_app_left, ←binary_biproduct.bicone_inl],
    simp },
  { simp only [map_pair_left, is_colimit.ι_map, is_limit.map_π, zero_comp,
      biprod.inl_snd_assoc, category.assoc,
      ←binary_bicone.to_cone_π_app_right, ←binary_biproduct.bicone_snd,
      ←binary_bicone.to_cocone_ι_app_left, ←binary_biproduct.bicone_inl],
    simp },
  { simp only [map_pair_right, biprod.inr_fst_assoc, is_colimit.ι_map, is_limit.map_π,
      zero_comp, category.assoc,
      ←binary_bicone.to_cone_π_app_left, ←binary_biproduct.bicone_fst,
      ←binary_bicone.to_cocone_ι_app_right, ←binary_biproduct.bicone_inr],
    simp },
  { simp only [map_pair_right, is_colimit.ι_map, is_limit.map_π, biprod.inr_snd_assoc,
      category.assoc, ←binary_bicone.to_cone_π_app_right, ←binary_biproduct.bicone_snd,
      ←binary_bicone.to_cocone_ι_app_right, ←binary_biproduct.bicone_inr],
    simp }
end

instance biprod.inl_mono {X Y : C} [has_binary_biproduct X Y] :
  split_mono (biprod.inl : X ⟶ X ⊞ Y) :=
{ retraction := biprod.desc (𝟙 X) (biprod.inr ≫ biprod.fst) }

instance biprod.inr_mono {X Y : C} [has_binary_biproduct X Y] :
  split_mono (biprod.inr : Y ⟶ X ⊞ Y) :=
{ retraction := biprod.desc (biprod.inl ≫ biprod.snd) (𝟙 Y)}

instance biprod.fst_epi {X Y : C} [has_binary_biproduct X Y] :
  split_epi (biprod.fst : X ⊞ Y ⟶ X) :=
{ section_ := biprod.lift (𝟙 X) (biprod.inl ≫ biprod.snd) }

instance biprod.snd_epi {X Y : C} [has_binary_biproduct X Y] :
  split_epi (biprod.snd : X ⊞ Y ⟶ Y) :=
{ section_ := biprod.lift (biprod.inr ≫ biprod.fst) (𝟙 Y) }

@[simp,reassoc]
lemma biprod.map_fst {W X Y Z : C} [has_binary_biproduct W X] [has_binary_biproduct Y Z]
  (f : W ⟶ Y) (g : X ⟶ Z) :
  biprod.map f g ≫ biprod.fst = biprod.fst ≫ f :=
is_limit.map_π _ _ _ walking_pair.left

@[simp,reassoc]
lemma biprod.map_snd {W X Y Z : C} [has_binary_biproduct W X] [has_binary_biproduct Y Z]
  (f : W ⟶ Y) (g : X ⟶ Z) :
  biprod.map f g ≫ biprod.snd = biprod.snd ≫ g :=
is_limit.map_π _ _ _ walking_pair.right

-- Because `biprod.map` is defined in terms of `lim` rather than `colim`,
-- we need to provide additional `simp` lemmas.
@[simp,reassoc]
lemma biprod.inl_map {W X Y Z : C} [has_binary_biproduct W X] [has_binary_biproduct Y Z]
  (f : W ⟶ Y) (g : X ⟶ Z) :
  biprod.inl ≫ biprod.map f g = f ≫ biprod.inl :=
begin
  rw biprod.map_eq_map',
  exact is_colimit.ι_map (binary_biproduct.is_colimit W X) _ _ walking_pair.left
end

@[simp,reassoc]
lemma biprod.inr_map {W X Y Z : C} [has_binary_biproduct W X] [has_binary_biproduct Y Z]
  (f : W ⟶ Y) (g : X ⟶ Z) :
  biprod.inr ≫ biprod.map f g = g ≫ biprod.inr :=
begin
  rw biprod.map_eq_map',
  exact is_colimit.ι_map (binary_biproduct.is_colimit W X) _ _ walking_pair.right
end

/-- Given a pair of isomorphisms between the summands of a pair of binary biproducts,
we obtain an isomorphism between the binary biproducts. -/
@[simps]
def biprod.map_iso {W X Y Z : C} [has_binary_biproduct W X] [has_binary_biproduct Y Z]
  (f : W ≅ Y) (g : X ≅ Z) : W ⊞ X ≅ Y ⊞ Z :=
{ hom := biprod.map f.hom g.hom,
  inv := biprod.map f.inv g.inv }

/-- Auxiliary lemma for `biprod.unique_up_to_iso`. -/
lemma biprod.cone_point_unique_up_to_iso_hom (X Y : C) [has_binary_biproduct X Y]
  {b : binary_bicone X Y} (hb : b.is_bilimit) :
  (hb.is_limit.cone_point_unique_up_to_iso (binary_biproduct.is_limit _ _)).hom
    = biprod.lift b.fst b.snd :=
rfl

/-- Auxiliary lemma for `biprod.unique_up_to_iso`. -/
lemma biprod.cone_point_unique_up_to_iso_inv (X Y : C) [has_binary_biproduct X Y]
  {b : binary_bicone X Y} (hb : b.is_bilimit) :
  (hb.is_limit.cone_point_unique_up_to_iso (binary_biproduct.is_limit _ _)).inv
    = biprod.desc b.inl b.inr :=
begin
  refine biprod.hom_ext' _ _ (hb.is_limit.hom_ext (λ j, _)) (hb.is_limit.hom_ext (λ j, _)),
  all_goals { simp only [category.assoc, is_limit.cone_point_unique_up_to_iso_inv_comp],
    cases j },
  all_goals { simp }
end

/-- Binary biproducts are unique up to isomorphism. This already follows because bilimits are
    limits, but in the case of biproducts we can give an isomorphism with particularly nice
    definitional properties, namely that `biprod.lift b.fst b.snd` and `biprod.desc b.inl b.inr`
    are inverses of each other. -/
@[simps]
def biprod.unique_up_to_iso (X Y : C) [has_binary_biproduct X Y] {b : binary_bicone X Y}
  (hb : b.is_bilimit) : b.X ≅ X ⊞ Y :=
{ hom := biprod.lift b.fst b.snd,
  inv := biprod.desc b.inl b.inr,
  hom_inv_id' := by rw [← biprod.cone_point_unique_up_to_iso_hom X Y hb,
    ← biprod.cone_point_unique_up_to_iso_inv X Y hb, iso.hom_inv_id],
  inv_hom_id' := by rw [← biprod.cone_point_unique_up_to_iso_hom X Y hb,
    ← biprod.cone_point_unique_up_to_iso_inv X Y hb, iso.inv_hom_id] }

section
variables (X Y : C) [has_binary_biproduct X Y]

-- There are three further variations,
-- about `is_iso biprod.inr`, `is_iso biprod.fst` and `is_iso biprod.snd`,
-- but any one suffices to prove `indecomposable_of_simple`
-- and they are likely not separately useful.
lemma biprod.is_iso_inl_iff_id_eq_fst_comp_inl :
  is_iso (biprod.inl : X ⟶ X ⊞ Y) ↔ 𝟙 (X ⊞ Y) = biprod.fst ≫ biprod.inl :=
begin
  split,
  { introI h,
    have := (cancel_epi (inv biprod.inl : X ⊞ Y ⟶ X)).2 biprod.inl_fst,
    rw [is_iso.inv_hom_id_assoc, category.comp_id] at this,
    rw [this, is_iso.inv_hom_id], },
  { intro h, exact ⟨⟨biprod.fst, biprod.inl_fst, h.symm⟩⟩, },
end

end

section biprod_kernel

variables (X Y : C) [has_binary_biproduct X Y]

/-- A kernel fork for the kernel of `biprod.fst`. It consists of the
morphism `biprod.inr`. -/
def biprod.fst_kernel_fork : kernel_fork (biprod.fst : X ⊞ Y ⟶ X) :=
kernel_fork.of_ι biprod.inr biprod.inr_fst

@[simp]
lemma biprod.fst_kernel_fork_ι : fork.ι (biprod.fst_kernel_fork X Y) = biprod.inr :=
rfl

/-- The fork `biprod.fst_kernel_fork` is indeed a limit.  -/
def biprod.is_kernel_fst_kernel_fork : is_limit (biprod.fst_kernel_fork X Y) :=
fork.is_limit.mk' _ $ λ s, ⟨s.ι ≫ biprod.snd, by ext; simp, λ m hm, by simp [← hm]⟩

/-- A kernel fork for the kernel of `biprod.snd`. It consists of the
morphism `biprod.inl`. -/
def biprod.snd_kernel_fork : kernel_fork (biprod.snd : X ⊞ Y ⟶ Y) :=
kernel_fork.of_ι biprod.inl biprod.inl_snd

@[simp]
lemma biprod.snd_kernel_fork_ι : fork.ι (biprod.snd_kernel_fork X Y) = biprod.inl :=
rfl

/-- The fork `biprod.snd_kernel_fork` is indeed a limit.  -/
def biprod.is_kernel_snd_kernel_fork : is_limit (biprod.snd_kernel_fork X Y) :=
fork.is_limit.mk' _ $ λ s, ⟨s.ι ≫ biprod.fst, by ext; simp, λ m hm, by simp [← hm]⟩

/-- A cokernel cofork for the cokernel of `biprod.inl`. It consists of the
morphism `biprod.snd`. -/
def biprod.inl_cokernel_fork : cokernel_cofork (biprod.inl : X ⟶ X ⊞ Y) :=
cokernel_cofork.of_π biprod.snd biprod.inl_snd

@[simp]
lemma biprod.inl_cokernel_fork_π : cofork.π (biprod.inl_cokernel_fork X Y) = biprod.snd :=
rfl

/-- The cofork `biprod.inl_cokernel_fork` is indeed a colimit.  -/
def biprod.is_cokernel_inl_cokernel_fork : is_colimit (biprod.inl_cokernel_fork X Y) :=
cofork.is_colimit.mk' _ $ λ s, ⟨biprod.inr ≫ s.π, by ext; simp, λ m hm, by simp [← hm]⟩

/-- A cokernel cofork for the cokernel of `biprod.inr`. It consists of the
morphism `biprod.fst`. -/
def biprod.inr_cokernel_fork : cokernel_cofork (biprod.inr : Y ⟶ X ⊞ Y) :=
cokernel_cofork.of_π biprod.fst biprod.inr_fst

@[simp]
lemma biprod.inr_cokernel_fork_π : cofork.π (biprod.inr_cokernel_fork X Y) = biprod.fst :=
rfl

/-- The cofork `biprod.inr_cokernel_fork` is indeed a colimit.  -/
def biprod.is_cokernel_inr_cokernel_fork : is_colimit (biprod.inr_cokernel_fork X Y) :=
cofork.is_colimit.mk' _ $ λ s, ⟨biprod.inl ≫ s.π, by ext; simp, λ m hm, by simp [← hm]⟩

instance : has_kernel (biprod.fst : X ⊞ Y ⟶ X) :=
has_limit.mk ⟨_, biprod.is_kernel_fst_kernel_fork X Y⟩

/-- The kernel of `biprod.fst : X ⊞ Y ⟶ X` is `Y`. -/
@[simps]
def kernel_biprod_fst_iso : kernel (biprod.fst : X ⊞ Y ⟶ X) ≅ Y :=
limit.iso_limit_cone ⟨_, biprod.is_kernel_fst_kernel_fork X Y⟩

instance : has_kernel (biprod.snd : X ⊞ Y ⟶ Y) :=
has_limit.mk ⟨_, biprod.is_kernel_snd_kernel_fork X Y⟩

/-- The kernel of `biprod.snd : X ⊞ Y ⟶ Y` is `X`. -/
@[simps]
def kernel_biprod_snd_iso : kernel (biprod.snd : X ⊞ Y ⟶ Y) ≅ X :=
limit.iso_limit_cone ⟨_, biprod.is_kernel_snd_kernel_fork X Y⟩

instance : has_cokernel (biprod.inl : X ⟶ X ⊞ Y) :=
has_colimit.mk ⟨_, biprod.is_cokernel_inl_cokernel_fork X Y⟩

/-- The cokernel of `biprod.inl : X ⟶ X ⊞ Y` is `Y`. -/
@[simps]
def cokernel_biprod_inl_iso : cokernel (biprod.inl : X ⟶ X ⊞ Y) ≅ Y :=
colimit.iso_colimit_cocone ⟨_, biprod.is_cokernel_inl_cokernel_fork X Y⟩

instance : has_cokernel (biprod.inr : Y ⟶ X ⊞ Y) :=
has_colimit.mk ⟨_, biprod.is_cokernel_inr_cokernel_fork X Y⟩

/-- The cokernel of `biprod.inr : Y ⟶ X ⊞ Y` is `X`. -/
@[simps]
def cokernel_biprod_inr_iso : cokernel (biprod.inr : Y ⟶ X ⊞ Y) ≅ X :=
colimit.iso_colimit_cocone ⟨_, biprod.is_cokernel_inr_cokernel_fork X Y⟩

end biprod_kernel

section
variables [has_binary_biproducts C]

/-- The braiding isomorphism which swaps a binary biproduct. -/
@[simps] def biprod.braiding (P Q : C) : P ⊞ Q ≅ Q ⊞ P :=
{ hom := biprod.lift biprod.snd biprod.fst,
  inv := biprod.lift biprod.snd biprod.fst }

/--
An alternative formula for the braiding isomorphism which swaps a binary biproduct,
using the fact that the biproduct is a coproduct.
-/
@[simps]
def biprod.braiding' (P Q : C) : P ⊞ Q ≅ Q ⊞ P :=
{ hom := biprod.desc biprod.inr biprod.inl,
  inv := biprod.desc biprod.inr biprod.inl }

lemma biprod.braiding'_eq_braiding {P Q : C} :
  biprod.braiding' P Q = biprod.braiding P Q :=
by tidy

/-- The braiding isomorphism can be passed through a map by swapping the order. -/
@[reassoc] lemma biprod.braid_natural {W X Y Z : C} (f : X ⟶ Y) (g : Z ⟶ W) :
  biprod.map f g ≫ (biprod.braiding _ _).hom = (biprod.braiding _ _).hom ≫ biprod.map g f :=
by tidy

@[reassoc] lemma biprod.braiding_map_braiding {W X Y Z : C} (f : W ⟶ Y) (g : X ⟶ Z) :
  (biprod.braiding X W).hom ≫ biprod.map f g ≫ (biprod.braiding Y Z).hom = biprod.map g f :=
by tidy

@[simp, reassoc] lemma biprod.symmetry' (P Q : C) :
  biprod.lift biprod.snd biprod.fst ≫ biprod.lift biprod.snd biprod.fst = 𝟙 (P ⊞ Q) :=
by tidy

/-- The braiding isomorphism is symmetric. -/
@[reassoc] lemma biprod.symmetry (P Q : C) :
  (biprod.braiding P Q).hom ≫ (biprod.braiding Q P).hom = 𝟙 _ :=
by simp

end

-- TODO:
-- If someone is interested, they could provide the constructions:
--   has_binary_biproducts ↔ has_finite_biproducts

end limits

namespace limits

section preadditive
variables {C : Type u} [category.{v} C] [preadditive C]
variables {J : Type v} [fintype J]

open category_theory.preadditive
open_locale big_operators

/--
In a preadditive category, we can construct a biproduct for `f : J → C` from
any bicone `b` for `f` satisfying `total : ∑ j : J, b.π j ≫ b.ι j = 𝟙 b.X`.

(That is, such a bicone is a limit cone and a colimit cocone.)
-/
def is_bilimit_of_total {f : J → C} (b : bicone f) (total : ∑ j : J, b.π j ≫ b.ι j = 𝟙 b.X) :
  b.is_bilimit :=
{ is_limit :=
  { lift := λ s, ∑ j, s.π.app j ≫ b.ι j,
    uniq' := λ s m h,
    begin
      erw [←category.comp_id m, ←total, comp_sum],
      apply finset.sum_congr rfl,
      intros j m,
      erw [reassoc_of (h j)],
    end,
    fac' := λ s j,
    begin
      simp only [sum_comp, category.assoc, bicone.to_cone_π_app, b.ι_π, comp_dite],
      -- See note [dsimp, simp].
      dsimp, simp,
    end },
  is_colimit :=
  { desc := λ s, ∑ j, b.π j ≫ s.ι.app j,
    uniq' := λ s m h,
    begin
      erw [←category.id_comp m, ←total, sum_comp],
            apply finset.sum_congr rfl,
      intros j m,
      erw [category.assoc, h],
    end,
    fac' := λ s j,
    begin
      simp only [comp_sum, ←category.assoc, bicone.to_cocone_ι_app, b.ι_π, dite_comp],
      dsimp, simp,
    end } }

lemma is_bilimit.total {f : J → C} {b : bicone f} (i : b.is_bilimit) :
  ∑ j : J, b.π j ≫ b.ι j = 𝟙 b.X :=
i.is_limit.hom_ext (λ j, by simp [sum_comp, b.ι_π, comp_dite])

/--
In a preadditive category, we can construct a biproduct for `f : J → C` from
any bicone `b` for `f` satisfying `total : ∑ j : J, b.π j ≫ b.ι j = 𝟙 b.X`.

(That is, such a bicone is a limit cone and a colimit cocone.)
-/
lemma has_biproduct_of_total {f : J → C} (b : bicone f) (total : ∑ j : J, b.π j ≫ b.ι j = 𝟙 b.X) :
  has_biproduct f :=
has_biproduct.mk
{ bicone := b,
  is_bilimit := is_bilimit_of_total b total }

/-- In a preadditive category, any finite bicone which is a limit cone is in fact a bilimit
    bicone. -/
def is_bilimit_of_is_limit {f : J → C} (t : bicone f) (ht : is_limit t.to_cone) : t.is_bilimit :=
is_bilimit_of_total _ $ ht.hom_ext $ λ j, by simp [sum_comp, t.ι_π, dite_comp, comp_dite]

/-- We can turn any limit cone over a pair into a bilimit bicone. -/
def bicone_is_bilimit_of_limit_cone_of_is_limit {f : J → C} {t : cone (discrete.functor f)}
  (ht : is_limit t) : (bicone.of_limit_cone ht).is_bilimit :=
is_bilimit_of_is_limit _ $ is_limit.of_iso_limit ht $ cones.ext (iso.refl _) (by tidy)

/-- In a preadditive category, if the product over `f : J → C` exists,
    then the biproduct over `f` exists. -/
lemma has_biproduct.of_has_product (f : J → C) [has_product f] : has_biproduct f :=
has_biproduct.mk
{ bicone := _,
  is_bilimit := bicone_is_bilimit_of_limit_cone_of_is_limit (limit.is_limit _) }

/-- In a preadditive category, any finite bicone which is a colimit cocone is in fact a bilimit
    bicone. -/
def is_bilimit_of_is_colimit {f : J → C} (t : bicone f) (ht : is_colimit t.to_cocone) :
  t.is_bilimit :=
is_bilimit_of_total _ $ ht.hom_ext $ λ j,
  by { simp_rw [bicone.to_cocone_ι_app, comp_sum, ← category.assoc, t.ι_π, dite_comp], tidy }

/-- We can turn any limit cone over a pair into a bilimit bicone. -/
def bicone_is_bilimit_of_colimit_cocone_of_is_colimit {f : J → C} {t : cocone (discrete.functor f)}
  (ht : is_colimit t) : (bicone.of_colimit_cocone ht).is_bilimit :=
is_bilimit_of_is_colimit _ $ is_colimit.of_iso_colimit ht $ cocones.ext (iso.refl _) (by tidy)

/-- In a preadditive category, if the coproduct over `f : J → C` exists,
    then the biproduct over `f` exists. -/
lemma has_biproduct.of_has_coproduct (f : J → C) [has_coproduct f] : has_biproduct f :=
has_biproduct.mk
{ bicone := _,
  is_bilimit := bicone_is_bilimit_of_colimit_cocone_of_is_colimit (colimit.is_colimit _) }

/-- A preadditive category with finite products has finite biproducts. -/
lemma has_finite_biproducts.of_has_finite_products [has_finite_products C] :
  has_finite_biproducts C :=
⟨λ J _, { has_biproduct := λ F, by exactI has_biproduct.of_has_product _ }⟩

/-- A preadditive category with finite coproducts has finite biproducts. -/
lemma has_finite_biproducts.of_has_finite_coproducts [has_finite_coproducts C] :
  has_finite_biproducts C :=
⟨λ J _, { has_biproduct := λ F, by exactI has_biproduct.of_has_coproduct _ }⟩

section
variables {f : J → C} [has_biproduct f]

/--
In any preadditive category, any biproduct satsifies
`∑ j : J, biproduct.π f j ≫ biproduct.ι f j = 𝟙 (⨁ f)`
-/
@[simp] lemma biproduct.total : ∑ j : J, biproduct.π f j ≫ biproduct.ι f j = 𝟙 (⨁ f) :=
is_bilimit.total (biproduct.is_bilimit _)

lemma biproduct.lift_eq {T : C} {g : Π j, T ⟶ f j} :
  biproduct.lift g = ∑ j, g j ≫ biproduct.ι f j :=
begin
  ext j,
  simp [sum_comp, biproduct.ι_π, comp_dite],
end

lemma biproduct.desc_eq {T : C} {g : Π j, f j ⟶ T} :
  biproduct.desc g = ∑ j, biproduct.π f j ≫ g j :=
begin
  ext j,
  simp [comp_sum, biproduct.ι_π_assoc, dite_comp],
end

@[simp, reassoc] lemma biproduct.lift_desc {T U : C} {g : Π j, T ⟶ f j} {h : Π j, f j ⟶ U} :
  biproduct.lift g ≫ biproduct.desc h = ∑ j : J, g j ≫ h j :=
by simp [biproduct.lift_eq, biproduct.desc_eq, comp_sum, sum_comp, biproduct.ι_π_assoc,
  comp_dite, dite_comp]

lemma biproduct.map_eq [has_finite_biproducts C] {f g : J → C} {h : Π j, f j ⟶ g j} :
  biproduct.map h = ∑ j : J, biproduct.π f j ≫ h j ≫ biproduct.ι g j :=
begin
  ext,
  simp [biproduct.ι_π, biproduct.ι_π_assoc, comp_sum, sum_comp, comp_dite, dite_comp],
end

@[simp, reassoc]
lemma biproduct.matrix_desc
  {K : Type v} [fintype K] [has_finite_biproducts C]
  {f : J → C} {g : K → C} (m : Π j k, f j ⟶ g k) {P} (x : Π k, g k ⟶ P) :
  biproduct.matrix m ≫ biproduct.desc x = biproduct.desc (λ j, ∑ k, m j k ≫ x k) :=
by { ext, simp, }

@[simp, reassoc]
lemma biproduct.lift_matrix
  {K : Type v} [fintype K] [has_finite_biproducts C]
  {f : J → C} {g : K → C} {P} (x : Π j, P ⟶ f j) (m : Π j k, f j ⟶ g k)  :
  biproduct.lift x ≫ biproduct.matrix m = biproduct.lift (λ k, ∑ j, x j ≫ m j k) :=
by { ext, simp, }

@[reassoc]
lemma biproduct.matrix_map
  {K : Type v} [fintype K] [has_finite_biproducts C]
  {f : J → C} {g : K → C} {h : K → C} (m : Π j k, f j ⟶ g k) (n : Π k, g k ⟶ h k) :
  biproduct.matrix m ≫ biproduct.map n = biproduct.matrix (λ j k, m j k ≫ n k) :=
by { ext, simp, }

@[reassoc]
lemma biproduct.map_matrix
  {K : Type v} [fintype K] [has_finite_biproducts C]
  {f : J → C} {g : J → C} {h : K → C} (m : Π k, f k ⟶ g k) (n : Π j k, g j ⟶ h k) :
  biproduct.map m ≫ biproduct.matrix n = biproduct.matrix (λ j k, m j ≫ n j k) :=
by { ext, simp, }

end

/--
In a preadditive category, we can construct a binary biproduct for `X Y : C` from
any binary bicone `b` satisfying `total : b.fst ≫ b.inl + b.snd ≫ b.inr = 𝟙 b.X`.

(That is, such a bicone is a limit cone and a colimit cocone.)
-/
def is_binary_bilimit_of_total {X Y : C} (b : binary_bicone X Y)
  (total : b.fst ≫ b.inl + b.snd ≫ b.inr = 𝟙 b.X) : b.is_bilimit :=
{ is_limit :=
  { lift := λ s, binary_fan.fst s ≫ b.inl +
      binary_fan.snd s ≫ b.inr,
    uniq' := λ s m h, by erw [←category.comp_id m, ←total,
      comp_add, reassoc_of (h walking_pair.left), reassoc_of (h walking_pair.right)],
    fac' := λ s j, by cases j; simp, },
  is_colimit :=
  { desc := λ s, b.fst ≫ binary_cofan.inl s +
      b.snd ≫ binary_cofan.inr s,
    uniq' := λ s m h, by erw [←category.id_comp m, ←total,
      add_comp, category.assoc, category.assoc, h walking_pair.left, h walking_pair.right],
    fac' := λ s j, by cases j; simp, } }

lemma is_bilimit.binary_total {X Y : C} {b : binary_bicone X Y} (i : b.is_bilimit) :
  b.fst ≫ b.inl + b.snd ≫ b.inr = 𝟙 b.X :=
i.is_limit.hom_ext (λ j, by { cases j; simp, })

/--
In a preadditive category, we can construct a binary biproduct for `X Y : C` from
any binary bicone `b` satisfying `total : b.fst ≫ b.inl + b.snd ≫ b.inr = 𝟙 b.X`.

(That is, such a bicone is a limit cone and a colimit cocone.)
-/
lemma has_binary_biproduct_of_total {X Y : C} (b : binary_bicone X Y)
  (total : b.fst ≫ b.inl + b.snd ≫ b.inr = 𝟙 b.X) : has_binary_biproduct X Y :=
has_binary_biproduct.mk
{ bicone := b,
  is_bilimit := is_binary_bilimit_of_total b total }

/-- We can turn any limit cone over a pair into a bicone. -/
@[simps]
def binary_bicone.of_limit_cone {X Y : C} {t : cone (pair X Y)} (ht : is_limit t) :
  binary_bicone X Y :=
{ X := t.X,
  fst := t.π.app walking_pair.left,
  snd := t.π.app walking_pair.right,
  inl := ht.lift (binary_fan.mk (𝟙 X) 0),
  inr := ht.lift (binary_fan.mk 0 (𝟙 Y)) }

lemma inl_of_is_limit {X Y : C} {t : binary_bicone X Y} (ht : is_limit t.to_cone) :
  t.inl = ht.lift (binary_fan.mk (𝟙 X) 0) :=
ht.hom_ext $ λ j, by { rw ht.fac, cases j; simp }

lemma inr_of_is_limit {X Y : C} {t : binary_bicone X Y} (ht : is_limit t.to_cone) :
  t.inr = ht.lift (binary_fan.mk 0 (𝟙 Y)) :=
ht.hom_ext $ λ j, by { rw ht.fac, cases j; simp }

/-- In a preadditive category, any binary bicone which is a limit cone is in fact a bilimit
    bicone. -/
def is_binary_bilimit_of_is_limit {X Y : C} (t : binary_bicone X Y) (ht : is_limit t.to_cone) :
  t.is_bilimit :=
is_binary_bilimit_of_total _ (by refine binary_fan.is_limit.hom_ext ht _ _; simp)

/-- We can turn any limit cone over a pair into a bilimit bicone. -/
def binary_bicone_is_bilimit_of_limit_cone_of_is_limit {X Y : C} {t : cone (pair X Y)}
  (ht : is_limit t) : (binary_bicone.of_limit_cone ht).is_bilimit :=
is_binary_bilimit_of_total _ $ binary_fan.is_limit.hom_ext ht (by simp) (by simp)

/-- In a preadditive category, if the product of `X` and `Y` exists, then the
    binary biproduct of `X` and `Y` exists. -/
lemma has_binary_biproduct.of_has_binary_product (X Y : C) [has_binary_product X Y] :
  has_binary_biproduct X Y :=
has_binary_biproduct.mk
{ bicone := _,
  is_bilimit := binary_bicone_is_bilimit_of_limit_cone_of_is_limit (limit.is_limit _) }

/-- In a preadditive category, if all binary products exist, then all binary biproducts exist. -/
lemma has_binary_biproducts.of_has_binary_products [has_binary_products C] :
  has_binary_biproducts C :=
{ has_binary_biproduct := λ X Y, has_binary_biproduct.of_has_binary_product X Y, }

/-- We can turn any colimit cocone over a pair into a bicone. -/
@[simps]
def binary_bicone.of_colimit_cocone {X Y : C} {t : cocone (pair X Y)} (ht : is_colimit t) :
  binary_bicone X Y :=
{ X := t.X,
  fst := ht.desc (binary_cofan.mk (𝟙 X) 0),
  snd := ht.desc (binary_cofan.mk 0 (𝟙 Y)),
  inl := t.ι.app walking_pair.left,
  inr := t.ι.app walking_pair.right }

lemma fst_of_is_colimit {X Y : C} {t : binary_bicone X Y} (ht : is_colimit t.to_cocone) :
  t.fst = ht.desc (binary_cofan.mk (𝟙 X) 0) :=
begin
  refine ht.hom_ext (λ j, _),
  rw ht.fac,
  cases j,
  all_goals { simp only [binary_bicone.to_cocone_ι_app_left, binary_bicone.inl_fst,
      binary_cofan.mk_ι_app_left, binary_bicone.to_cocone_ι_app_right, binary_bicone.inr_fst,
      binary_cofan.mk_ι_app_right] },
  refl
end

lemma snd_of_is_colimit {X Y : C} {t : binary_bicone X Y} (ht : is_colimit t.to_cocone) :
  t.snd = ht.desc (binary_cofan.mk 0 (𝟙 Y)) :=
begin
  refine ht.hom_ext (λ j, _),
  rw ht.fac,
  cases j,
  all_goals { simp only [binary_bicone.to_cocone_ι_app_left, binary_bicone.inl_snd,
    binary_cofan.mk_ι_app_left, binary_bicone.to_cocone_ι_app_right, binary_bicone.inr_snd,
    binary_cofan.mk_ι_app_right] },
  refl
end

/-- In a preadditive category, any binary bicone which is a colimit cocone is in fact a
    bilimit bicone. -/
def is_binary_bilimit_of_is_colimit {X Y : C} (t : binary_bicone X Y)
  (ht : is_colimit t.to_cocone) : t.is_bilimit :=
is_binary_bilimit_of_total _
begin
  refine binary_cofan.is_colimit.hom_ext ht _ _; simp,
  { rw [category.comp_id t.inl] },
  { rw [category.comp_id t.inr] }
end

/-- We can turn any colimit cocone over a pair into a bilimit bicone. -/
def binary_bicone_is_bilimit_of_colimit_cocone_of_is_colimit {X Y : C} {t : cocone (pair X Y)}
  (ht : is_colimit t) : (binary_bicone.of_colimit_cocone ht).is_bilimit :=
is_binary_bilimit_of_is_colimit (binary_bicone.of_colimit_cocone ht) $
  is_colimit.of_iso_colimit ht $ cocones.ext (iso.refl _) $ λ j, by { cases j, tidy }

/-- In a preadditive category, if the coproduct of `X` and `Y` exists, then the
    binary biproduct of `X` and `Y` exists. -/
lemma has_binary_biproduct.of_has_binary_coproduct (X Y : C) [has_binary_coproduct X Y] :
  has_binary_biproduct X Y :=
has_binary_biproduct.mk
{ bicone := _,
  is_bilimit := binary_bicone_is_bilimit_of_colimit_cocone_of_is_colimit (colimit.is_colimit _) }

/-- In a preadditive category, if all binary coproducts exist, then all binary biproducts exist. -/
lemma has_binary_biproducts.of_has_binary_coproducts [has_binary_coproducts C] :
  has_binary_biproducts C :=
{ has_binary_biproduct := λ X Y, has_binary_biproduct.of_has_binary_coproduct X Y, }

section
variables {X Y : C} [has_binary_biproduct X Y]

/--
In any preadditive category, any binary biproduct satsifies
`biprod.fst ≫ biprod.inl + biprod.snd ≫ biprod.inr = 𝟙 (X ⊞ Y)`.
-/
@[simp] lemma biprod.total : biprod.fst ≫ biprod.inl + biprod.snd ≫ biprod.inr = 𝟙 (X ⊞ Y) :=
begin
  ext; simp [add_comp],
end

lemma biprod.lift_eq {T : C} {f : T ⟶ X} {g : T ⟶ Y} :
  biprod.lift f g = f ≫ biprod.inl + g ≫ biprod.inr :=
begin
  ext; simp [add_comp],
end

lemma biprod.desc_eq {T : C} {f : X ⟶ T} {g : Y ⟶ T} :
  biprod.desc f g = biprod.fst ≫ f + biprod.snd ≫ g :=
begin
  ext; simp [add_comp],
end

@[simp, reassoc] lemma biprod.lift_desc {T U : C} {f : T ⟶ X} {g : T ⟶ Y} {h : X ⟶ U} {i : Y ⟶ U} :
  biprod.lift f g ≫ biprod.desc h i = f ≫ h + g ≫ i :=
by simp [biprod.lift_eq, biprod.desc_eq]

lemma biprod.map_eq [has_binary_biproducts C] {W X Y Z : C} {f : W ⟶ Y} {g : X ⟶ Z} :
  biprod.map f g = biprod.fst ≫ f ≫ biprod.inl + biprod.snd ≫ g ≫ biprod.inr :=
by apply biprod.hom_ext; apply biprod.hom_ext'; simp

/--
Every split mono `f` with a cokernel induces a binary bicone with `f` as its `inl` and
the cokernel map as its `snd`.
We will show in `is_bilimit_binary_bicone_of_split_mono_of_cokernel` that this binary bicone is in
fact already a biproduct. -/
@[simps]
def binary_bicone_of_split_mono_of_cokernel {X Y : C} {f : X ⟶ Y} [split_mono f]
  {c : cokernel_cofork f} (i : is_colimit c) : binary_bicone X c.X :=
{ X := Y,
  fst := retraction f,
  snd := c.π,
  inl := f,
  inr :=
    let c' : cokernel_cofork (𝟙 Y - (𝟙 Y - retraction f ≫ f)) :=
      cokernel_cofork.of_π (cofork.π c) (by simp) in
    let i' : is_colimit c' := is_cokernel_epi_comp i (retraction f) (by simp) in
    let i'' := is_colimit_cofork_of_cokernel_cofork i' in
    (split_epi_of_idempotent_of_is_colimit_cofork C (by simp) i'').section_,
  inl_fst' := by simp,
  inl_snd' := by simp,
  inr_fst' :=
  begin
    dsimp only,
    rw [split_epi_of_idempotent_of_is_colimit_cofork_section_,
      is_colimit_cofork_of_cokernel_cofork_desc, is_cokernel_epi_comp_desc],
    dsimp only [cokernel_cofork_of_cofork_of_π],
    letI := epi_of_is_colimit_cofork i,
    apply zero_of_epi_comp c.π,
    simp only [sub_comp, comp_sub, category.comp_id, category.assoc, split_mono.id, sub_self,
      cofork.is_colimit.π_comp_desc_assoc, cokernel_cofork.π_of_π, split_mono.id_assoc],
    apply sub_eq_zero_of_eq,
    apply category.id_comp
  end,
  inr_snd' := by apply split_epi.id }

/-- The bicone constructed in `binary_bicone_of_split_mono_of_cokernel` is a bilimit.
This is a version of the splitting lemma that holds in all preadditive categories. -/
def is_bilimit_binary_bicone_of_split_mono_of_cokernel {X Y : C} {f : X ⟶ Y} [split_mono f]
  {c : cokernel_cofork f} (i : is_colimit c) :
  (binary_bicone_of_split_mono_of_cokernel i).is_bilimit :=
is_binary_bilimit_of_total _
begin
  simp only [binary_bicone_of_split_mono_of_cokernel_fst,
    binary_bicone_of_split_mono_of_cokernel_inr, binary_bicone_of_split_mono_of_cokernel_snd,
    split_epi_of_idempotent_of_is_colimit_cofork_section_],
  dsimp only [binary_bicone_of_split_mono_of_cokernel_X],
  rw [is_colimit_cofork_of_cokernel_cofork_desc, is_cokernel_epi_comp_desc],
  simp only [binary_bicone_of_split_mono_of_cokernel_inl, cofork.is_colimit.π_comp_desc,
    cokernel_cofork_of_cofork_π, cofork.π_of_π, add_sub_cancel'_right]
end

/--
Every split epi `f` with a kernel induces a binary bicone with `f` as its `snd` and
the kernel map as its `inl`.
We will show in `binary_bicone_of_split_mono_of_cokernel` that this binary bicone is in fact
already a biproduct. -/
@[simps]
def binary_bicone_of_split_epi_of_kernel {X Y : C} {f : X ⟶ Y} [split_epi f]
  {c : kernel_fork f} (i : is_limit c) : binary_bicone c.X Y :=
{ X := X,
  fst :=
    let c' : kernel_fork (𝟙 X - (𝟙 X - f ≫ section_ f)) :=
      kernel_fork.of_ι (fork.ι c) (by simp) in
    let i' : is_limit c' := is_kernel_comp_mono i (section_ f) (by simp) in
    let i'' := is_limit_fork_of_kernel_fork i' in
    (split_mono_of_idempotent_of_is_limit_fork C (by simp) i'').retraction,
  snd := f,
  inl := c.ι,
  inr := section_ f,
  inl_fst' := by apply split_mono.id,
  inl_snd' := by simp,
  inr_fst' :=
  begin
    dsimp only,
    rw [split_mono_of_idempotent_of_is_limit_fork_retraction,
      is_limit_fork_of_kernel_fork_lift, is_kernel_comp_mono_lift],
    dsimp only [kernel_fork_of_fork_ι],
    letI := mono_of_is_limit_fork i,
    apply zero_of_comp_mono c.ι,
    simp only [comp_sub, category.comp_id, category.assoc, sub_self, fork.is_limit.lift_comp_ι,
      fork.ι_of_ι, split_epi.id_assoc]
  end,
  inr_snd' := by simp }

/-- The bicone constructed in `binary_bicone_of_split_epi_of_kernel` is a bilimit.
This is a version of the splitting lemma that holds in all preadditive categories. -/
def is_bilimit_binary_bicone_of_split_epi_of_kernel {X Y : C} {f : X ⟶ Y} [split_epi f]
  {c : kernel_fork f} (i : is_limit c) :
  (binary_bicone_of_split_epi_of_kernel i).is_bilimit :=
is_binary_bilimit_of_total _
begin
  simp only [binary_bicone_of_split_epi_of_kernel_fst, binary_bicone_of_split_epi_of_kernel_inl,
    binary_bicone_of_split_epi_of_kernel_inr, binary_bicone_of_split_epi_of_kernel_snd,
    split_mono_of_idempotent_of_is_limit_fork_retraction],
  dsimp only [binary_bicone_of_split_epi_of_kernel_X],
  rw [is_limit_fork_of_kernel_fork_lift, is_kernel_comp_mono_lift],
  simp only [fork.is_limit.lift_comp_ι, fork.ι_of_ι, kernel_fork_of_fork_ι, sub_add_cancel]
end

end

section
variables {X Y : C} (f g : X ⟶ Y)

/-- The existence of binary biproducts implies that there is at most one preadditive structure. -/
lemma biprod.add_eq_lift_id_desc [has_binary_biproduct X X] :
  f + g = biprod.lift (𝟙 X) (𝟙 X) ≫ biprod.desc f g :=
by simp

/-- The existence of binary biproducts implies that there is at most one preadditive structure. -/
lemma biprod.add_eq_lift_desc_id [has_binary_biproduct Y Y] :
  f + g = biprod.lift f g ≫ biprod.desc (𝟙 Y) (𝟙 Y) :=
by simp

end

end preadditive

end limits

open category_theory.limits

section
local attribute [ext] preadditive

/-- The existence of binary biproducts implies that there is at most one preadditive structure. -/
instance subsingleton_preadditive_of_has_binary_biproducts {C : Type u} [category.{v} C]
  [has_zero_morphisms C] [has_binary_biproducts C] : subsingleton (preadditive C) :=
subsingleton.intro $ λ a b,
begin
  ext X Y f g,
  have h₁ := @biprod.add_eq_lift_id_desc _ _ a _ _ f g
    (by convert (infer_instance : has_binary_biproduct X X)),
  have h₂ := @biprod.add_eq_lift_id_desc _ _ b _ _ f g
    (by convert (infer_instance : has_binary_biproduct X X)),
  refine h₁.trans (eq.trans _ h₂.symm),
  congr' 2;
  exact subsingleton.elim _ _
end
end

variables {C : Type u} [category.{v} C] [has_zero_morphisms C] [has_binary_biproducts C]

/-- An object is indecomposable if it cannot be written as the biproduct of two nonzero objects. -/
def indecomposable (X : C) : Prop := ¬ is_zero X ∧ ∀ Y Z, (X ≅ Y ⊞ Z) → is_zero Y ∨ is_zero Z

end category_theory<|MERGE_RESOLUTION|>--- conflicted
+++ resolved
@@ -491,11 +491,7 @@
      biproduct.to_subtype_from_subtype_assoc, biproduct.map_π],
    rcases em (i = j) with (rfl|h),
    { rw [if_neg (not_not.2 rfl), comp_zero, comp_zero, kernel_fork.condition] },
-<<<<<<< HEAD
-   { rw [if_pos, category.comp_id], exact h, }
-=======
    { rw [if_pos (ne.symm h), category.comp_id] }
->>>>>>> 193f0859
  end,
  begin
    intros m hm,
@@ -524,11 +520,7 @@
      biproduct.ι_map_assoc],
    rcases em (i = j) with (rfl|h),
    { rw [if_neg (not_not.2 rfl), zero_comp, cokernel_cofork.condition] },
-<<<<<<< HEAD
-   { rw [if_pos, category.id_comp], exact h, }
-=======
    { rw [if_pos (ne.symm h), category.id_comp] }
->>>>>>> 193f0859
  end,
  begin
    intros m hm,
