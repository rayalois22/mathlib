--- conflicted
+++ resolved
@@ -664,13 +664,7 @@
   has_binary_biproducts C :=
 { has_binary_biproduct := λ P Q, has_binary_biproduct.mk
   { bicone := (biproduct.bicone (pair P Q).obj).to_binary_bicone,
-<<<<<<< HEAD
-    is_bilimit :=
-    { is_limit := (bicone.to_binary_bicone_is_limit _).symm (biproduct.is_limit _),
-      is_colimit := (bicone.to_binary_bicone_is_colimit _).symm (biproduct.is_colimit _) } } }
-=======
     is_bilimit := (bicone.to_binary_bicone_is_bilimit _).symm (biproduct.is_bilimit _) } }
->>>>>>> cb45da26
 
 end
 
@@ -993,7 +987,6 @@
 
 (That is, such a bicone is a limit cone and a colimit cocone.)
 -/
-<<<<<<< HEAD
 def is_bilimit_of_total {f : J → C} (b : bicone f) (total : ∑ j : J, b.π j ≫ b.ι j = 𝟙 b.X) :
   b.is_bilimit :=
 { is_limit :=
@@ -1025,42 +1018,6 @@
       simp only [comp_sum, ←category.assoc, bicone.to_cocone_ι_app, b.ι_π, dite_comp],
       dsimp, simp,
     end } }
-=======
-lemma has_biproduct_of_total {f : J → C} (b : bicone f) (total : ∑ j : J, b.π j ≫ b.ι j = 𝟙 b.X) :
-  has_biproduct f :=
-has_biproduct.mk
-{ bicone := b,
-  is_bilimit :=
-  { is_limit :=
-    { lift := λ s, ∑ j, s.π.app j ≫ b.ι j,
-      uniq' := λ s m h,
-      begin
-        erw [←category.comp_id m, ←total, comp_sum],
-        apply finset.sum_congr rfl,
-        intros j m,
-        erw [reassoc_of (h j)],
-      end,
-      fac' := λ s j,
-      begin
-        simp only [sum_comp, category.assoc, bicone.to_cone_π_app, b.ι_π, comp_dite],
-        -- See note [dsimp, simp].
-        dsimp, simp,
-      end },
-    is_colimit :=
-    { desc := λ s, ∑ j, b.π j ≫ s.ι.app j,
-      uniq' := λ s m h,
-      begin
-        erw [←category.id_comp m, ←total, sum_comp],
-              apply finset.sum_congr rfl,
-        intros j m,
-        erw [category.assoc, h],
-      end,
-      fac' := λ s j,
-      begin
-        simp only [comp_sum, ←category.assoc, bicone.to_cocone_ι_app, b.ι_π, dite_comp],
-        dsimp, simp,
-      end } } }
->>>>>>> cb45da26
 
 /--
 In a preadditive category, we can construct a biproduct for `f : J → C` from
@@ -1195,7 +1152,6 @@
 
 (That is, such a bicone is a limit cone and a colimit cocone.)
 -/
-<<<<<<< HEAD
 def is_binary_bilimit_of_total {X Y : C} (b : binary_bicone X Y)
   (total : b.fst ≫ b.inl + b.snd ≫ b.inr = 𝟙 b.X) : b.is_bilimit :=
 { is_limit :=
@@ -1210,26 +1166,6 @@
     uniq' := λ s m h, by erw [←category.id_comp m, ←total,
       add_comp, category.assoc, category.assoc, h walking_pair.left, h walking_pair.right],
     fac' := λ s j, by cases j; simp, } }
-=======
-lemma has_binary_biproduct_of_total {X Y : C} (b : binary_bicone X Y)
-  (total : b.fst ≫ b.inl + b.snd ≫ b.inr = 𝟙 b.X) :
-  has_binary_biproduct X Y :=
-has_binary_biproduct.mk
-{ bicone := b,
-  is_bilimit :=
-  { is_limit :=
-    { lift := λ s, binary_fan.fst s ≫ b.inl +
-        binary_fan.snd s ≫ b.inr,
-      uniq' := λ s m h, by erw [←category.comp_id m, ←total,
-        comp_add, reassoc_of (h walking_pair.left), reassoc_of (h walking_pair.right)],
-      fac' := λ s j, by cases j; simp, },
-    is_colimit :=
-    { desc := λ s, b.fst ≫ binary_cofan.inl s +
-        b.snd ≫ binary_cofan.inr s,
-      uniq' := λ s m h, by erw [←category.id_comp m, ←total,
-        add_comp, category.assoc, category.assoc, h walking_pair.left, h walking_pair.right],
-      fac' := λ s j, by cases j; simp, } } }
->>>>>>> cb45da26
 
 /--
 In a preadditive category, we can construct a binary biproduct for `X Y : C` from
