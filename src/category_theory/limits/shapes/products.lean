--- conflicted
+++ resolved
@@ -191,7 +191,6 @@
 /-- An abbreviation for `Π J, has_colimits_of_shape (discrete J) C` -/
 abbreviation has_coproducts := Π (J : Type v), has_colimits_of_shape (discrete J) C
 
-<<<<<<< HEAD
 /-!
 (Co)products over a type with a unique term.
 -/
@@ -252,7 +251,7 @@
   (colimit_cocone_of_unique f).is_colimit
 
 end unique
-=======
+
 section reindex
 variables {C} {γ : Type v} (ε : β ≃ γ) (f : γ → C)
 
@@ -317,6 +316,5 @@
 end
 
 end reindex
->>>>>>> f6cf0b78
 
 end category_theory.limits