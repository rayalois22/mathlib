/-
Copyright (c) 2019 Scott Morrison. All rights reserved.
Released under Apache 2.0 license as described in the file LICENSE.
Authors: Scott Morrison
-/
import category_theory.limits.shapes.binary_products
import category_theory.limits.shapes.finite_limits
import category_theory.limits.shapes.products
import category_theory.limits.shapes.terminal

/-!
# Categories with finite (co)products

Typeclasses representing categories with (co)products over finite indexing types.
-/

universes w v u

open category_theory
open_locale classical

namespace category_theory.limits

variables (C : Type u) [category.{v} C]

/--
A category has finite products if there is a chosen limit for every diagram
with shape `discrete J`, where we have `[fintype J]`.
-/
-- We can't simply make this an abbreviation, as we do with other `has_Xs` limits typeclasses,
-- because of https://github.com/leanprover-community/lean/issues/429
class has_finite_products : Prop :=
<<<<<<< HEAD
(out (J : Type w) [decidable_eq J] [fintype J] : has_limits_of_shape (discrete J) C)
=======
(out (J : Type v) [fintype J] : has_limits_of_shape (discrete J) C)
>>>>>>> 9d048443

instance has_limits_of_shape_discrete
  (J : Type w) [fintype J] [has_finite_products C] :
  has_limits_of_shape (discrete J) C :=
by { haveI := @has_finite_products.out C _ _ J, apply_instance }

/-- If `C` has finite limits then it has finite products. -/
@[priority 10]
<<<<<<< HEAD
instance has_finite_products_of_has_finite_limits [has_finite_limits_of_size.{w} C] :
  has_finite_products.{w} C :=
⟨λ J 𝒥₁ 𝒥₂, by { resetI, apply_instance }⟩
=======
instance has_finite_products_of_has_finite_limits [has_finite_limits C] : has_finite_products C :=
⟨λ J 𝒥, by { resetI, apply_instance }⟩
>>>>>>> 9d048443

/-- We can now write this for powers. -/
noncomputable example [has_finite_products.{0} C] (X : C) : C := ∏ (λ (i : fin 5), X)

/--
If a category has all products then in particular it has finite products.
-/
lemma has_finite_products_of_has_products [has_products.{w} C] : has_finite_products.{w} C :=
⟨by apply_instance⟩

/--
A category has finite coproducts if there is a chosen colimit for every diagram
with shape `discrete J`, where we have `[fintype J]`.
-/
class has_finite_coproducts : Prop :=
<<<<<<< HEAD
(out (J : Type w) [decidable_eq J] [fintype J] : has_colimits_of_shape (discrete J) C)
=======
(out (J : Type v) [fintype J] : has_colimits_of_shape (discrete J) C)
>>>>>>> 9d048443

attribute [class] has_finite_coproducts

instance has_colimits_of_shape_discrete
  (J : Type w) [fintype J] [has_finite_coproducts C] :
  has_colimits_of_shape (discrete J) C :=
by { haveI := @has_finite_coproducts.out C _ _ J, apply_instance }

/-- If `C` has finite colimits then it has finite coproducts. -/
@[priority 10]
<<<<<<< HEAD
instance has_finite_coproducts_of_has_finite_colimits [has_finite_colimits_of_size.{w} C] :
  has_finite_coproducts.{w} C :=
⟨λ J 𝒥₁ 𝒥₂, by { resetI, apply_instance }⟩
=======
instance has_finite_coproducts_of_has_finite_colimits [has_finite_colimits C] :
  has_finite_coproducts C :=
⟨λ J 𝒥, by { resetI, apply_instance }⟩
>>>>>>> 9d048443

/--
If a category has all coproducts then in particular it has finite coproducts.
-/
lemma has_finite_coproducts_of_has_coproducts [has_coproducts.{w} C] :
  has_finite_coproducts.{w} C :=
⟨by apply_instance⟩

end category_theory.limits<|MERGE_RESOLUTION|>--- conflicted
+++ resolved
@@ -30,11 +30,7 @@
 -- We can't simply make this an abbreviation, as we do with other `has_Xs` limits typeclasses,
 -- because of https://github.com/leanprover-community/lean/issues/429
 class has_finite_products : Prop :=
-<<<<<<< HEAD
-(out (J : Type w) [decidable_eq J] [fintype J] : has_limits_of_shape (discrete J) C)
-=======
-(out (J : Type v) [fintype J] : has_limits_of_shape (discrete J) C)
->>>>>>> 9d048443
+(out (J : Type w) [fintype J] : has_limits_of_shape (discrete J) C)
 
 instance has_limits_of_shape_discrete
   (J : Type w) [fintype J] [has_finite_products C] :
@@ -43,14 +39,16 @@
 
 /-- If `C` has finite limits then it has finite products. -/
 @[priority 10]
-<<<<<<< HEAD
 instance has_finite_products_of_has_finite_limits [has_finite_limits_of_size.{w} C] :
   has_finite_products.{w} C :=
-⟨λ J 𝒥₁ 𝒥₂, by { resetI, apply_instance }⟩
-=======
-instance has_finite_products_of_has_finite_limits [has_finite_limits C] : has_finite_products C :=
 ⟨λ J 𝒥, by { resetI, apply_instance }⟩
->>>>>>> 9d048443
+
+instance has_fintype_products [has_finite_products C] (ι : Type w) [fintype ι] :
+  has_limits_of_shape (discrete ι) C :=
+has_limits_of_shape_of_equivalence
+  (discrete.equivalence
+    ((show ulift.{v} (fin (fintype.card ι)) ≃ fin (fintype.card ι), by tidy).trans
+      (fintype.equiv_fin ι).symm))
 
 /-- We can now write this for powers. -/
 noncomputable example [has_finite_products.{0} C] (X : C) : C := ∏ (λ (i : fin 5), X)
@@ -66,11 +64,7 @@
 with shape `discrete J`, where we have `[fintype J]`.
 -/
 class has_finite_coproducts : Prop :=
-<<<<<<< HEAD
-(out (J : Type w) [decidable_eq J] [fintype J] : has_colimits_of_shape (discrete J) C)
-=======
-(out (J : Type v) [fintype J] : has_colimits_of_shape (discrete J) C)
->>>>>>> 9d048443
+(out (J : Type w) [fintype J] : has_colimits_of_shape (discrete J) C)
 
 attribute [class] has_finite_coproducts
 
@@ -81,15 +75,16 @@
 
 /-- If `C` has finite colimits then it has finite coproducts. -/
 @[priority 10]
-<<<<<<< HEAD
 instance has_finite_coproducts_of_has_finite_colimits [has_finite_colimits_of_size.{w} C] :
   has_finite_coproducts.{w} C :=
-⟨λ J 𝒥₁ 𝒥₂, by { resetI, apply_instance }⟩
-=======
-instance has_finite_coproducts_of_has_finite_colimits [has_finite_colimits C] :
-  has_finite_coproducts C :=
 ⟨λ J 𝒥, by { resetI, apply_instance }⟩
->>>>>>> 9d048443
+
+instance has_fintype_coproducts [has_finite_coproducts C] (ι : Type w) [fintype ι] :
+  has_colimits_of_shape (discrete ι) C :=
+has_colimits_of_shape_of_equivalence
+  (discrete.equivalence
+    ((show ulift.{v} (fin (fintype.card ι)) ≃ fin (fintype.card ι), by tidy).trans
+      (fintype.equiv_fin ι).symm))
 
 /--
 If a category has all coproducts then in particular it has finite coproducts.
