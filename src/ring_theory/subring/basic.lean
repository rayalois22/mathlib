--- conflicted
+++ resolved
@@ -1045,7 +1045,6 @@
 S.to_subsemiring.mul_distrib_mul_action
 
 /-- The action by a subring is the action by the underlying ring. -/
-<<<<<<< HEAD
 instance |has_zero α] [smul_with_zero R α] (S : subring R) : smul_with_zero S α :=
 S.to_subsemiring.smul_with_zero
 
@@ -1059,16 +1058,6 @@
 S.to_subsemiring.distrib_mul_action_with_zero
 
 /-- The action by a subring is the action by the underlying ring. -/
-=======
-instance [has_zero α] [smul_with_zero R α] (S : subring R) : smul_with_zero S α :=
-S.to_subsemiring.smul_with_zero
-
-/-- The action by a subring is the action by the underlying ring. -/
-instance [has_zero α] [mul_action_with_zero R α] (S : subring R) : mul_action_with_zero S α :=
-S.to_subsemiring.mul_action_with_zero
-
-/-- The action by a subring is the action by the underlying ring. -/
->>>>>>> 1494a9b2
 instance [add_comm_monoid α] [module R α] (S : subring R) : module S α :=
 S.to_subsemiring.module
 
