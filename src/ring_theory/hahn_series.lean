--- conflicted
+++ resolved
@@ -5,11 +5,8 @@
 -/
 import order.well_founded_set
 import algebra.big_operators
-<<<<<<< HEAD
 import ring_theory.valuation.basic
-=======
 import algebra.module.pi
->>>>>>> f582fc0d
 
 /-!
 # Hahn Series
@@ -65,8 +62,9 @@
 @[simp]
 lemma zero_coeff {a : Γ} : (0 : hahn_series Γ R).coeff a = 0 := rfl
 
-@[simp]
-<<<<<<< HEAD
+lemma support_zero : support (0 : hahn_series Γ R) = ∅ := function.support_zero
+
+@[simp]
 lemma support_nonempty_iff {x : hahn_series Γ R} :
   {a | x.coeff a ≠ 0}.nonempty ↔ x ≠ 0 :=
 begin
@@ -81,9 +79,6 @@
     rw [← h, set.mem_set_of_eq, not_not] at ha,
     rw [ha, zero_coeff] }
 end
-=======
-lemma support_zero : support (0 : hahn_series Γ R) = ∅ := function.support_zero
->>>>>>> f582fc0d
 
 /-- `single a r` is the Hahn series which has coefficient `r` at `a` and zero otherwise. -/
 def single (a : Γ) (r : R) : hahn_series Γ R := {
@@ -93,11 +88,7 @@
 variables {a b : Γ} {r : R}
 
 @[simp]
-<<<<<<< HEAD
-theorem single_coeff_same (a : Γ) (r : R) : (single a r).coeff a = r := if_pos rfl
-=======
 theorem single_coeff_same : (single a r).coeff a = r := pi.single_eq_same a r
->>>>>>> f582fc0d
 
 @[simp]
 theorem single_coeff_of_ne (h : b ≠ a) : (single a r).coeff b = 0 := pi.single_eq_of_ne h r
@@ -367,7 +358,6 @@
   simp [hx],
 end
 
-<<<<<<< HEAD
 @[simp]
 lemma mul_coeff_min_add_min [semiring R] {x y : hahn_series Γ R} (hx : x ≠ 0) (hy : y ≠ 0) :
   (x * y).coeff (x.is_wf_support.min (support_nonempty_iff.2 hx) +
@@ -375,7 +365,7 @@
     (x.coeff (x.is_wf_support.min (support_nonempty_iff.2 hx))) *
     y.coeff (y.is_wf_support.min (support_nonempty_iff.2 hy)) :=
 by rw [mul_coeff, finset.add_antidiagonal_min_add_min, finset.sum_singleton]
-=======
+
 private lemma mul_assoc' [semiring R] (x y z : hahn_series Γ R) :
   x * y * z = x * (y * z) :=
 begin
@@ -405,7 +395,6 @@
   { rintros ⟨⟨i,j⟩, ⟨k,l⟩⟩ H1 H2,
     simp [mul_assoc], }
 end
->>>>>>> f582fc0d
 
 noncomputable instance [semiring R] : semiring (hahn_series Γ R) :=
 { zero := 0,
