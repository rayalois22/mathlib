/-
Copyright (c) 2020 Kenji Nakagawa. All rights reserved.
Released under Apache 2.0 license as described in the file LICENSE.
Authors: Kenji Nakagawa, Anne Baanen, Filippo A. E. Nuccio
-/
import algebra.algebra.subalgebra.pointwise
import algebraic_geometry.prime_spectrum.noetherian
import ring_theory.dedekind_domain.basic
import ring_theory.fractional_ideal

/-!
# Dedekind domains and ideals

In this file, we show a ring is a Dedekind domain iff all fractional ideals are invertible.
Then we prove some results on the unique factorization monoid structure of the ideals.

## Main definitions

 - `is_dedekind_domain_inv` alternatively defines a Dedekind domain as an integral domain where
   every nonzero fractional ideal is invertible.
 - `is_dedekind_domain_inv_iff` shows that this does note depend on the choice of field of
   fractions.
 - `is_dedekind_domain.height_one_spectrum` defines the type of nonzero prime ideals of `R`.

## Main results:
 - `is_dedekind_domain_iff_is_dedekind_domain_inv`
 - `ideal.unique_factorization_monoid`

## Implementation notes

The definitions that involve a field of fractions choose a canonical field of fractions,
but are independent of that choice. The `..._iff` lemmas express this independence.

Often, definitions assume that Dedekind domains are not fields. We found it more practical
to add a `(h : ¬ is_field A)` assumption whenever this is explicitly needed.

## References

* [D. Marcus, *Number Fields*][marcus1977number]
* [J.W.S. Cassels, A. Frölich, *Algebraic Number Theory*][cassels1967algebraic]
* [J. Neukirch, *Algebraic Number Theory*][Neukirch1992]

## Tags

dedekind domain, dedekind ring
-/

variables (R A K : Type*) [comm_ring R] [comm_ring A] [field K]

open_locale non_zero_divisors polynomial

variables [is_domain A]

section inverse

namespace fractional_ideal

variables {R₁ : Type*} [comm_ring R₁] [is_domain R₁] [algebra R₁ K] [is_fraction_ring R₁ K]
variables {I J : fractional_ideal R₁⁰ K}

noncomputable instance : has_inv (fractional_ideal R₁⁰ K) := ⟨λ I, 1 / I⟩

lemma inv_eq : I⁻¹ = 1 / I := rfl

lemma inv_zero' : (0 : fractional_ideal R₁⁰ K)⁻¹ = 0 := fractional_ideal.div_zero

lemma inv_nonzero {J : fractional_ideal R₁⁰ K} (h : J ≠ 0) :
J⁻¹ = ⟨(1 : fractional_ideal R₁⁰ K) / J, fractional_ideal.fractional_div_of_nonzero h⟩ :=
fractional_ideal.div_nonzero _

lemma coe_inv_of_nonzero {J : fractional_ideal R₁⁰ K} (h : J ≠ 0) :
  (↑J⁻¹ : submodule R₁ K) = is_localization.coe_submodule K ⊤ / J :=
by { rwa inv_nonzero _, refl, assumption }

variables {K}

lemma mem_inv_iff (hI : I ≠ 0) {x : K} :
  x ∈ I⁻¹ ↔ ∀ y ∈ I, x * y ∈ (1 : fractional_ideal R₁⁰ K) :=
fractional_ideal.mem_div_iff_of_nonzero hI

lemma inv_anti_mono (hI : I ≠ 0) (hJ : J ≠ 0) (hIJ : I ≤ J) :
  J⁻¹ ≤ I⁻¹ :=
λ x, by { simp only [mem_inv_iff hI, mem_inv_iff hJ], exact λ h y hy, h y (hIJ hy) }

lemma le_self_mul_inv {I : fractional_ideal R₁⁰ K} (hI : I ≤ (1 : fractional_ideal R₁⁰ K)) :
  I ≤ I * I⁻¹ :=
fractional_ideal.le_self_mul_one_div hI

variables (K)

lemma coe_ideal_le_self_mul_inv (I : ideal R₁) :
  (I : fractional_ideal R₁⁰ K) ≤ I * I⁻¹ :=
le_self_mul_inv fractional_ideal.coe_ideal_le_one

/-- `I⁻¹` is the inverse of `I` if `I` has an inverse. -/
theorem right_inverse_eq (I J : fractional_ideal R₁⁰ K) (h : I * J = 1) :
  J = I⁻¹ :=
begin
  have hI : I ≠ 0 := fractional_ideal.ne_zero_of_mul_eq_one I J h,
  suffices h' : I * (1 / I) = 1,
  { exact (congr_arg units.inv $
      @units.ext _ _ (units.mk_of_mul_eq_one _ _ h) (units.mk_of_mul_eq_one _ _ h') rfl) },
  apply le_antisymm,
  { apply fractional_ideal.mul_le.mpr _,
    intros x hx y hy,
    rw mul_comm,
    exact (fractional_ideal.mem_div_iff_of_nonzero hI).mp hy x hx },
  rw ← h,
  apply fractional_ideal.mul_left_mono I,
  apply (fractional_ideal.le_div_iff_of_nonzero hI).mpr _,
  intros y hy x hx,
  rw mul_comm,
  exact fractional_ideal.mul_mem_mul hx hy
end

theorem mul_inv_cancel_iff {I : fractional_ideal R₁⁰ K} :
  I * I⁻¹ = 1 ↔ ∃ J, I * J = 1 :=
⟨λ h, ⟨I⁻¹, h⟩, λ ⟨J, hJ⟩, by rwa ← right_inverse_eq K I J hJ⟩

lemma mul_inv_cancel_iff_is_unit {I : fractional_ideal R₁⁰ K} :
  I * I⁻¹ = 1 ↔ is_unit I :=
(mul_inv_cancel_iff K).trans is_unit_iff_exists_inv.symm

variables {K' : Type*} [field K'] [algebra R₁ K'] [is_fraction_ring R₁ K']

@[simp] lemma map_inv (I : fractional_ideal R₁⁰ K) (h : K ≃ₐ[R₁] K') :
  (I⁻¹).map (h : K →ₐ[R₁] K') = (I.map h)⁻¹ :=
by rw [inv_eq, fractional_ideal.map_div, fractional_ideal.map_one, inv_eq]

open submodule submodule.is_principal

@[simp] lemma span_singleton_inv (x : K) :
  (fractional_ideal.span_singleton R₁⁰ x)⁻¹ = fractional_ideal.span_singleton _ (x⁻¹) :=
fractional_ideal.one_div_span_singleton x

lemma mul_generator_self_inv {R₁ : Type*} [comm_ring R₁] [algebra R₁ K] [is_localization R₁⁰ K]
  (I : fractional_ideal R₁⁰ K) [submodule.is_principal (I : submodule R₁ K)] (h : I ≠ 0) :
  I * fractional_ideal.span_singleton _ (generator (I : submodule R₁ K))⁻¹ = 1 :=
begin
  -- Rewrite only the `I` that appears alone.
  conv_lhs { congr, rw fractional_ideal.eq_span_singleton_of_principal I },
  rw [fractional_ideal.span_singleton_mul_span_singleton, mul_inv_cancel,
    fractional_ideal.span_singleton_one],
  intro generator_I_eq_zero,
  apply h,
  rw [fractional_ideal.eq_span_singleton_of_principal I, generator_I_eq_zero,
    fractional_ideal.span_singleton_zero]
end

lemma invertible_of_principal (I : fractional_ideal R₁⁰ K)
  [submodule.is_principal (I : submodule R₁ K)] (h : I ≠ 0) :
  I * I⁻¹ = 1 :=
(fractional_ideal.mul_div_self_cancel_iff).mpr
  ⟨fractional_ideal.span_singleton _ (generator (I : submodule R₁ K))⁻¹,
    mul_generator_self_inv _ I h⟩

lemma invertible_iff_generator_nonzero (I : fractional_ideal R₁⁰ K)
  [submodule.is_principal (I : submodule R₁ K)] :
  I * I⁻¹ = 1 ↔ generator (I : submodule R₁ K) ≠ 0 :=
begin
  split,
  { intros hI hg,
    apply fractional_ideal.ne_zero_of_mul_eq_one _ _ hI,
    rw [fractional_ideal.eq_span_singleton_of_principal I, hg,
        fractional_ideal.span_singleton_zero] },
  { intro hg,
    apply invertible_of_principal,
    rw [fractional_ideal.eq_span_singleton_of_principal I],
    intro hI,
    have := fractional_ideal.mem_span_singleton_self _ (generator (I : submodule R₁ K)),
    rw [hI, fractional_ideal.mem_zero_iff] at this,
    contradiction }
end

lemma is_principal_inv (I : fractional_ideal R₁⁰ K)
  [submodule.is_principal (I : submodule R₁ K)] (h : I ≠ 0) :
  submodule.is_principal (I⁻¹).1 :=
begin
  rw [fractional_ideal.val_eq_coe, fractional_ideal.is_principal_iff],
  use (generator (I : submodule R₁ K))⁻¹,
  have hI : I  * fractional_ideal.span_singleton _ ((generator (I : submodule R₁ K))⁻¹)  = 1,
  apply mul_generator_self_inv _ I h,
  exact (right_inverse_eq _ I (fractional_ideal.span_singleton _
    ((generator (I : submodule R₁ K))⁻¹)) hI).symm
end

@[simp] lemma inv_one : (1⁻¹ : fractional_ideal R₁⁰ K) = 1 :=
fractional_ideal.div_one

end fractional_ideal

/--
A Dedekind domain is an integral domain such that every fractional ideal has an inverse.

This is equivalent to `is_dedekind_domain`.
In particular we provide a `fractional_ideal.comm_group_with_zero` instance,
assuming `is_dedekind_domain A`, which implies `is_dedekind_domain_inv`. For **integral** ideals,
`is_dedekind_domain`(`_inv`) implies only `ideal.cancel_comm_monoid_with_zero`.
-/
def is_dedekind_domain_inv : Prop :=
∀ I ≠ (⊥ : fractional_ideal A⁰ (fraction_ring A)), I * I⁻¹ = 1

open fractional_ideal

variables {R A K}

lemma is_dedekind_domain_inv_iff [algebra A K] [is_fraction_ring A K] :
  is_dedekind_domain_inv A ↔
    (∀ I ≠ (⊥ : fractional_ideal A⁰ K), I * I⁻¹ = 1) :=
begin
  let h := fractional_ideal.map_equiv (fraction_ring.alg_equiv A K),
<<<<<<< HEAD
  refine h.to_equiv.forall_congr _,
  simp only [← h.to_equiv.apply_eq_iff_eq],
  simp [is_dedekind_domain_inv, show ⇑h.to_equiv = h, from rfl],
=======
  refine h.to_equiv.forall_congr (λ I, _),
  rw ← h.to_equiv.apply_eq_iff_eq,
  simp
>>>>>>> 4cf20164
end

lemma fractional_ideal.adjoin_integral_eq_one_of_is_unit [algebra A K] [is_fraction_ring A K]
  (x : K) (hx : is_integral A x) (hI : is_unit (adjoin_integral A⁰ x hx)) :
  adjoin_integral A⁰ x hx = 1 :=
begin
  set I := adjoin_integral A⁰ x hx,
  have mul_self : I * I = I,
  { apply fractional_ideal.coe_to_submodule_injective, simp },
  convert congr_arg (* I⁻¹) mul_self;
  simp only [(mul_inv_cancel_iff_is_unit K).mpr hI, mul_assoc, mul_one],
end

namespace is_dedekind_domain_inv

variables [algebra A K] [is_fraction_ring A K] (h : is_dedekind_domain_inv A)

include h

lemma mul_inv_eq_one {I : fractional_ideal A⁰ K} (hI : I ≠ 0) : I * I⁻¹ = 1 :=
is_dedekind_domain_inv_iff.mp h I hI

lemma inv_mul_eq_one {I : fractional_ideal A⁰ K} (hI : I ≠ 0) : I⁻¹ * I = 1 :=
(mul_comm _ _).trans (h.mul_inv_eq_one hI)

protected lemma is_unit {I : fractional_ideal A⁰ K} (hI : I ≠ 0) : is_unit I :=
is_unit_of_mul_eq_one _ _ (h.mul_inv_eq_one hI)

lemma is_noetherian_ring : is_noetherian_ring A :=
begin
  refine is_noetherian_ring_iff.mpr ⟨λ (I : ideal A), _⟩,
  by_cases hI : I = ⊥,
  { rw hI, apply submodule.fg_bot },
  have hI : (I : fractional_ideal A⁰ (fraction_ring A)) ≠ 0 :=
    (coe_to_fractional_ideal_ne_zero (le_refl (non_zero_divisors A))).mpr hI,
  exact I.fg_of_is_unit (is_fraction_ring.injective A (fraction_ring A)) (h.is_unit hI)
end

lemma integrally_closed : is_integrally_closed A :=
begin
  -- It suffices to show that for integral `x`,
  -- `A[x]` (which is a fractional ideal) is in fact equal to `A`.
  refine ⟨λ x hx, _⟩,
  rw [← set.mem_range, ← algebra.mem_bot, ← subalgebra.mem_to_submodule, algebra.to_submodule_bot,
      ← coe_span_singleton A⁰ (1 : fraction_ring A), fractional_ideal.span_singleton_one,
      ← fractional_ideal.adjoin_integral_eq_one_of_is_unit x hx (h.is_unit _)],
  { exact mem_adjoin_integral_self A⁰ x hx },
  { exact λ h, one_ne_zero (eq_zero_iff.mp h 1 (subalgebra.one_mem _)) },
end

open ring

lemma dimension_le_one : dimension_le_one A :=
begin
  -- We're going to show that `P` is maximal because any (maximal) ideal `M`
  -- that is strictly larger would be `⊤`.
  rintros P P_ne hP,
  refine ideal.is_maximal_def.mpr ⟨hP.ne_top, λ M hM, _⟩,
  -- We may assume `P` and `M` (as fractional ideals) are nonzero.
  have P'_ne : (P : fractional_ideal A⁰ (fraction_ring A)) ≠ 0 :=
    (coe_to_fractional_ideal_ne_zero (le_refl (non_zero_divisors A))).mpr P_ne,
  have M'_ne : (M : fractional_ideal A⁰ (fraction_ring A)) ≠ 0 :=
    (coe_to_fractional_ideal_ne_zero (le_refl (non_zero_divisors A))).mpr
      (lt_of_le_of_lt bot_le hM).ne',

  -- In particular, we'll show `M⁻¹ * P ≤ P`
  suffices : (M⁻¹ * P : fractional_ideal A⁰ (fraction_ring A)) ≤ P,
  { rw [eq_top_iff, ← coe_ideal_le_coe_ideal (fraction_ring A), fractional_ideal.coe_ideal_top],
    calc (1 : fractional_ideal A⁰ (fraction_ring A)) = _ * _ * _ : _
    ... ≤ _ * _ : mul_right_mono (P⁻¹ * M : fractional_ideal A⁰ (fraction_ring A)) this
    ... = M : _,
    { rw [mul_assoc, ← mul_assoc ↑P, h.mul_inv_eq_one P'_ne, one_mul, h.inv_mul_eq_one M'_ne] },
    { rw [← mul_assoc ↑P, h.mul_inv_eq_one P'_ne, one_mul] },
    { apply_instance } },

  -- Suppose we have `x ∈ M⁻¹ * P`, then in fact `x = algebra_map _ _ y` for some `y`.
  intros x hx,
  have le_one : (M⁻¹ * P : fractional_ideal A⁰ (fraction_ring A)) ≤ 1,
  { rw [← h.inv_mul_eq_one M'_ne],
    exact fractional_ideal.mul_left_mono _ ((coe_ideal_le_coe_ideal (fraction_ring A)).mpr hM.le) },
  obtain ⟨y, hy, rfl⟩ := (mem_coe_ideal _).mp (le_one hx),

  -- Since `M` is strictly greater than `P`, let `z ∈ M \ P`.
  obtain ⟨z, hzM, hzp⟩ := set_like.exists_of_lt hM,
  -- We have `z * y ∈ M * (M⁻¹ * P) = P`.
  have zy_mem := fractional_ideal.mul_mem_mul (mem_coe_ideal_of_mem A⁰ hzM) hx,
  rw [← ring_hom.map_mul, ← mul_assoc, h.mul_inv_eq_one M'_ne, one_mul] at zy_mem,
  obtain ⟨zy, hzy, zy_eq⟩ := (mem_coe_ideal A⁰).mp zy_mem,
  rw is_fraction_ring.injective A (fraction_ring A) zy_eq at hzy,
  -- But `P` is a prime ideal, so `z ∉ P` implies `y ∈ P`, as desired.
  exact mem_coe_ideal_of_mem A⁰ (or.resolve_left (hP.mem_or_mem hzy) hzp)
end

/-- Showing one side of the equivalence between the definitions
`is_dedekind_domain_inv` and `is_dedekind_domain` of Dedekind domains. -/
theorem is_dedekind_domain : is_dedekind_domain A :=
⟨h.is_noetherian_ring, h.dimension_le_one, h.integrally_closed⟩

end is_dedekind_domain_inv

variables [algebra A K] [is_fraction_ring A K]

/-- Specialization of `exists_prime_spectrum_prod_le_and_ne_bot_of_domain` to Dedekind domains:
Let `I : ideal A` be a nonzero ideal, where `A` is a Dedekind domain that is not a field.
Then `exists_prime_spectrum_prod_le_and_ne_bot_of_domain` states we can find a product of prime
ideals that is contained within `I`. This lemma extends that result by making the product minimal:
let `M` be a maximal ideal that contains `I`, then the product including `M` is contained within `I`
and the product excluding `M` is not contained within `I`. -/
lemma exists_multiset_prod_cons_le_and_prod_not_le [is_dedekind_domain A]
  (hNF : ¬ is_field A) {I M : ideal A} (hI0 : I ≠ ⊥) (hIM : I ≤ M) [hM : M.is_maximal] :
  ∃ (Z : multiset (prime_spectrum A)),
    (M ::ₘ (Z.map prime_spectrum.as_ideal)).prod ≤ I ∧
    ¬ (multiset.prod (Z.map prime_spectrum.as_ideal) ≤ I) :=
begin
  -- Let `Z` be a minimal set of prime ideals such that their product is contained in `J`.
  obtain ⟨Z₀, hZ₀⟩ := prime_spectrum.exists_prime_spectrum_prod_le_and_ne_bot_of_domain hNF hI0,
  obtain ⟨Z, ⟨hZI, hprodZ⟩, h_eraseZ⟩ := multiset.well_founded_lt.has_min
    (λ Z, (Z.map prime_spectrum.as_ideal).prod ≤ I ∧ (Z.map prime_spectrum.as_ideal).prod ≠ ⊥)
    ⟨Z₀, hZ₀⟩,
  have hZM : multiset.prod (Z.map prime_spectrum.as_ideal) ≤ M := le_trans hZI hIM,
  have hZ0 : Z ≠ 0, { rintro rfl, simpa [hM.ne_top] using hZM },
  obtain ⟨_, hPZ', hPM⟩ := (hM.is_prime.multiset_prod_le (mt multiset.map_eq_zero.mp hZ0)).mp hZM,
  -- Then in fact there is a `P ∈ Z` with `P ≤ M`.
  obtain ⟨P, hPZ, rfl⟩ := multiset.mem_map.mp hPZ',
  letI := classical.dec_eq (ideal A),
  have := multiset.map_erase prime_spectrum.as_ideal subtype.coe_injective P Z,
  obtain ⟨hP0, hZP0⟩ : P.as_ideal ≠ ⊥ ∧ ((Z.erase P).map prime_spectrum.as_ideal).prod ≠ ⊥,
  { rwa [ne.def, ← multiset.cons_erase hPZ', multiset.prod_cons, ideal.mul_eq_bot,
         not_or_distrib, ← this] at hprodZ },
  -- By maximality of `P` and `M`, we have that `P ≤ M` implies `P = M`.
  have hPM' := (is_dedekind_domain.dimension_le_one _ hP0 P.is_prime).eq_of_le hM.ne_top hPM,
  substI hPM',

  -- By minimality of `Z`, erasing `P` from `Z` is exactly what we need.
  refine ⟨Z.erase P, _, _⟩,
  { convert hZI,
    rw [this, multiset.cons_erase hPZ'] },
  { refine λ h, h_eraseZ (Z.erase P) ⟨h, _⟩ (multiset.erase_lt.mpr hPZ),
    exact hZP0 }
end

namespace fractional_ideal

open ideal

lemma exists_not_mem_one_of_ne_bot [is_dedekind_domain A]
  (hNF : ¬ is_field A) {I : ideal A} (hI0 : I ≠ ⊥) (hI1 : I ≠ ⊤) :
  ∃ x : K, x ∈ (I⁻¹ : fractional_ideal A⁰ K) ∧ x ∉ (1 : fractional_ideal A⁰ K) :=
begin
  -- WLOG, let `I` be maximal.
  suffices : ∀ {M : ideal A} (hM : M.is_maximal),
    ∃ x : K, x ∈ (M⁻¹ : fractional_ideal A⁰ K) ∧ x ∉ (1 : fractional_ideal A⁰ K),
  { obtain ⟨M, hM, hIM⟩ : ∃ (M : ideal A), is_maximal M ∧ I ≤ M := ideal.exists_le_maximal I hI1,
    resetI,
    have hM0 := (M.bot_lt_of_maximal hNF).ne',
    obtain ⟨x, hxM, hx1⟩ := this hM,
    refine ⟨x, inv_anti_mono _ _ ((coe_ideal_le_coe_ideal _).mpr hIM) hxM, hx1⟩;
      apply fractional_ideal.coe_ideal_ne_zero; assumption },

  -- Let `a` be a nonzero element of `M` and `J` the ideal generated by `a`.
  intros M hM,
  resetI,
  obtain ⟨⟨a, haM⟩, ha0⟩ := submodule.nonzero_mem_of_bot_lt (M.bot_lt_of_maximal hNF),
  replace ha0 : a ≠ 0 := subtype.coe_injective.ne ha0,
  let J : ideal A := ideal.span {a},
  have hJ0 : J ≠ ⊥ := mt ideal.span_singleton_eq_bot.mp ha0,
  have hJM : J ≤ M := ideal.span_le.mpr (set.singleton_subset_iff.mpr haM),
  have hM0 : ⊥ < M := M.bot_lt_of_maximal hNF,

  -- Then we can find a product of prime (hence maximal) ideals contained in `J`,
  -- such that removing element `M` from the product is not contained in `J`.
  obtain ⟨Z, hle, hnle⟩ := exists_multiset_prod_cons_le_and_prod_not_le hNF hJ0 hJM,
  -- Choose an element `b` of the product that is not in `J`.
  obtain ⟨b, hbZ, hbJ⟩ := set_like.not_le_iff_exists.mp hnle,
  have hnz_fa : algebra_map A K a ≠ 0 :=
    mt ((injective_iff_map_eq_zero _).mp (is_fraction_ring.injective A K) a) ha0,
  have hb0 : algebra_map A K b ≠ 0 :=
    mt ((injective_iff_map_eq_zero _).mp (is_fraction_ring.injective A K) b)
      (λ h, hbJ $ h.symm ▸ J.zero_mem),
  -- Then `b a⁻¹ : K` is in `M⁻¹` but not in `1`.
  refine ⟨algebra_map A K b * (algebra_map A K a)⁻¹, (mem_inv_iff _).mpr _, _⟩,
  { exact (fractional_ideal.coe_to_fractional_ideal_ne_zero le_rfl).mpr hM0.ne' },
  { rintro y₀ hy₀,
    obtain ⟨y, h_Iy, rfl⟩ := (fractional_ideal.mem_coe_ideal _).mp hy₀,
    rw [mul_comm, ← mul_assoc, ← ring_hom.map_mul],
    have h_yb : y * b ∈ J,
    { apply hle,
      rw multiset.prod_cons,
      exact submodule.smul_mem_smul h_Iy hbZ },
    rw ideal.mem_span_singleton' at h_yb,
    rcases h_yb with ⟨c, hc⟩,
    rw [← hc, ring_hom.map_mul, mul_assoc, mul_inv_cancel hnz_fa, mul_one],
    apply fractional_ideal.coe_mem_one },
  { refine mt (fractional_ideal.mem_one_iff _).mp _,
    rintros ⟨x', h₂_abs⟩,
    rw [← div_eq_mul_inv, eq_div_iff_mul_eq hnz_fa, ← ring_hom.map_mul] at h₂_abs,
    have := ideal.mem_span_singleton'.mpr ⟨x', is_fraction_ring.injective A K h₂_abs⟩,
    contradiction },
end

lemma one_mem_inv_coe_ideal {I : ideal A} (hI : I ≠ ⊥) :
  (1 : K) ∈ (I : fractional_ideal A⁰ K)⁻¹ :=
begin
  rw mem_inv_iff (fractional_ideal.coe_ideal_ne_zero hI),
  intros y hy,
  rw one_mul,
  exact coe_ideal_le_one hy,
  assumption
end

lemma mul_inv_cancel_of_le_one [h : is_dedekind_domain A]
  {I : ideal A} (hI0 : I ≠ ⊥) (hI : ((I * I⁻¹)⁻¹ : fractional_ideal A⁰ K) ≤ 1) :
  (I * I⁻¹ : fractional_ideal A⁰ K) = 1 :=
begin
  -- Handle a few trivial cases.
  by_cases hI1 : I = ⊤,
  { rw [hI1, coe_ideal_top, one_mul, fractional_ideal.inv_one] },
  by_cases hNF : is_field A,
  { letI := hNF.to_field, rcases hI1 (I.eq_bot_or_top.resolve_left hI0) },
  -- We'll show a contradiction with `exists_not_mem_one_of_ne_bot`:
  -- `J⁻¹ = (I * I⁻¹)⁻¹` cannot have an element `x ∉ 1`, so it must equal `1`.
  obtain ⟨J, hJ⟩ : ∃ (J : ideal A), (J : fractional_ideal A⁰ K) = I * I⁻¹ :=
    le_one_iff_exists_coe_ideal.mp mul_one_div_le_one,
  by_cases hJ0 : J = ⊥,
  { subst hJ0,
    refine absurd _ hI0,
    rw [eq_bot_iff, ← coe_ideal_le_coe_ideal K, hJ],
    exact coe_ideal_le_self_mul_inv K I,
    apply_instance },
  by_cases hJ1 : J = ⊤,
  { rw [← hJ, hJ1, coe_ideal_top] },
  obtain ⟨x, hx, hx1⟩ : ∃ (x : K),
    x ∈ (J : fractional_ideal A⁰ K)⁻¹ ∧ x ∉ (1 : fractional_ideal A⁰ K) :=
    exists_not_mem_one_of_ne_bot hNF hJ0 hJ1,
  contrapose! hx1 with h_abs,
  rw hJ at hx,
  exact hI hx,
end

/-- Nonzero integral ideals in a Dedekind domain are invertible.

We will use this to show that nonzero fractional ideals are invertible,
and finally conclude that fractional ideals in a Dedekind domain form a group with zero.
-/
lemma coe_ideal_mul_inv [h : is_dedekind_domain A] (I : ideal A) (hI0 : I ≠ ⊥) :
  (I * I⁻¹ : fractional_ideal A⁰ K) = 1 :=
begin
  -- We'll show `1 ≤ J⁻¹ = (I * I⁻¹)⁻¹ ≤ 1`.
  apply mul_inv_cancel_of_le_one hI0,
  by_cases hJ0 : (I * I⁻¹ : fractional_ideal A⁰ K) = 0,
  { rw [hJ0, inv_zero'], exact fractional_ideal.zero_le _ },
  intros x hx,
  -- In particular, we'll show all `x ∈ J⁻¹` are integral.
  suffices : x ∈ integral_closure A K,
  { rwa [is_integrally_closed.integral_closure_eq_bot, algebra.mem_bot, set.mem_range,
         ← fractional_ideal.mem_one_iff] at this;
      assumption },
  -- For that, we'll find a subalgebra that is f.g. as a module and contains `x`.
  -- `A` is a noetherian ring, so we just need to find a subalgebra between `{x}` and `I⁻¹`.
  rw mem_integral_closure_iff_mem_fg,
  have x_mul_mem : ∀ b ∈ (I⁻¹ : fractional_ideal A⁰ K), x * b ∈ (I⁻¹ : fractional_ideal A⁰ K),
  { intros b hb,
    rw mem_inv_iff at ⊢ hx,
    swap, { exact fractional_ideal.coe_ideal_ne_zero hI0 },
    swap, { exact hJ0 },
    simp only [mul_assoc, mul_comm b] at ⊢ hx,
    intros y hy,
    exact hx _ (fractional_ideal.mul_mem_mul hy hb) },
  -- It turns out the subalgebra consisting of all `p(x)` for `p : polynomial A` works.
  refine ⟨alg_hom.range (polynomial.aeval x : A[X] →ₐ[A] K),
          is_noetherian_submodule.mp (fractional_ideal.is_noetherian I⁻¹) _ (λ y hy, _),
          ⟨polynomial.X, polynomial.aeval_X x⟩⟩,
  obtain ⟨p, rfl⟩ := (alg_hom.mem_range _).mp hy,
  rw polynomial.aeval_eq_sum_range,
  refine submodule.sum_mem _ (λ i hi, submodule.smul_mem _ _ _),
  clear hi,
  induction i with i ih,
  { rw pow_zero, exact one_mem_inv_coe_ideal hI0 },
  { show x ^ i.succ ∈ (I⁻¹ : fractional_ideal A⁰ K),
    rw pow_succ, exact x_mul_mem _ ih },
end

/-- Nonzero fractional ideals in a Dedekind domain are units.

This is also available as `_root_.mul_inv_cancel`, using the
`comm_group_with_zero` instance defined below.
-/
protected theorem mul_inv_cancel [is_dedekind_domain A]
  {I : fractional_ideal A⁰ K} (hne : I ≠ 0) : I * I⁻¹ = 1 :=
begin
  obtain ⟨a, J, ha, hJ⟩ :
    ∃ (a : A) (aI : ideal A), a ≠ 0 ∧ I = span_singleton A⁰ (algebra_map _ _ a)⁻¹ * aI :=
    exists_eq_span_singleton_mul I,
  suffices h₂ : I * (span_singleton A⁰ (algebra_map _ _ a) * J⁻¹) = 1,
  { rw mul_inv_cancel_iff,
    exact ⟨span_singleton A⁰ (algebra_map _ _ a) * J⁻¹, h₂⟩ },
  subst hJ,
  rw [mul_assoc, mul_left_comm (J : fractional_ideal A⁰ K), coe_ideal_mul_inv, mul_one,
      fractional_ideal.span_singleton_mul_span_singleton, inv_mul_cancel,
      fractional_ideal.span_singleton_one],
  { exact mt ((injective_iff_map_eq_zero (algebra_map A K)).mp
      (is_fraction_ring.injective A K) _) ha },
  { exact fractional_ideal.coe_ideal_ne_zero_iff.mp (right_ne_zero_of_mul hne) }
end

lemma mul_right_le_iff [is_dedekind_domain A] {J : fractional_ideal A⁰ K}
  (hJ : J ≠ 0) : ∀ {I I'}, I * J ≤ I' * J ↔ I ≤ I' :=
begin
  intros I I',
  split,
  { intros h, convert mul_right_mono J⁻¹ h;
      rw [mul_assoc, fractional_ideal.mul_inv_cancel hJ, mul_one] },
  { exact λ h, mul_right_mono J h }
end

lemma mul_left_le_iff [is_dedekind_domain A] {J : fractional_ideal A⁰ K}
  (hJ : J ≠ 0) {I I'} : J * I ≤ J * I' ↔ I ≤ I' :=
by convert fractional_ideal.mul_right_le_iff hJ using 1; simp only [mul_comm]

lemma mul_right_strict_mono [is_dedekind_domain A] {I : fractional_ideal A⁰ K}
  (hI : I ≠ 0) : strict_mono (* I) :=
strict_mono_of_le_iff_le (λ _ _, (mul_right_le_iff hI).symm)

lemma mul_left_strict_mono [is_dedekind_domain A] {I : fractional_ideal A⁰ K}
  (hI : I ≠ 0) : strict_mono ((*) I) :=
strict_mono_of_le_iff_le (λ _ _, (mul_left_le_iff hI).symm)

/--
This is also available as `_root_.div_eq_mul_inv`, using the
`comm_group_with_zero` instance defined below.
-/
protected lemma div_eq_mul_inv [is_dedekind_domain A] (I J : fractional_ideal A⁰ K) :
  I / J = I * J⁻¹ :=
begin
  by_cases hJ : J = 0,
  { rw [hJ, div_zero, inv_zero', mul_zero] },
  refine le_antisymm ((mul_right_le_iff hJ).mp _) ((le_div_iff_mul_le hJ).mpr _),
  { rw [mul_assoc, mul_comm J⁻¹, fractional_ideal.mul_inv_cancel hJ, mul_one, mul_le],
    intros x hx y hy,
    rw [mem_div_iff_of_nonzero hJ] at hx,
    exact hx y hy },
  rw [mul_assoc, mul_comm J⁻¹, fractional_ideal.mul_inv_cancel hJ, mul_one],
  exact le_refl I
end

end fractional_ideal

/-- `is_dedekind_domain` and `is_dedekind_domain_inv` are equivalent ways
to express that an integral domain is a Dedekind domain. -/
theorem is_dedekind_domain_iff_is_dedekind_domain_inv :
  is_dedekind_domain A ↔ is_dedekind_domain_inv A :=
⟨λ h I hI, by exactI fractional_ideal.mul_inv_cancel hI, λ h, h.is_dedekind_domain⟩

end inverse

section is_dedekind_domain

variables {R A} [is_dedekind_domain A] [algebra A K] [is_fraction_ring A K]

open fractional_ideal
open ideal

noncomputable instance fractional_ideal.comm_group_with_zero :
  comm_group_with_zero (fractional_ideal A⁰ K) :=
{ inv := λ I, I⁻¹,
  inv_zero := inv_zero' _,
  div := (/),
  div_eq_mul_inv := fractional_ideal.div_eq_mul_inv,
  exists_pair_ne := ⟨0, 1, (coe_to_fractional_ideal_injective le_rfl).ne
    (by simpa using @zero_ne_one (ideal A) _ _)⟩,
  mul_inv_cancel := λ I, fractional_ideal.mul_inv_cancel,
  .. fractional_ideal.comm_semiring }

noncomputable instance ideal.cancel_comm_monoid_with_zero :
  cancel_comm_monoid_with_zero (ideal A) :=
function.injective.cancel_comm_monoid_with_zero (coe_ideal_hom A⁰ (fraction_ring A))
  coe_ideal_injective (ring_hom.map_zero _) (ring_hom.map_one _) (ring_hom.map_mul _)
  (ring_hom.map_pow _)

/-- For ideals in a Dedekind domain, to divide is to contain. -/
lemma ideal.dvd_iff_le {I J : ideal A} : (I ∣ J) ↔ J ≤ I :=
⟨ideal.le_of_dvd,
  λ h, begin
    by_cases hI : I = ⊥,
    { have hJ : J = ⊥, { rwa [hI, ← eq_bot_iff] at h },
      rw [hI, hJ] },
    have hI' : (I : fractional_ideal A⁰ (fraction_ring A)) ≠ 0 :=
      (fractional_ideal.coe_to_fractional_ideal_ne_zero (le_refl (non_zero_divisors A))).mpr hI,
    have : (I : fractional_ideal A⁰ (fraction_ring A))⁻¹ * J ≤ 1 := le_trans
      (fractional_ideal.mul_left_mono (↑I)⁻¹ ((coe_ideal_le_coe_ideal _).mpr h))
      (le_of_eq (inv_mul_cancel hI')),
    obtain ⟨H, hH⟩ := fractional_ideal.le_one_iff_exists_coe_ideal.mp this,
    use H,
    refine coe_to_fractional_ideal_injective (le_refl (non_zero_divisors A))
      (show (J : fractional_ideal A⁰ (fraction_ring A)) = _, from _),
    rw [fractional_ideal.coe_ideal_mul, hH, ← mul_assoc, mul_inv_cancel hI', one_mul]
end⟩

lemma ideal.dvd_not_unit_iff_lt {I J : ideal A} :
  dvd_not_unit I J ↔ J < I :=
⟨λ ⟨hI, H, hunit, hmul⟩, lt_of_le_of_ne (ideal.dvd_iff_le.mp ⟨H, hmul⟩)
   (mt (λ h, have H = 1, from mul_left_cancel₀ hI (by rw [← hmul, h, mul_one]),
   show is_unit H, from this.symm ▸ is_unit_one) hunit),
 λ h, dvd_not_unit_of_dvd_of_not_dvd (ideal.dvd_iff_le.mpr (le_of_lt h))
   (mt ideal.dvd_iff_le.mp (not_le_of_lt h))⟩

instance : wf_dvd_monoid (ideal A) :=
{ well_founded_dvd_not_unit :=
  have well_founded ((>) : ideal A → ideal A → Prop) :=
  is_noetherian_iff_well_founded.mp
    (is_noetherian_ring_iff.mp is_dedekind_domain.is_noetherian_ring),
  by { convert this, ext, rw ideal.dvd_not_unit_iff_lt } }

instance ideal.unique_factorization_monoid :
  unique_factorization_monoid (ideal A) :=
{ irreducible_iff_prime := λ P,
  ⟨λ hirr, ⟨hirr.ne_zero, hirr.not_unit, λ I J, begin
    have : P.is_maximal,
    { refine ⟨⟨mt ideal.is_unit_iff.mpr hirr.not_unit, _⟩⟩,
      intros J hJ,
      obtain ⟨J_ne, H, hunit, P_eq⟩ := ideal.dvd_not_unit_iff_lt.mpr hJ,
      exact ideal.is_unit_iff.mp ((hirr.is_unit_or_is_unit P_eq).resolve_right hunit) },
    rw [ideal.dvd_iff_le, ideal.dvd_iff_le, ideal.dvd_iff_le,
        set_like.le_def, set_like.le_def, set_like.le_def],
    contrapose!,
    rintros ⟨⟨x, x_mem, x_not_mem⟩, ⟨y, y_mem, y_not_mem⟩⟩,
    exact ⟨x * y, ideal.mul_mem_mul x_mem y_mem,
           mt this.is_prime.mem_or_mem (not_or x_not_mem y_not_mem)⟩,
   end⟩,
   prime.irreducible⟩,
  .. ideal.wf_dvd_monoid }

noncomputable instance ideal.normalization_monoid : normalization_monoid (ideal A) :=
normalization_monoid_of_unique_units

@[simp] lemma ideal.dvd_span_singleton {I : ideal A} {x : A} :
  I ∣ ideal.span {x} ↔ x ∈ I :=
ideal.dvd_iff_le.trans (ideal.span_le.trans set.singleton_subset_iff)

lemma ideal.is_prime_of_prime {P : ideal A} (h : prime P) : is_prime P :=
begin
  refine ⟨_, λ x y hxy, _⟩,
  { unfreezingI { rintro rfl },
    rw ← ideal.one_eq_top at h,
    exact h.not_unit is_unit_one },
  { simp only [← ideal.dvd_span_singleton, ← ideal.span_singleton_mul_span_singleton] at ⊢ hxy,
    exact h.dvd_or_dvd hxy }
end

theorem ideal.prime_of_is_prime {P : ideal A} (hP : P ≠ ⊥) (h : is_prime P) : prime P :=
begin
  refine ⟨hP, mt ideal.is_unit_iff.mp h.ne_top, λ I J hIJ, _⟩,
  simpa only [ideal.dvd_iff_le] using (h.mul_le.mp (ideal.le_of_dvd hIJ)),
end

/-- In a Dedekind domain, the (nonzero) prime elements of the monoid with zero `ideal A`
are exactly the prime ideals. -/
theorem ideal.prime_iff_is_prime {P : ideal A} (hP : P ≠ ⊥) :
  prime P ↔ is_prime P :=
⟨ideal.is_prime_of_prime, ideal.prime_of_is_prime hP⟩

lemma ideal.strict_anti_pow (I : ideal A) (hI0 : I ≠ ⊥) (hI1 : I ≠ ⊤) :
  strict_anti ((^) I : ℕ → ideal A) :=
strict_anti_nat_of_succ_lt $ λ e, ideal.dvd_not_unit_iff_lt.mp
  ⟨pow_ne_zero _ hI0, I, mt is_unit_iff.mp hI1, pow_succ' I e⟩

lemma ideal.pow_lt_self (I : ideal A) (hI0 : I ≠ ⊥) (hI1 : I ≠ ⊤) (e : ℕ) (he : 2 ≤ e) : I^e < I :=
by convert I.strict_anti_pow hI0 hI1 he; rw pow_one

lemma ideal.exists_mem_pow_not_mem_pow_succ (I : ideal A) (hI0 : I ≠ ⊥) (hI1 : I ≠ ⊤) (e : ℕ) :
  ∃ x ∈ I^e, x ∉ I^(e+1) :=
set_like.exists_of_lt (I.strict_anti_pow hI0 hI1 e.lt_succ_self)

lemma associates.le_singleton_iff (x : A) (n : ℕ) (I : ideal A) :
  associates.mk I^n ≤ associates.mk (ideal.span {x}) ↔ x ∈ I^n :=
begin
  rw [← associates.dvd_eq_le, ← associates.mk_pow, associates.mk_dvd_mk, ideal.dvd_span_singleton],
end

open fractional_ideal
variables {A K}

/-- Strengthening of `is_localization.exist_integer_multiples`:
Let `J ≠ ⊤` be an ideal in a Dedekind domain `A`, and `f ≠ 0` a finite collection
of elements of `K = Frac(A)`, then we can multiply the elements of `f` by some `a : K`
to find a collection of elements of `A` that is not completely contained in `J`. -/
lemma ideal.exist_integer_multiples_not_mem
  {J : ideal A} (hJ : J ≠ ⊤) {ι : Type*} (s : finset ι) (f : ι → K)
  {j} (hjs : j ∈ s) (hjf : f j ≠ 0) :
  ∃ a : K, (∀ i ∈ s, is_localization.is_integer A (a * f i)) ∧
    ∃ i ∈ s, (a * f i) ∉ (J : fractional_ideal A⁰ K) :=
begin
  -- Consider the fractional ideal `I` spanned by the `f`s.
  let I : fractional_ideal A⁰ K := fractional_ideal.span_finset A s f,
  have hI0 : I ≠ 0 := fractional_ideal.span_finset_ne_zero.mpr ⟨j, hjs, hjf⟩,
  -- We claim the multiplier `a` we're looking for is in `I⁻¹ \ (J / I)`.
  suffices : ↑J / I < I⁻¹,
  { obtain ⟨_, a, hI, hpI⟩ := set_like.lt_iff_le_and_exists.mp this,
    rw mem_inv_iff hI0 at hI,
    refine ⟨a, λ i hi, _, _⟩,
    -- By definition, `a ∈ I⁻¹` multiplies elements of `I` into elements of `1`,
    -- in other words, `a * f i` is an integer.
    { exact (mem_one_iff _).mp (hI (f i)
        (submodule.subset_span (set.mem_image_of_mem f hi))) },
    { contrapose! hpI,
      -- And if all `a`-multiples of `I` are an element of `J`,
      -- then `a` is actually an element of `J / I`, contradiction.
      refine (mem_div_iff_of_nonzero hI0).mpr (λ y hy, submodule.span_induction hy _ _ _ _),
      { rintros _ ⟨i, hi, rfl⟩, exact hpI i hi },
      { rw mul_zero, exact submodule.zero_mem _ },
      { intros x y hx hy, rw mul_add, exact submodule.add_mem _ hx hy },
      { intros b x hx, rw mul_smul_comm, exact submodule.smul_mem _ b hx } } },
  -- To show the inclusion of `J / I` into `I⁻¹ = 1 / I`, note that `J < I`.
  calc ↑J / I = ↑J * I⁻¹ : div_eq_mul_inv ↑J I
          ... < 1 * I⁻¹ : mul_right_strict_mono (inv_ne_zero hI0) _
          ... = I⁻¹ : one_mul _,
  { rw [← coe_ideal_top],
    -- And multiplying by `I⁻¹` is indeed strictly monotone.
    exact strict_mono_of_le_iff_le (λ _ _, (coe_ideal_le_coe_ideal K).symm)
      (lt_top_iff_ne_top.mpr hJ) },
end

end is_dedekind_domain

section is_dedekind_domain

variables {T : Type*} [comm_ring T] [is_domain T] [is_dedekind_domain T] {I J : ideal T}
open_locale classical
open multiset unique_factorization_monoid ideal

lemma prod_normalized_factors_eq_self (hI : I ≠ ⊥) : (normalized_factors I).prod = I :=
associated_iff_eq.1 (normalized_factors_prod hI)

lemma normalized_factors_prod {α : multiset (ideal T)}
  (h : ∀ p ∈ α, prime p) : normalized_factors α.prod = α :=
by { simp_rw [← multiset.rel_eq, ← associated_eq_eq],
     exact prime_factors_unique (prime_of_normalized_factor) h
      (normalized_factors_prod (α.prod_ne_zero_of_prime h)) }

lemma count_le_of_ideal_ge {I J : ideal T} (h : I ≤ J) (hI : I ≠ ⊥) (K : ideal T) :
  count K (normalized_factors J) ≤ count K (normalized_factors I) :=
le_iff_count.1 ((dvd_iff_normalized_factors_le_normalized_factors (ne_bot_of_le_ne_bot hI h) hI).1
  (dvd_iff_le.2 h)) _

lemma sup_eq_prod_inf_factors (hI : I ≠ ⊥) (hJ : J ≠ ⊥) :
  I ⊔ J = (normalized_factors I ∩ normalized_factors J).prod :=
begin
  have H : normalized_factors (normalized_factors I ∩ normalized_factors J).prod =
    normalized_factors I ∩ normalized_factors J,
  { apply _root_.normalized_factors_prod,
    intros p hp,
    rw mem_inter at hp,
    exact prime_of_normalized_factor p hp.left },
  have := (multiset.prod_ne_zero_of_prime (normalized_factors I ∩ normalized_factors J)
      (λ _ h, prime_of_normalized_factor _ (multiset.mem_inter.1 h).1)),
  apply le_antisymm,
  { rw [sup_le_iff, ← dvd_iff_le, ← dvd_iff_le],
    split,
    { rw [dvd_iff_normalized_factors_le_normalized_factors this hI, H],
      exact inf_le_left },
    { rw [dvd_iff_normalized_factors_le_normalized_factors this hJ, H],
      exact inf_le_right } },
  { rw [← dvd_iff_le, dvd_iff_normalized_factors_le_normalized_factors,
      _root_.normalized_factors_prod, le_iff_count],
    { intro a,
      rw multiset.count_inter,
      exact le_min (count_le_of_ideal_ge le_sup_left hI a)
        (count_le_of_ideal_ge le_sup_right hJ a) },
    { intros p hp,
      rw mem_inter at hp,
      exact prime_of_normalized_factor p hp.left },
    { exact ne_bot_of_le_ne_bot hI le_sup_left },
    { exact this } },
end

lemma irreducible_pow_sup (hI : I ≠ ⊥) (hJ : irreducible J) (n : ℕ) :
  J^n ⊔ I = J^(min ((normalized_factors I).count J) n) :=
by rw [sup_eq_prod_inf_factors (pow_ne_zero n hJ.ne_zero) hI, ← inf_eq_inter,
       normalized_factors_of_irreducible_pow hJ, normalize_eq J, repeat_inf, prod_repeat]

lemma irreducible_pow_sup_of_le (hJ : irreducible J) (n : ℕ)
  (hn : ↑n ≤ multiplicity J I) : J^n ⊔ I = J^n :=
begin
  by_cases hI : I = ⊥,
  { simp [*] at *, },
  rw [irreducible_pow_sup hI hJ, min_eq_right],
  rwa [multiplicity_eq_count_normalized_factors hJ hI, enat.coe_le_coe, normalize_eq J] at hn
end

lemma irreducible_pow_sup_of_ge (hI : I ≠ ⊥) (hJ : irreducible J) (n : ℕ)
  (hn : multiplicity J I ≤ n) : J^n ⊔ I = J ^ (multiplicity J I).get (enat.dom_of_le_coe hn) :=
begin
  rw [irreducible_pow_sup hI hJ, min_eq_left],
  congr,
  { rw [← enat.coe_inj, enat.coe_get, multiplicity_eq_count_normalized_factors hJ hI,
    normalize_eq J] },
  { rwa [multiplicity_eq_count_normalized_factors hJ hI, enat.coe_le_coe, normalize_eq J]
      at hn }
end

end is_dedekind_domain

section height_one_spectrum

/-!
### Height one spectrum of a Dedekind domain
If `R` is a Dedekind domain of Krull dimension 1, the maximal ideals of `R` are exactly its nonzero
prime ideals.
We define `height_one_spectrum` and provide lemmas to recover the facts that prime ideals of height
one are prime and irreducible. -/

namespace is_dedekind_domain

variables [is_domain R] [is_dedekind_domain R]

/-- The height one prime spectrum of a Dedekind domain `R` is the type of nonzero prime ideals of
`R`. Note that this equals the maximal spectrum if `R` has Krull dimension 1. -/
@[ext, nolint has_inhabited_instance unused_arguments]
structure height_one_spectrum :=
(as_ideal : ideal R)
(is_prime : as_ideal.is_prime)
(ne_bot   : as_ideal ≠ ⊥)

variables (v : height_one_spectrum R) {R}

lemma height_one_spectrum.prime (v : height_one_spectrum R) : prime v.as_ideal :=
ideal.prime_of_is_prime v.ne_bot v.is_prime

lemma height_one_spectrum.irreducible (v : height_one_spectrum R) :
  irreducible v.as_ideal :=
begin
  rw [unique_factorization_monoid.irreducible_iff_prime],
  apply v.prime,
end

lemma height_one_spectrum.associates_irreducible (v : height_one_spectrum R) :
  irreducible (associates.mk v.as_ideal) :=
begin
  rw [associates.irreducible_mk _],
  apply v.irreducible,
end

end is_dedekind_domain

end height_one_spectrum

section chinese_remainder

open ideal unique_factorization_monoid
open_locale big_operators

variables {R}

lemma ring.dimension_le_one.prime_le_prime_iff_eq (h : ring.dimension_le_one R)
  {P Q : ideal R} [hP : P.is_prime] [hQ : Q.is_prime] (hP0 : P ≠ ⊥) :
  P ≤ Q ↔ P = Q :=
⟨(h P hP0 hP).eq_of_le hQ.ne_top, eq.le⟩

lemma ideal.coprime_of_no_prime_ge {I J : ideal R} (h : ∀ P, I ≤ P → J ≤ P → ¬ is_prime P) :
  I ⊔ J = ⊤ :=
begin
  by_contra hIJ,
  obtain ⟨P, hP, hIJ⟩ := ideal.exists_le_maximal _ hIJ,
  exact h P (le_trans le_sup_left hIJ) (le_trans le_sup_right hIJ) hP.is_prime
end

section dedekind_domain

variables {R} [is_domain R] [is_dedekind_domain R]

lemma ideal.is_prime.mul_mem_pow (I : ideal R) [hI : I.is_prime] {a b : R} {n : ℕ}
  (h : a * b ∈ I^n) : a ∈ I ∨ b ∈ I^n :=
begin
  cases n, { simp },
  by_cases hI0 : I = ⊥, { simpa [pow_succ, hI0] using h },
  simp only [← submodule.span_singleton_le_iff_mem, ideal.submodule_span_eq, ← ideal.dvd_iff_le,
    ← ideal.span_singleton_mul_span_singleton] at h ⊢,
  by_cases ha : I ∣ span {a},
  { exact or.inl ha },
  rw mul_comm at h,
  exact or.inr (prime.pow_dvd_of_dvd_mul_right ((ideal.prime_iff_is_prime hI0).mpr hI) _ ha h),
end

section

open_locale classical

lemma ideal.count_normalized_factors_eq {p x : ideal R} (hp0 : p ≠ ⊥) [hp : p.is_prime] {n : ℕ}
  (hle : x ≤ p^n) (hlt : ¬ (x ≤ p^(n+1))) :
  (normalized_factors x).count p = n :=
count_normalized_factors_eq ((ideal.prime_iff_is_prime hp0).mpr hp).irreducible (normalize_eq _)
  (ideal.dvd_iff_le.mpr hle) (mt ideal.le_of_dvd hlt)

end

lemma ideal.le_mul_of_no_prime_factors
  {I J K : ideal R} (coprime : ∀ P, J ≤ P → K ≤ P → ¬ is_prime P) (hJ : I ≤ J) (hK : I ≤ K) :
  I ≤ J * K :=
begin
  simp only [← ideal.dvd_iff_le] at coprime hJ hK ⊢,
  by_cases hJ0 : J = 0,
  { simpa only [hJ0, zero_mul] using hJ },
  obtain ⟨I', rfl⟩ := hK,
  rw mul_comm,
  exact mul_dvd_mul_left K
    (unique_factorization_monoid.dvd_of_dvd_mul_right_of_no_prime_factors hJ0
      (λ P hPJ hPK, mt ideal.is_prime_of_prime (coprime P hPJ hPK))
      hJ)
end

lemma ideal.le_of_pow_le_prime {I P : ideal R} [hP : P.is_prime] {n : ℕ} (h : I^n ≤ P) : I ≤ P :=
begin
  by_cases hP0 : P = ⊥,
  { simp only [hP0, le_bot_iff] at ⊢ h,
    exact pow_eq_zero h },
  rw ← ideal.dvd_iff_le at ⊢ h,
  exact ((ideal.prime_iff_is_prime hP0).mpr hP).dvd_of_dvd_pow h
end

lemma ideal.pow_le_prime_iff {I P : ideal R} [hP : P.is_prime] {n : ℕ} (hn : n ≠ 0) :
  I^n ≤ P ↔ I ≤ P :=
⟨ideal.le_of_pow_le_prime, λ h, trans (ideal.pow_le_self hn) h⟩

lemma ideal.prod_le_prime {ι : Type*} {s : finset ι} {f : ι → ideal R} {P : ideal R}
  [hP : P.is_prime] :
  ∏ i in s, f i ≤ P ↔ ∃ i ∈ s, f i ≤ P :=
begin
  by_cases hP0 : P = ⊥,
  { simp only [hP0, le_bot_iff],
    rw [← ideal.zero_eq_bot, finset.prod_eq_zero_iff] },
  simp only [← ideal.dvd_iff_le],
  exact ((ideal.prime_iff_is_prime hP0).mpr hP).dvd_finset_prod_iff _
end

/-- The intersection of distinct prime powers in a Dedekind domain is the product of these
prime powers. -/
lemma is_dedekind_domain.inf_prime_pow_eq_prod {ι : Type*}
  (s : finset ι) (f : ι → ideal R) (e : ι → ℕ)
  (prime : ∀ i ∈ s, prime (f i)) (coprime : ∀ i j ∈ s, i ≠ j → f i ≠ f j) :
  s.inf (λ i, f i ^ e i) = ∏ i in s, f i ^ e i :=
begin
  letI := classical.dec_eq ι,
  revert prime coprime,
  refine s.induction _ _,
  { simp },
  intros a s ha ih prime coprime,
  specialize ih (λ i hi, prime i (finset.mem_insert_of_mem hi))
    (λ i hi j hj, coprime i (finset.mem_insert_of_mem hi) j (finset.mem_insert_of_mem hj)),
  rw [finset.inf_insert, finset.prod_insert ha, ih],
  refine le_antisymm (ideal.le_mul_of_no_prime_factors _ inf_le_left inf_le_right) ideal.mul_le_inf,
  intros P hPa hPs hPp,
  haveI := hPp,
  obtain ⟨b, hb, hPb⟩ := ideal.prod_le_prime.mp hPs,
  haveI := ideal.is_prime_of_prime (prime a (finset.mem_insert_self a s)),
  haveI := ideal.is_prime_of_prime (prime b (finset.mem_insert_of_mem hb)),
  refine coprime a (finset.mem_insert_self a s) b (finset.mem_insert_of_mem hb) _
    (((is_dedekind_domain.dimension_le_one.prime_le_prime_iff_eq _).mp
        (ideal.le_of_pow_le_prime hPa)).trans
      ((is_dedekind_domain.dimension_le_one.prime_le_prime_iff_eq _).mp
        (ideal.le_of_pow_le_prime hPb)).symm),
  { unfreezingI { rintro rfl }, contradiction },
  { exact (prime a (finset.mem_insert_self a s)).ne_zero },
  { exact (prime b (finset.mem_insert_of_mem hb)).ne_zero },
end

/-- **Chinese remainder theorem** for a Dedekind domain: if the ideal `I` factors as
`∏ i, P i ^ e i`, then `R ⧸ I` factors as `Π i, R ⧸ (P i ^ e i)`. -/
noncomputable def is_dedekind_domain.quotient_equiv_pi_of_prod_eq {ι : Type*} [fintype ι]
  (I : ideal R) (P : ι → ideal R) (e : ι → ℕ)
  (prime : ∀ i, prime (P i)) (coprime : ∀ i j, i ≠ j → P i ≠ P j) (prod_eq : (∏ i, P i ^ e i) = I) :
  R ⧸ I ≃+* Π i, R ⧸ (P i ^ e i) :=
(ideal.quot_equiv_of_eq (by { simp only [← prod_eq, finset.inf_eq_infi, finset.mem_univ, cinfi_pos,
  ← is_dedekind_domain.inf_prime_pow_eq_prod _ _ _ (λ i _, prime i) (λ i _ j _, coprime i j)] }))
    .trans $
ideal.quotient_inf_ring_equiv_pi_quotient _ (λ i j hij, ideal.coprime_of_no_prime_ge (begin
  intros P hPi hPj hPp,
  haveI := hPp,
  haveI := ideal.is_prime_of_prime (prime i), haveI := ideal.is_prime_of_prime (prime j),
  exact coprime i j hij
    (((is_dedekind_domain.dimension_le_one.prime_le_prime_iff_eq (prime i).ne_zero).mp
      (ideal.le_of_pow_le_prime hPi)).trans
    ((is_dedekind_domain.dimension_le_one.prime_le_prime_iff_eq (prime j).ne_zero).mp
     (ideal.le_of_pow_le_prime hPj)).symm)
end))

open_locale classical

/-- **Chinese remainder theorem** for a Dedekind domain: `R ⧸ I` factors as `Π i, R ⧸ (P i ^ e i)`,
where `P i` ranges over the prime factors of `I` and `e i` over the multiplicities. -/
noncomputable def is_dedekind_domain.quotient_equiv_pi_factors {I : ideal R} (hI : I ≠ ⊥) :
  R ⧸ I ≃+* Π (P : (factors I).to_finset), R ⧸ ((P : ideal R) ^ (factors I).count P) :=
is_dedekind_domain.quotient_equiv_pi_of_prod_eq _ _ _
  (λ (P : (factors I).to_finset), prime_of_factor _ (multiset.mem_to_finset.mp P.prop))
  (λ i j hij, subtype.coe_injective.ne hij)
  (calc ∏ (P : (factors I).to_finset), (P : ideal R) ^ (factors I).count (P : ideal R)
      = ∏ P in (factors I).to_finset, P ^ (factors I).count P
    : (factors I).to_finset.prod_coe_sort (λ P, P ^ (factors I).count P)
  ... = ((factors I).map (λ P, P)).prod : (finset.prod_multiset_map_count (factors I) id).symm
  ... = (factors I).prod : by rw multiset.map_id'
  ... = I : (@associated_iff_eq (ideal R) _ ideal.unique_units _ _).mp (factors_prod hI))

@[simp] lemma is_dedekind_domain.quotient_equiv_pi_factors_mk {I : ideal R} (hI : I ≠ ⊥)
  (x : R) : is_dedekind_domain.quotient_equiv_pi_factors hI (ideal.quotient.mk I x) =
    λ P, ideal.quotient.mk _ x :=
rfl

end dedekind_domain

end chinese_remainder<|MERGE_RESOLUTION|>--- conflicted
+++ resolved
@@ -209,15 +209,9 @@
     (∀ I ≠ (⊥ : fractional_ideal A⁰ K), I * I⁻¹ = 1) :=
 begin
   let h := fractional_ideal.map_equiv (fraction_ring.alg_equiv A K),
-<<<<<<< HEAD
-  refine h.to_equiv.forall_congr _,
-  simp only [← h.to_equiv.apply_eq_iff_eq],
-  simp [is_dedekind_domain_inv, show ⇑h.to_equiv = h, from rfl],
-=======
   refine h.to_equiv.forall_congr (λ I, _),
   rw ← h.to_equiv.apply_eq_iff_eq,
-  simp
->>>>>>> 4cf20164
+  simp [is_dedekind_domain_inv, show ⇑h.to_equiv = h, from rfl],
 end
 
 lemma fractional_ideal.adjoin_integral_eq_one_of_is_unit [algebra A K] [is_fraction_ring A K]
