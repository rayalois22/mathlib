/-
Copyright (c) 2020 Sébastien Gouëzel. All rights reserved.
Released under Apache 2.0 license as described in the file LICENSE.
Authors: Sébastien Gouëzel
-/
import topology.uniform_space.basic

/-!
# Uniform convergence

A sequence of functions `Fₙ` (with values in a metric space) converges uniformly on a set `s` to a
function `f` if, for all `ε > 0`, for all large enough `n`, one has for all `y ∈ s` the inequality
`dist (f y, Fₙ y) < ε`. Under uniform convergence, many properties of the `Fₙ` pass to the limit,
most notably continuity. We prove this in the file, defining the notion of uniform convergence
in the more general setting of uniform spaces, and with respect to an arbitrary indexing set
endowed with a filter (instead of just `ℕ` with `at_top`).

## Main results

Let `α` be a topological space, `β` a uniform space, `Fₙ` and `f` be functions from `α`to `β`
(where the index `n` belongs to an indexing type `ι` endowed with a filter `p`).

* `tendsto_uniformly_on F f p s`: the fact that `Fₙ` converges uniformly to `f` on `s`. This means
  that, for any entourage `u` of the diagonal, for large enough `n` (with respect to `p`), one has
  `(f y, Fₙ y) ∈ u` for all `y ∈ s`.
* `tendsto_uniformly F f p`: same notion with `s = univ`.
* `tendsto_uniformly_on.continuous_on`: a uniform limit on a set of functions which are continuous
  on this set is itself continuous on this set.
* `tendsto_uniformly.continuous`: a uniform limit of continuous functions is continuous.
* `tendsto_uniformly_on.tendsto_comp`: If `Fₙ` tends uniformly to `f` on a set `s`, and `gₙ` tends
  to `x` within `s`, then `Fₙ gₙ` tends to `f x` if `f` is continuous at `x` within `s`.
* `tendsto_uniformly.tendsto_comp`: If `Fₙ` tends uniformly to `f`, and `gₙ` tends to `x`, then
  `Fₙ gₙ` tends to `f x`.

We also define notions where the convergence is locally uniform, called
`tendsto_locally_uniformly_on F f p s` and `tendsto_locally_uniformly F f p`. The previous theorems
all have corresponding versions under locally uniform convergence.

<<<<<<< HEAD
Finally, we introdue the notion of a uniform Cauchy sequence, which is to uniform convergence what a
Cauchy sequence is to the usual notion of convergence.
=======
Finally, we introduce the notion of a uniform Cauchy sequence, which is to uniform
convergence what a Cauchy sequence is to the usual notion of convergence.
>>>>>>> b3ff79ae

## Implementation notes

Most results hold under weaker assumptions of locally uniform approximation. In a first section,
we prove the results under these weaker assumptions. Then, we derive the results on uniform
convergence from them.

## Tags

Uniform limit, uniform convergence, tends uniformly to
 -/

noncomputable theory
open_locale topological_space classical uniformity filter

open set filter

universes u v w
variables {α β γ ι : Type*} [uniform_space β]
variables {F : ι → α → β} {f : α → β} {s s' : set α} {x : α} {p : filter ι} {g : ι → α}

/-!
### Different notions of uniform convergence

We define uniform convergence and locally uniform convergence, on a set or in the whole space.
-/

/-- A sequence of functions `Fₙ` converges uniformly on a set `s` to a limiting function `f` with
respect to the filter `p` if, for any entourage of the diagonal `u`, one has `p`-eventually
`(f x, Fₙ x) ∈ u` for all `x ∈ s`. -/
def tendsto_uniformly_on (F : ι → α → β) (f : α → β) (p : filter ι) (s : set α) :=
∀ u ∈ 𝓤 β, ∀ᶠ n in p, ∀ x ∈ s, (f x, F n x) ∈ u

/--
A sequence of functions `Fₙ` converges uniformly on a set `s` to a limiting function `f` w.r.t.
filter `p` iff the function `(n, x) ↦ (f x, Fₙ x)` converges along `p ×ᶠ 𝓟 s` to the uniformity.
In other words: one knows nothing about the behavior of `x` in this limit besides it being in `s`.
-/
lemma tendsto_uniformly_on_iff_tendsto {F : ι → α → β} {f : α → β} {p : filter ι} {s : set α} :
  tendsto_uniformly_on F f p s ↔ tendsto (λ q : ι × α, (f q.2, F q.1 q.2)) (p ×ᶠ 𝓟 s) (𝓤 β) :=
forall₂_congr $ λ u u_in, by simp [mem_map, filter.eventually, mem_prod_principal]

/-- A sequence of functions `Fₙ` converges uniformly to a limiting function `f` with respect to a
filter `p` if, for any entourage of the diagonal `u`, one has `p`-eventually
`(f x, Fₙ x) ∈ u` for all `x`. -/
def tendsto_uniformly (F : ι → α → β) (f : α → β) (p : filter ι) :=
∀ u ∈ 𝓤 β, ∀ᶠ n in p, ∀ x, (f x, F n x) ∈ u

lemma tendsto_uniformly_on_iff_tendsto_uniformly_comp_coe :
  tendsto_uniformly_on F f p s ↔ tendsto_uniformly (λ i (x : s), F i x) (f ∘ coe) p :=
forall₂_congr $ λ V hV, by simp

/--
A sequence of functions `Fₙ` converges uniformly to a limiting function `f` w.r.t.
filter `p` iff the function `(n, x) ↦ (f x, Fₙ x)` converges along `p ×ᶠ ⊤` to the uniformity.
In other words: one knows nothing about the behavior of `x` in this limit.
-/
lemma tendsto_uniformly_iff_tendsto {F : ι → α → β} {f : α → β} {p : filter ι} :
  tendsto_uniformly F f p ↔ tendsto (λ q : ι × α, (f q.2, F q.1 q.2)) (p ×ᶠ ⊤) (𝓤 β) :=
forall₂_congr $ λ u u_in, by simp [mem_map, filter.eventually, mem_prod_top]

/-- Uniform converence implies pointwise convergence. -/
lemma tendsto_uniformly.tendsto_at (h : tendsto_uniformly F f p) (x : α) :
  tendsto (λ n, F n x) p $ 𝓝 (f x) :=
uniform.tendsto_nhds_right.mpr $ λ u hu, mem_map.mpr $ by { filter_upwards [h u hu], tauto, }

lemma tendsto_uniformly_on_univ :
  tendsto_uniformly_on F f p univ ↔ tendsto_uniformly F f p :=
by simp [tendsto_uniformly_on, tendsto_uniformly]

lemma tendsto_uniformly_on.mono {s' : set α}
  (h : tendsto_uniformly_on F f p s) (h' : s' ⊆ s) : tendsto_uniformly_on F f p s' :=
λ u hu, (h u hu).mono (λ n hn x hx, hn x (h' hx))

protected lemma tendsto_uniformly.tendsto_uniformly_on
  (h : tendsto_uniformly F f p) : tendsto_uniformly_on F f p s :=
(tendsto_uniformly_on_univ.2 h).mono (subset_univ s)

/-- Composing on the right by a function preserves uniform convergence on a set -/
lemma tendsto_uniformly_on.comp (h : tendsto_uniformly_on F f p s) (g : γ → α) :
  tendsto_uniformly_on (λ n, F n ∘ g) (f ∘ g) p (g ⁻¹' s) :=
λ u hu, (h u hu).mono (λ i hi, λ a, hi (g a))

/-- Composing on the right by a function preserves uniform convergence -/
lemma tendsto_uniformly.comp (h : tendsto_uniformly F f p) (g : γ → α) :
  tendsto_uniformly (λ n, F n ∘ g) (f ∘ g) p :=
λ u hu, (h u hu).mono (λ i hi, λ a, hi (g a))

/-- Composing on the left by a uniformly continuous function preserves
  uniform convergence on a set -/
lemma tendsto_uniformly_on.comp' [uniform_space γ] {g : β → γ} (h : tendsto_uniformly_on F f p s)
  (hg : uniform_continuous g) : tendsto_uniformly_on (λ i, g ∘ (F i)) (g ∘ f) p s :=
λ u hu, h _ (hg hu)

/-- Composing on the left by a uniformly continuous function preserves uniform convergence -/
lemma tendsto_uniformly.comp' [uniform_space γ] {g : β → γ} (h : tendsto_uniformly F f p)
  (hg : uniform_continuous g) : tendsto_uniformly (λ i, g ∘ (F i)) (g ∘ f) p :=
λ u hu, h _ (hg hu)

lemma tendsto_uniformly_on.prod_map {ι' α' β' : Type*} [uniform_space β']
  {F' : ι' → α' → β'} {f' : α' → β'} {p' : filter ι'} {s' : set α'}
  (h : tendsto_uniformly_on F f p s) (h' : tendsto_uniformly_on F' f' p' s') :
  tendsto_uniformly_on (λ (i : ι × ι'), prod.map (F i.1) (F' i.2))
    (prod.map f f') (p.prod p') (s ×ˢ s') :=
begin
  intros u hu,
  rw [uniformity_prod_eq_prod, mem_map, mem_prod_iff] at hu,
  obtain ⟨v, hv, w, hw, hvw⟩ := hu,
  exact mem_prod_iff.mpr ⟨_, h v hv, _, h' w hw,
    λ i hi a ha, hvw (show (_, _) ∈ v ×ˢ w, from ⟨hi.1 a.1 ha.1, hi.2 a.2 ha.2⟩)⟩,
end

lemma tendsto_uniformly.prod_map {ι' α' β' : Type*} [uniform_space β'] {F' : ι' → α' → β'}
  {f' : α' → β'} {p' : filter ι'} (h : tendsto_uniformly F f p) (h' : tendsto_uniformly F' f' p') :
  tendsto_uniformly (λ (i : ι × ι'), prod.map (F i.1) (F' i.2)) (prod.map f f') (p.prod p') :=
begin
  rw [←tendsto_uniformly_on_univ, ←univ_prod_univ] at *,
  exact h.prod_map h',
end

lemma tendsto_uniformly_on.prod {ι' β' : Type*} [uniform_space β'] {F' : ι' → α → β'} {f' : α → β'}
  {p' : filter ι'} (h : tendsto_uniformly_on F f p s) (h' : tendsto_uniformly_on F' f' p' s) :
  tendsto_uniformly_on (λ (i : ι × ι') a, (F i.1 a, F' i.2 a)) (λ a, (f a, f' a)) (p.prod p') s :=
(congr_arg _ s.inter_self).mp ((h.prod_map h').comp (λ a, (a, a)))

lemma tendsto_uniformly.prod {ι' β' : Type*} [uniform_space β'] {F' : ι' → α → β'} {f' : α → β'}
  {p' : filter ι'} (h : tendsto_uniformly F f p) (h' : tendsto_uniformly F' f' p') :
  tendsto_uniformly (λ (i : ι × ι') a, (F i.1 a, F' i.2 a)) (λ a, (f a, f' a)) (p.prod p') :=
(h.prod_map h').comp (λ a, (a, a))

/-- Uniform convergence to a constant function is equivalent to convergence in `p ×ᶠ ⊤`. -/
lemma tendsto_prod_top_iff {c : β} : tendsto ↿F (p ×ᶠ ⊤) (𝓝 c) ↔ tendsto_uniformly F (λ _, c) p :=
let j : β → β × β := prod.mk c in
calc tendsto ↿F (p ×ᶠ ⊤) (𝓝 c)
    ↔ map ↿F (p ×ᶠ ⊤) ≤ (𝓝 c) : iff.rfl
... ↔ map ↿F (p ×ᶠ ⊤) ≤ comap j (𝓤 β) : by rw nhds_eq_comap_uniformity
... ↔ map j (map ↿F (p ×ᶠ ⊤)) ≤ 𝓤 β : map_le_iff_le_comap.symm
... ↔ map (j ∘ ↿F) (p ×ᶠ ⊤) ≤ 𝓤 β : by rw map_map
... ↔ ∀ V ∈ 𝓤 β, {x | (c, ↿F x) ∈ V} ∈ p ×ᶠ (⊤ : filter α) : iff.rfl
... ↔ ∀ V ∈ 𝓤 β, {i | ∀ a, (c, F i a) ∈ V} ∈ p : by simpa [mem_prod_top]

lemma uniform_continuous_on.tendsto_uniformly [uniform_space α] [uniform_space γ]
  {x : α} {U : set α} (hU : U ∈ 𝓝 x)
  {F : α → β → γ} (hF : uniform_continuous_on ↿F (U ×ˢ (univ : set β))) :
  tendsto_uniformly F (F x) (𝓝 x) :=
begin
  let φ := (λ q : α × β, ((x, q.2), q)),
  rw [tendsto_uniformly_iff_tendsto,
      show (λ q : α × β, (F x q.2, F q.1 q.2)) = prod.map ↿F ↿F ∘ φ, by { ext ; simpa }],
  apply hF.comp (tendsto_inf.mpr ⟨_, _⟩),
  { rw [uniformity_prod, tendsto_inf, tendsto_comap_iff, tendsto_comap_iff,
      show (λp : (α × β) × α × β, (p.1.1, p.2.1)) ∘ φ = (λa, (x, a)) ∘ prod.fst, by { ext, simp },
      show (λp : (α × β) × α × β, (p.1.2, p.2.2)) ∘ φ = (λb, (b, b)) ∘ prod.snd, by { ext, simp }],
    exact ⟨tendsto_left_nhds_uniformity.comp tendsto_fst,
           (tendsto_diag_uniformity id ⊤).comp tendsto_top⟩ },
  { rw tendsto_principal,
    apply mem_of_superset (prod_mem_prod hU (mem_top.mpr rfl)) (λ q h, _),
    simp [h.1, mem_of_mem_nhds hU] }
end

lemma uniform_continuous₂.tendsto_uniformly [uniform_space α] [uniform_space γ]
  {f : α → β → γ} (h : uniform_continuous₂ f) {x : α} : tendsto_uniformly f (f x) (𝓝 x) :=
uniform_continuous_on.tendsto_uniformly univ_mem $
  by rwa [univ_prod_univ, uniform_continuous_on_univ]

/-- A sequence is uniformly Cauchy if eventually all of its pairwise differences are
uniformly bounded -/
def uniform_cauchy_seq_on
  (F : ι → α → β) (p : filter ι) (s : set α) : Prop :=
  ∀ u : set (β × β), u ∈ 𝓤 β → ∀ᶠ (m : ι × ι) in (p ×ᶠ p),
    ∀ (x : α), x ∈ s → (F m.fst x, F m.snd x) ∈ u

/-- A sequence that converges uniformly is also uniformly Cauchy -/
lemma tendsto_uniformly_on.uniform_cauchy_seq_on (hF : tendsto_uniformly_on F f p s) :
  uniform_cauchy_seq_on F p s :=
begin
  intros u hu,
  rcases comp_symm_of_uniformity hu with ⟨t, ht, htsymm, htmem⟩,
  apply ((hF t ht).prod_mk (hF t ht)).mono,
  intros n h x hx,
  cases h with hl hr,
  specialize hl x hx,
  specialize hr x hx,
  exact set.mem_of_mem_of_subset (prod_mk_mem_comp_rel (htsymm hl) hr) htmem,
end

/-- A uniformly Cauchy sequence converges uniformly to its limit -/
lemma uniform_cauchy_seq_on.tendsto_uniformly_on_of_tendsto [ne_bot p]
  (hF : uniform_cauchy_seq_on F p s) (hF' : ∀ x : α, x ∈ s → tendsto (λ n, F n x) p (nhds (f x))) :
  tendsto_uniformly_on F f p s :=
begin
  -- Proof idea: |f_n(x) - f(x)| ≤ |f_n(x) - f_m(x)| + |f_m(x) - f(x)|. We choose `n`
  -- so that |f_n(x) - f_m(x)| is uniformly small across `s` whenever `m ≥ n`. Then for
  -- a fixed `x`, we choose `m` sufficiently large such that |f_m(x) - f(x)| is small.
  intros u hu,
  rcases comp_symm_of_uniformity hu with ⟨t, ht, htsymm, htmem⟩,

  -- Choose n
  apply (hF t ht).curry.mono,

  -- Work with a specific x
  intros n hn x hx,
  refine set.mem_of_mem_of_subset (mem_comp_rel.mpr _) htmem,

  -- Choose m
  specialize hF' x hx,
  rw uniform.tendsto_nhds_right at hF',
  rcases (hn.and (hF'.eventually (eventually_mem_set.mpr ht))).exists with ⟨m, hm, hm'⟩,

  -- Finish the proof
  exact ⟨F m x, ⟨hm', htsymm (hm x hx)⟩⟩,
end

section seq_tendsto

lemma tendsto_uniformly_on_of_seq_tendsto_uniformly_on {l : filter ι} [l.is_countably_generated]
  (h : ∀ u : ℕ → ι, tendsto u at_top l → tendsto_uniformly_on (λ n, F (u n)) f at_top s) :
  tendsto_uniformly_on F f l s :=
begin
  rw [tendsto_uniformly_on_iff_tendsto, tendsto_iff_seq_tendsto],
  intros u hu,
  rw tendsto_prod_iff' at hu,
  specialize h (λ n, (u n).fst) hu.1,
  rw tendsto_uniformly_on_iff_tendsto at h,
  have : ((λ (q : ι × α), (f q.snd, F q.fst q.snd)) ∘ u)
    = (λ (q : ℕ × α), (f q.snd, F ((λ (n : ℕ), (u n).fst) q.fst) q.snd)) ∘ (λ n, (n, (u n).snd)),
  { ext1 n, simp, },
  rw this,
  refine tendsto.comp h _,
  rw tendsto_prod_iff',
  exact ⟨tendsto_id, hu.2⟩,
end

lemma tendsto_uniformly_on.seq_tendsto_uniformly_on {l : filter ι}
  (h : tendsto_uniformly_on F f l s) (u : ℕ → ι) (hu : tendsto u at_top l) :
  tendsto_uniformly_on (λ n, F (u n)) f at_top s :=
begin
  rw tendsto_uniformly_on_iff_tendsto at h ⊢,
  have : (λ (q : ℕ × α), (f q.snd, F (u q.fst) q.snd))
    = (λ (q : ι × α), (f q.snd, F q.fst q.snd)) ∘ (λ p : ℕ × α, (u p.fst, p.snd)),
  { ext1 x, simp, },
  rw this,
  refine h.comp _,
  rw tendsto_prod_iff',
  exact ⟨hu.comp tendsto_fst, tendsto_snd⟩,
end

lemma tendsto_uniformly_on_iff_seq_tendsto_uniformly_on {l : filter ι} [l.is_countably_generated] :
  tendsto_uniformly_on F f l s
    ↔ ∀ u : ℕ → ι, tendsto u at_top l → tendsto_uniformly_on (λ n, F (u n)) f at_top s :=
⟨tendsto_uniformly_on.seq_tendsto_uniformly_on, tendsto_uniformly_on_of_seq_tendsto_uniformly_on⟩

lemma tendsto_uniformly_iff_seq_tendsto_uniformly {l : filter ι} [l.is_countably_generated] :
  tendsto_uniformly F f l
    ↔ ∀ u : ℕ → ι, tendsto u at_top l → tendsto_uniformly (λ n, F (u n)) f at_top :=
begin
  simp_rw ← tendsto_uniformly_on_univ,
  exact tendsto_uniformly_on_iff_seq_tendsto_uniformly_on,
end

end seq_tendsto

variable [topological_space α]

/-- A sequence of functions `Fₙ` converges locally uniformly on a set `s` to a limiting function
`f` with respect to a filter `p` if, for any entourage of the diagonal `u`, for any `x ∈ s`, one
has `p`-eventually `(f y, Fₙ y) ∈ u` for all `y` in a neighborhood of `x` in `s`. -/
def tendsto_locally_uniformly_on (F : ι → α → β) (f : α → β) (p : filter ι) (s : set α) :=
  ∀ u ∈ 𝓤 β, ∀ x ∈ s, ∃ t ∈ 𝓝[s] x, ∀ᶠ n in p, ∀ y ∈ t, (f y, F n y) ∈ u

/-- A sequence of functions `Fₙ` converges locally uniformly to a limiting function `f` with respect
to a filter `p` if, for any entourage of the diagonal `u`, for any `x`, one has `p`-eventually
`(f y, Fₙ y) ∈ u` for all `y` in a neighborhood of `x`. -/
def tendsto_locally_uniformly (F : ι → α → β) (f : α → β) (p : filter ι) :=
  ∀ u ∈ 𝓤 β, ∀ (x : α), ∃ t ∈ 𝓝 x, ∀ᶠ n in p, ∀ y ∈ t, (f y, F n y) ∈ u

lemma tendsto_locally_uniformly_on_iff_tendsto_locally_uniformly_comp_coe :
  tendsto_locally_uniformly_on F f p s ↔
  tendsto_locally_uniformly (λ i (x : s), F i x) (f ∘ coe) p :=
begin
  refine forall₂_congr (λ V hV, _),
  simp only [exists_prop, function.comp_app, set_coe.forall, subtype.coe_mk],
  refine forall₂_congr (λ x hx, ⟨_, _⟩),
  { rintro ⟨t, ht₁, ht₂⟩,
    obtain ⟨u, hu₁, hu₂⟩ := mem_nhds_within_iff_exists_mem_nhds_inter.mp ht₁,
    exact ⟨coe⁻¹' u,
           (mem_nhds_subtype _ _ _).mpr ⟨u, hu₁, rfl.subset⟩,
           ht₂.mono (λ i hi y hy₁ hy₂, hi y (hu₂ ⟨hy₂, hy₁⟩))⟩, },
  { rintro ⟨t, ht₁, ht₂⟩,
    obtain ⟨u, hu₁, hu₂⟩ := (mem_nhds_subtype _ _ _).mp ht₁,
    exact ⟨u ∩ s,
           mem_nhds_within_iff_exists_mem_nhds_inter.mpr ⟨u, hu₁, rfl.subset⟩,
           ht₂.mono (λ i hi y hy, hi y hy.2 (hu₂ (by simp [hy.1])))⟩, },
end

lemma tendsto_locally_uniformly_iff_forall_tendsto :
  tendsto_locally_uniformly F f p ↔
  ∀ x, tendsto (λ (y : ι × α), (f y.2, F y.1 y.2)) (p ×ᶠ (𝓝 x)) (𝓤 β) :=
begin
  simp only [tendsto_locally_uniformly, filter.forall_in_swap, tendsto_def, mem_prod_iff,
    set.prod_subset_iff],
  refine forall₃_congr (λ x u hu, ⟨_, _⟩),
  { rintros ⟨n, hn, hp⟩,
    exact ⟨_, hp, n, hn, λ i hi a ha, hi a ha⟩, },
  { rintros ⟨I, hI, n, hn, hu⟩,
    exact ⟨n, hn, by filter_upwards [hI] using hu⟩, },
end

protected lemma tendsto_uniformly_on.tendsto_locally_uniformly_on
  (h : tendsto_uniformly_on F f p s) : tendsto_locally_uniformly_on F f p s :=
λ u hu x hx, ⟨s, self_mem_nhds_within, h u hu⟩

protected lemma tendsto_uniformly.tendsto_locally_uniformly
  (h : tendsto_uniformly F f p) : tendsto_locally_uniformly F f p :=
λ u hu x, ⟨univ, univ_mem, by simpa using h u hu⟩

lemma tendsto_locally_uniformly_on.mono (h : tendsto_locally_uniformly_on F f p s) (h' : s' ⊆ s) :
  tendsto_locally_uniformly_on F f p s' :=
begin
  assume u hu x hx,
  rcases h u hu x (h' hx) with ⟨t, ht, H⟩,
  exact ⟨t, nhds_within_mono x h' ht, H.mono (λ n, id)⟩
end

lemma tendsto_locally_uniformly_on_univ :
  tendsto_locally_uniformly_on F f p univ ↔ tendsto_locally_uniformly F f p :=
by simp [tendsto_locally_uniformly_on, tendsto_locally_uniformly, nhds_within_univ]

protected lemma tendsto_locally_uniformly.tendsto_locally_uniformly_on
  (h : tendsto_locally_uniformly F f p) : tendsto_locally_uniformly_on F f p s :=
(tendsto_locally_uniformly_on_univ.mpr h).mono (subset_univ _)

/-- On a compact space, locally uniform convergence is just uniform convergence. -/
lemma tendsto_locally_uniformly_iff_tendsto_uniformly_of_compact_space [compact_space α] :
  tendsto_locally_uniformly F f p ↔ tendsto_uniformly F f p :=
begin
  refine ⟨λ h V hV, _, tendsto_uniformly.tendsto_locally_uniformly⟩,
  choose U hU using h V hV,
  obtain ⟨t, ht⟩ := compact_univ.elim_nhds_subcover' (λ k hk, U k) (λ k hk, (hU k).1),
  replace hU := λ (x : t), (hU x).2,
  rw ← eventually_all at hU,
  refine hU.mono (λ i hi x, _),
  specialize ht (mem_univ x),
  simp only [exists_prop, mem_Union, set_coe.exists, exists_and_distrib_right,subtype.coe_mk] at ht,
  obtain ⟨y, ⟨hy₁, hy₂⟩, hy₃⟩ := ht,
  exact hi ⟨⟨y, hy₁⟩, hy₂⟩ x hy₃,
end

/-- For a compact set `s`, locally uniform convergence on `s` is just uniform convergence on `s`. -/
lemma tendsto_locally_uniformly_on_iff_tendsto_uniformly_on_of_compact (hs : is_compact s) :
  tendsto_locally_uniformly_on F f p s ↔ tendsto_uniformly_on F f p s :=
begin
  haveI : compact_space s := is_compact_iff_compact_space.mp hs,
  refine ⟨λ h, _, tendsto_uniformly_on.tendsto_locally_uniformly_on⟩,
  rwa [tendsto_locally_uniformly_on_iff_tendsto_locally_uniformly_comp_coe,
    tendsto_locally_uniformly_iff_tendsto_uniformly_of_compact_space,
    ← tendsto_uniformly_on_iff_tendsto_uniformly_comp_coe] at h,
end

lemma tendsto_locally_uniformly_on.comp [topological_space γ] {t : set γ}
  (h : tendsto_locally_uniformly_on F f p s)
  (g : γ → α) (hg : maps_to g t s) (cg : continuous_on g t) :
  tendsto_locally_uniformly_on (λ n, (F n) ∘ g) (f ∘ g) p t :=
begin
  assume u hu x hx,
  rcases h u hu (g x) (hg hx) with ⟨a, ha, H⟩,
  have : g⁻¹' a ∈ 𝓝[t] x :=
    ((cg x hx).preimage_mem_nhds_within' (nhds_within_mono (g x) hg.image_subset ha)),
  exact ⟨g ⁻¹' a, this, H.mono (λ n hn y hy, hn _ hy)⟩
end

lemma tendsto_locally_uniformly.comp [topological_space γ]
  (h : tendsto_locally_uniformly F f p) (g : γ → α) (cg : continuous g) :
  tendsto_locally_uniformly (λ n, (F n) ∘ g) (f ∘ g) p :=
begin
  rw ← tendsto_locally_uniformly_on_univ at h ⊢,
  rw continuous_iff_continuous_on_univ at cg,
  exact h.comp _ (maps_to_univ _ _) cg
end

/-!
### Uniform approximation

In this section, we give lemmas ensuring that a function is continuous if it can be approximated
uniformly by continuous functions. We give various versions, within a set or the whole space, at
a single point or at all points, with locally uniform approximation or uniform approximation. All
the statements are derived from a statement about locally uniform approximation within a set at
a point, called `continuous_within_at_of_locally_uniform_approx_of_continuous_within_at`. -/

/-- A function which can be locally uniformly approximated by functions which are continuous
within a set at a point is continuous within this set at this point. -/
lemma continuous_within_at_of_locally_uniform_approx_of_continuous_within_at
  (hx : x ∈ s) (L : ∀ u ∈ 𝓤 β, ∃ (t ∈ 𝓝[s] x) (F : α → β), continuous_within_at F s x ∧
    ∀ y ∈ t, (f y, F y) ∈ u) : continuous_within_at f s x :=
begin
  apply uniform.continuous_within_at_iff'_left.2 (λ u₀ hu₀, _),
  obtain ⟨u₁, h₁, u₁₀⟩ : ∃ (u : set (β × β)) (H : u ∈ 𝓤 β), comp_rel u u ⊆ u₀ :=
    comp_mem_uniformity_sets hu₀,
  obtain ⟨u₂, h₂, hsymm, u₂₁⟩ : ∃ (u : set (β × β)) (H : u ∈ 𝓤 β),
    (∀{a b}, (a, b) ∈ u → (b, a) ∈ u) ∧ comp_rel u u ⊆ u₁ := comp_symm_of_uniformity h₁,
  rcases L u₂ h₂ with ⟨t, tx, F, hFc, hF⟩,
  have A : ∀ᶠ y in 𝓝[s] x, (f y, F y) ∈ u₂ := eventually.mono tx hF,
  have B : ∀ᶠ y in 𝓝[s] x, (F y, F x) ∈ u₂ :=
    uniform.continuous_within_at_iff'_left.1 hFc h₂,
  have C : ∀ᶠ y in 𝓝[s] x, (f y, F x) ∈ u₁ :=
    (A.and B).mono (λ y hy, u₂₁ (prod_mk_mem_comp_rel hy.1 hy.2)),
  have : (F x, f x) ∈ u₁ :=
    u₂₁ (prod_mk_mem_comp_rel (refl_mem_uniformity h₂) (hsymm (A.self_of_nhds_within hx))),
  exact C.mono (λ y hy, u₁₀ (prod_mk_mem_comp_rel hy this))
end

/-- A function which can be locally uniformly approximated by functions which are continuous at
a point is continuous at this point. -/
lemma continuous_at_of_locally_uniform_approx_of_continuous_at
  (L : ∀ u ∈ 𝓤 β, ∃ (t ∈ 𝓝 x) F, continuous_at F x ∧ ∀ y ∈ t, (f y, F y) ∈ u) :
  continuous_at f x :=
begin
  rw ← continuous_within_at_univ,
  apply continuous_within_at_of_locally_uniform_approx_of_continuous_within_at (mem_univ _) _,
  simpa only [exists_prop, nhds_within_univ, continuous_within_at_univ] using L
end

/-- A function which can be locally uniformly approximated by functions which are continuous
on a set is continuous on this set. -/
lemma continuous_on_of_locally_uniform_approx_of_continuous_within_at
  (L : ∀ (x ∈ s) (u ∈ 𝓤 β), ∃ (t ∈ 𝓝[s] x) F,
    continuous_within_at F s x ∧ ∀ y ∈ t, (f y, F y) ∈ u) : continuous_on f s :=
λ x hx, continuous_within_at_of_locally_uniform_approx_of_continuous_within_at hx (L x hx)

/-- A function which can be uniformly approximated by functions which are continuous on a set
is continuous on this set. -/
lemma continuous_on_of_uniform_approx_of_continuous_on
  (L : ∀ u ∈ 𝓤 β, ∃ F, continuous_on F s ∧ ∀ y ∈ s, (f y, F y) ∈ u) : continuous_on f s :=
continuous_on_of_locally_uniform_approx_of_continuous_within_at $
  λ x hx u hu, ⟨s, self_mem_nhds_within, (L u hu).imp $
    λ F hF, ⟨hF.1.continuous_within_at hx, hF.2⟩⟩

/-- A function which can be locally uniformly approximated by continuous functions is continuous. -/
lemma continuous_of_locally_uniform_approx_of_continuous_at
  (L : ∀ (x : α), ∀ u ∈ 𝓤 β, ∃ t ∈ 𝓝 x, ∃ F, continuous_at F x ∧ ∀ y ∈ t, (f y, F y) ∈ u) :
  continuous f :=
continuous_iff_continuous_at.2 $ λ x, continuous_at_of_locally_uniform_approx_of_continuous_at (L x)

/-- A function which can be uniformly approximated by continuous functions is continuous. -/
lemma continuous_of_uniform_approx_of_continuous
  (L : ∀ u ∈ 𝓤 β, ∃ F, continuous F ∧ ∀ y, (f y, F y) ∈ u) : continuous f :=
continuous_iff_continuous_on_univ.mpr $ continuous_on_of_uniform_approx_of_continuous_on $
  by simpa [continuous_iff_continuous_on_univ] using L

/-!
### Uniform limits

From the previous statements on uniform approximation, we deduce continuity results for uniform
limits.
-/

/-- A locally uniform limit on a set of functions which are continuous on this set is itself
continuous on this set. -/
protected lemma tendsto_locally_uniformly_on.continuous_on
  (h : tendsto_locally_uniformly_on F f p s) (hc : ∀ᶠ n in p, continuous_on (F n) s) [ne_bot p] :
  continuous_on f s :=
begin
  apply continuous_on_of_locally_uniform_approx_of_continuous_within_at (λ x hx u hu, _),
  rcases h u hu x hx with ⟨t, ht, H⟩,
  rcases (hc.and H).exists with ⟨n, hFc, hF⟩,
  exact ⟨t, ht, ⟨F n, hFc.continuous_within_at hx, hF⟩⟩
end

/-- A uniform limit on a set of functions which are continuous on this set is itself continuous
on this set. -/
protected lemma tendsto_uniformly_on.continuous_on (h : tendsto_uniformly_on F f p s)
  (hc : ∀ᶠ n in p, continuous_on (F n) s) [ne_bot p] : continuous_on f s :=
h.tendsto_locally_uniformly_on.continuous_on hc

/-- A locally uniform limit of continuous functions is continuous. -/
protected lemma tendsto_locally_uniformly.continuous (h : tendsto_locally_uniformly F f p)
  (hc : ∀ᶠ n in p, continuous (F n)) [ne_bot p] : continuous f :=
continuous_iff_continuous_on_univ.mpr $ h.tendsto_locally_uniformly_on.continuous_on $
  hc.mono $ λ n hn, hn.continuous_on

/-- A uniform limit of continuous functions is continuous. -/
protected lemma tendsto_uniformly.continuous (h : tendsto_uniformly F f p)
  (hc : ∀ᶠ n in p, continuous (F n)) [ne_bot p] : continuous f :=
h.tendsto_locally_uniformly.continuous hc

/-!
### Composing limits under uniform convergence

In general, if `Fₙ` converges pointwise to a function `f`, and `gₙ` tends to `x`, it is not true
that `Fₙ gₙ` tends to `f x`. It is true however if the convergence of `Fₙ` to `f` is uniform. In
this paragraph, we prove variations around this statement.
-/

/-- If `Fₙ` converges locally uniformly on a neighborhood of `x` within a set `s` to a function `f`
which is continuous at `x` within `s `, and `gₙ` tends to `x` within `s`, then `Fₙ (gₙ)` tends
to `f x`. -/
lemma tendsto_comp_of_locally_uniform_limit_within
  (h : continuous_within_at f s x) (hg : tendsto g p (𝓝[s] x))
  (hunif : ∀ u ∈ 𝓤 β, ∃ t ∈ 𝓝[s] x, ∀ᶠ n in p, ∀ y ∈ t, (f y, F n y) ∈ u) :
  tendsto (λ n, F n (g n)) p (𝓝 (f x)) :=
begin
  apply uniform.tendsto_nhds_right.2 (λ u₀ hu₀, _),
  obtain ⟨u₁, h₁, u₁₀⟩ : ∃ (u : set (β × β)) (H : u ∈ 𝓤 β), comp_rel u u ⊆ u₀ :=
    comp_mem_uniformity_sets hu₀,
  rcases hunif u₁ h₁ with ⟨s, sx, hs⟩,
  have A : ∀ᶠ n in p, g n ∈ s := hg sx,
  have B : ∀ᶠ n in p, (f x, f (g n)) ∈ u₁ := hg (uniform.continuous_within_at_iff'_right.1 h h₁),
  refine ((hs.and A).and B).mono (λ y hy, _),
  rcases hy with ⟨⟨H1, H2⟩, H3⟩,
  exact u₁₀ (prod_mk_mem_comp_rel H3 (H1 _ H2))
end

/-- If `Fₙ` converges locally uniformly on a neighborhood of `x` to a function `f` which is
continuous at `x`, and `gₙ` tends to `x`, then `Fₙ (gₙ)` tends to `f x`. -/
lemma tendsto_comp_of_locally_uniform_limit (h : continuous_at f x) (hg : tendsto g p (𝓝 x))
  (hunif : ∀ u ∈ 𝓤 β, ∃ t ∈ 𝓝 x, ∀ᶠ n in p, ∀ y ∈ t, (f y, F n y) ∈ u) :
  tendsto (λ n, F n (g n)) p (𝓝 (f x)) :=
begin
  rw ← continuous_within_at_univ at h,
  rw ← nhds_within_univ at hunif hg,
  exact tendsto_comp_of_locally_uniform_limit_within h hg hunif
end

/-- If `Fₙ` tends locally uniformly to `f` on a set `s`, and `gₙ` tends to `x` within `s`, then
`Fₙ gₙ` tends to `f x` if `f` is continuous at `x` within `s` and `x ∈ s`. -/
lemma tendsto_locally_uniformly_on.tendsto_comp (h : tendsto_locally_uniformly_on F f p s)
  (hf : continuous_within_at f s x) (hx : x ∈ s) (hg : tendsto g p (𝓝[s] x)) :
  tendsto (λ n, F n (g n)) p (𝓝 (f x)) :=
tendsto_comp_of_locally_uniform_limit_within hf hg (λ u hu, h u hu x hx)

/-- If `Fₙ` tends uniformly to `f` on a set `s`, and `gₙ` tends to `x` within `s`, then `Fₙ gₙ`
tends to `f x` if `f` is continuous at `x` within `s`. -/
lemma tendsto_uniformly_on.tendsto_comp (h : tendsto_uniformly_on F f p s)
  (hf : continuous_within_at f s x) (hg : tendsto g p (𝓝[s] x)) :
  tendsto (λ n, F n (g n)) p (𝓝 (f x)) :=
tendsto_comp_of_locally_uniform_limit_within hf hg (λ u hu, ⟨s, self_mem_nhds_within, h u hu⟩)

/-- If `Fₙ` tends locally uniformly to `f`, and `gₙ` tends to `x`, then `Fₙ gₙ` tends to `f x`. -/
lemma tendsto_locally_uniformly.tendsto_comp (h : tendsto_locally_uniformly F f p)
  (hf : continuous_at f x) (hg : tendsto g p (𝓝 x)) : tendsto (λ n, F n (g n)) p (𝓝 (f x)) :=
tendsto_comp_of_locally_uniform_limit hf hg (λ u hu, h u hu x)

/-- If `Fₙ` tends uniformly to `f`, and `gₙ` tends to `x`, then `Fₙ gₙ` tends to `f x`. -/
lemma tendsto_uniformly.tendsto_comp (h : tendsto_uniformly F f p)
  (hf : continuous_at f x) (hg : tendsto g p (𝓝 x)) : tendsto (λ n, F n (g n)) p (𝓝 (f x)) :=
h.tendsto_locally_uniformly.tendsto_comp hf hg<|MERGE_RESOLUTION|>--- conflicted
+++ resolved
@@ -36,13 +36,8 @@
 `tendsto_locally_uniformly_on F f p s` and `tendsto_locally_uniformly F f p`. The previous theorems
 all have corresponding versions under locally uniform convergence.
 
-<<<<<<< HEAD
-Finally, we introdue the notion of a uniform Cauchy sequence, which is to uniform convergence what a
-Cauchy sequence is to the usual notion of convergence.
-=======
 Finally, we introduce the notion of a uniform Cauchy sequence, which is to uniform
 convergence what a Cauchy sequence is to the usual notion of convergence.
->>>>>>> b3ff79ae
 
 ## Implementation notes
 
