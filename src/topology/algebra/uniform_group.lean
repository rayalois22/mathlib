/-
Copyright (c) 2018 Patrick Massot. All rights reserved.
Released under Apache 2.0 license as described in the file LICENSE.
Authors: Patrick Massot, Johannes Hölzl
-/
import topology.uniform_space.uniform_convergence
import topology.uniform_space.uniform_embedding
import topology.uniform_space.complete_separated
import topology.algebra.group
import tactic.abel

/-!
# Uniform structure on topological groups

* `topological_add_group.to_uniform_space` and `topological_add_group_is_uniform` can be used to
  construct a canonical uniformity for a topological add group.

* extension of ℤ-bilinear maps to complete groups (useful for ring completions)
-/

noncomputable theory
open_locale classical uniformity topological_space filter

section uniform_group
open filter set

variables {α : Type*} {β : Type*}

/-- A uniform group is a group in which multiplication and inversion are uniformly continuous. -/
<<<<<<< HEAD

=======
>>>>>>> dddf6ebe
class uniform_group (α : Type*) [uniform_space α] [group α] : Prop :=
(uniform_continuous_div : uniform_continuous (λp:α×α, p.1 / p.2))

/-- A uniform additive group is an additive group in which addition
  and negation are uniformly continuous.-/
class uniform_add_group (α : Type*) [uniform_space α] [add_group α] : Prop :=
(uniform_continuous_sub : uniform_continuous (λp:α×α, p.1 - p.2))

attribute [to_additive] uniform_group

@[to_additive] theorem uniform_group.mk' {α} [uniform_space α] [group α]
  (h₁ : uniform_continuous (λp:α×α, p.1 * p.2))
  (h₂ : uniform_continuous (λp:α, p⁻¹)) : uniform_group α :=
⟨by simpa only [div_eq_mul_inv] using
  h₁.comp (uniform_continuous_fst.prod_mk (h₂.comp uniform_continuous_snd))⟩

variables [uniform_space α] [group α] [uniform_group α]

@[to_additive] lemma uniform_continuous_div : uniform_continuous (λp:α×α, p.1 / p.2) :=
uniform_group.uniform_continuous_div

@[to_additive] lemma uniform_continuous.div [uniform_space β] {f : β → α} {g : β → α}
  (hf : uniform_continuous f) (hg : uniform_continuous g) : uniform_continuous (λx, f x / g x) :=
uniform_continuous_div.comp (hf.prod_mk hg)

@[to_additive] lemma uniform_continuous.inv [uniform_space β] {f : β → α}
  (hf : uniform_continuous f) : uniform_continuous (λx, (f x)⁻¹) :=
have uniform_continuous (λx, 1 / f x),
  from uniform_continuous_const.div hf,
by simp * at *

@[to_additive] lemma uniform_continuous_inv : uniform_continuous (λx:α, x⁻¹) :=
uniform_continuous_id.inv

@[to_additive] lemma uniform_continuous.mul [uniform_space β] {f : β → α} {g : β → α}
  (hf : uniform_continuous f) (hg : uniform_continuous g) : uniform_continuous (λx, f x * g x) :=
have uniform_continuous (λx, f x / (g x)⁻¹), from hf.div hg.inv,
by simp * at *

@[to_additive] lemma uniform_continuous_mul : uniform_continuous (λp:α×α, p.1 * p.2) :=
uniform_continuous_fst.mul uniform_continuous_snd

@[priority 10, to_additive]
instance uniform_group.to_topological_group : topological_group α :=
{ continuous_mul := uniform_continuous_mul.continuous,
  continuous_inv := uniform_continuous_inv.continuous }

@[to_additive] instance [uniform_space β] [group β] [uniform_group β] : uniform_group (α × β) :=
⟨((uniform_continuous_fst.comp uniform_continuous_fst).div
  (uniform_continuous_fst.comp uniform_continuous_snd)).prod_mk
 ((uniform_continuous_snd.comp uniform_continuous_fst).div
  (uniform_continuous_snd.comp uniform_continuous_snd))⟩

@[to_additive] lemma uniformity_translate_mul (a : α) :
  (𝓤 α).map (λx:α×α, (x.1 * a, x.2 * a)) = 𝓤 α :=
le_antisymm
  (uniform_continuous_id.mul uniform_continuous_const)
  (calc 𝓤 α =
    ((𝓤 α).map (λx:α×α, (x.1 * a⁻¹, x.2 * a⁻¹))).map (λx:α×α, (x.1 * a, x.2 * a)) :
      by simp [filter.map_map, (∘)]; exact filter.map_id.symm
    ... ≤ (𝓤 α).map (λx:α×α, (x.1 * a, x.2 * a)) :
      filter.map_mono (uniform_continuous_id.mul uniform_continuous_const))

@[to_additive] lemma uniform_embedding_translate_mul (a : α) : uniform_embedding (λx:α, x * a) :=
{ comap_uniformity := begin
    rw [← uniformity_translate_mul a, comap_map] {occs := occurrences.pos [1]},
    rintros ⟨p₁, p₂⟩ ⟨q₁, q₂⟩,
    simp [prod.eq_iff_fst_eq_snd_eq] {contextual := tt}
  end,
  inj := mul_left_injective a }

section
variables (α)
@[to_additive] lemma uniformity_eq_comap_nhds_one : 𝓤 α = comap (λx:α×α, x.2 / x.1) (𝓝 (1:α)) :=
begin
  rw [nhds_eq_comap_uniformity, filter.comap_comap],
  refine le_antisymm (filter.map_le_iff_le_comap.1 _) _,
  { assume s hs,
    rcases mem_uniformity_of_uniform_continuous_invariant uniform_continuous_div hs
      with ⟨t, ht, hts⟩,
    refine mem_map.2 (mem_of_superset ht _),
    rintros ⟨a, b⟩,
    simpa [subset_def] using hts a b a },
  { assume s hs,
    rcases mem_uniformity_of_uniform_continuous_invariant uniform_continuous_mul hs
      with ⟨t, ht, hts⟩,
    refine ⟨_, ht, _⟩,
    rintros ⟨a, b⟩, simpa [subset_def] using hts 1 (b / a) a }
end
end

@[to_additive] lemma group_separation_rel (x y : α) :
  (x, y) ∈ separation_rel α ↔ x / y ∈ closure ({1} : set α) :=
have embedding (λa, a * (y / x)), from (uniform_embedding_translate_mul (y / x)).embedding,
show (x, y) ∈ ⋂₀ (𝓤 α).sets ↔ x / y ∈ closure ({1} : set α),
begin
  rw [this.closure_eq_preimage_closure_image, uniformity_eq_comap_nhds_one α, sInter_comap_sets],
  simp [mem_closure_iff_nhds, inter_singleton_nonempty, sub_eq_add_neg, add_assoc]
end

@[to_additive] lemma uniform_continuous_of_tendsto_one
  [uniform_space β] [group β] [uniform_group β] {f : α →* β} (h : tendsto f (𝓝 1) (𝓝 1)) :
  uniform_continuous f :=
begin
  have : ((λx:β×β, x.2 / x.1) ∘ (λx:α×α, (f x.1, f x.2))) = (λx:α×α, f (x.2 / x.1)),
  { simp only [f.map_div] },
  rw [uniform_continuous, uniformity_eq_comap_nhds_one α, uniformity_eq_comap_nhds_one β,
    tendsto_comap_iff, this],
  exact tendsto.comp h tendsto_comap
end

@[to_additive] lemma monoid_hom.uniform_continuous_of_continuous_at_one
  [uniform_space β] [group β] [uniform_group β]
  (f : α →* β) (hf : continuous_at f 1) :
  uniform_continuous f :=
uniform_continuous_of_tendsto_one (by simpa using hf.tendsto)

@[to_additive] lemma uniform_continuous_monoid_hom_of_continuous [uniform_space β]
  [group β] [uniform_group β] {f : α →* β} (h : continuous f) : uniform_continuous f :=
uniform_continuous_of_tendsto_one $
  suffices tendsto f (𝓝 1) (𝓝 (f 1)), by rwa f.map_one at this,
  h.tendsto 1

@[to_additive] lemma cauchy_seq.mul {ι : Type*} [semilattice_sup ι] {u v : ι → α}
  (hu : cauchy_seq u) (hv : cauchy_seq v) : cauchy_seq (u * v) :=
uniform_continuous_mul.comp_cauchy_seq (hu.prod hv)

end uniform_group

section topological_comm_group
open filter
variables (G : Type*) [comm_group G] [topological_space G] [topological_group G]

/-- The right uniformity on a topological group. -/
@[to_additive "The right uniformity on a topological group"]
def topological_group.to_uniform_space : uniform_space G :=
{ uniformity          := comap (λp:G×G, p.2 / p.1) (𝓝 1),
  refl                :=
    by refine map_le_iff_le_comap.1 (le_trans _ (pure_le_nhds 1));
      simp [set.subset_def] {contextual := tt},
  symm                :=
  begin
    suffices : tendsto (λp:G×G, (p.2 / p.1)⁻¹) (comap (λp:G×G, p.2 / p.1) (𝓝 1)) (𝓝 1⁻¹),
    { simpa [tendsto_comap_iff], },
    exact tendsto.comp (tendsto.inv tendsto_id) tendsto_comap
  end,
  comp                :=
  begin
    intros D H,
    rw mem_lift'_sets,
    { rcases H with ⟨U, U_nhds, U_sub⟩,
      rcases exists_nhds_one_split U_nhds with ⟨V, ⟨V_nhds, V_sum⟩⟩,
      existsi ((λp:G×G, p.2 / p.1) ⁻¹' V),
      have H : (λp:G×G, p.2 / p.1) ⁻¹' V ∈ comap (λp:G×G, p.2 / p.1) (𝓝 (1 : G)),
        by existsi [V, V_nhds] ; refl,
      existsi H,
      have comp_rel_sub :
        comp_rel ((λp:G×G, p.2 / p.1) ⁻¹' V) ((λp, p.2 / p.1) ⁻¹' V) ⊆ (λp:G×G, p.2 / p.1) ⁻¹' U,
      begin
        intros p p_comp_rel,
        rcases p_comp_rel with ⟨z, ⟨Hz1, Hz2⟩⟩,
        simpa [sub_eq_add_neg, add_comm, add_left_comm] using V_sum _ Hz1 _ Hz2
      end,
      exact set.subset.trans comp_rel_sub U_sub },
    { exact monotone_comp_rel monotone_id monotone_id }
  end,
  is_open_uniformity  :=
  begin
    intro S,
    let S' := λ x, {p : G × G | p.1 = x → p.2 ∈ S},
    show is_open S ↔ ∀ (x : G), x ∈ S → S' x ∈ comap (λp:G×G, p.2 / p.1) (𝓝 (1 : G)),
    rw [is_open_iff_mem_nhds],
    refine forall₂_congr (λ a ha, _),
    rw [← nhds_translation_div, mem_comap, mem_comap],
    refine exists₂_congr (λ t ht, _),
    show (λ (y : G), y / a) ⁻¹' t ⊆ S ↔ (λ (p : G × G), p.snd / p.fst) ⁻¹' t ⊆ S' a,
    split,
    { rintros h ⟨x, y⟩ hx rfl, exact h hx },
    { rintros h x hx, exact @h (a, x) hx rfl }
  end }

variables {G}

@[to_additive] lemma topological_group.tendsto_uniformly_iff
  {ι α : Type*} (F : ι → α → G) (f : α → G) (p : filter ι) :
  @tendsto_uniformly α G ι (topological_group.to_uniform_space G) F f p
    ↔ ∀ u ∈ 𝓝 (1 : G), ∀ᶠ i in p, ∀ a, F i a / f a ∈ u :=
⟨λ h u hu, h _ ⟨u, hu, λ _, id⟩, λ h v ⟨u, hu, hv⟩,
  mem_of_superset (h u hu) (λ i hi a, hv (by exact hi a))⟩

@[to_additive] lemma topological_group.tendsto_uniformly_on_iff
  {ι α : Type*} (F : ι → α → G) (f : α → G) (p : filter ι) (s : set α) :
  @tendsto_uniformly_on α G ι (topological_group.to_uniform_space G) F f p s
    ↔ ∀ u ∈ 𝓝 (1 : G), ∀ᶠ i in p, ∀ a ∈ s, F i a / f a ∈ u :=
⟨λ h u hu, h _ ⟨u, hu, λ _, id⟩, λ h v ⟨u, hu, hv⟩,
  mem_of_superset (h u hu) (λ i hi a ha, hv (by exact hi a ha))⟩

@[to_additive] lemma topological_group.tendsto_locally_uniformly_iff
  {ι α : Type*} [topological_space α] (F : ι → α → G) (f : α → G) (p : filter ι) :
  @tendsto_locally_uniformly α G ι (topological_group.to_uniform_space G) _ F f p
    ↔ ∀ (u ∈ 𝓝 (1 : G)) (x : α), ∃ (t ∈ 𝓝 x), ∀ᶠ i in p, ∀ a ∈ t, F i a / f a ∈ u :=
⟨λ h u hu, h _ ⟨u, hu, λ _, id⟩, λ h v ⟨u, hu, hv⟩ x, exists_imp_exists (by exact λ a,
  exists_imp_exists (λ ha hp, mem_of_superset hp (λ i hi a ha, hv (by exact hi a ha)))) (h u hu x)⟩

@[to_additive] lemma topological_group.tendsto_locally_uniformly_on_iff
  {ι α : Type*} [topological_space α] (F : ι → α → G) (f : α → G) (p : filter ι) (s : set α) :
  @tendsto_locally_uniformly_on α G ι (topological_group.to_uniform_space G) _ F f p s
    ↔ ∀ (u ∈ 𝓝 (1 : G)) (x ∈ s), ∃ (t ∈ 𝓝[s] x), ∀ᶠ i in p, ∀ a ∈ t, F i a / f a ∈ u :=
⟨λ h u hu, h _ ⟨u, hu, λ _, id⟩, λ h v ⟨u, hu, hv⟩ x, exists_imp_exists (by exact λ a,
  exists_imp_exists (λ ha hp, mem_of_superset hp (λ i hi a ha, hv (by exact hi a ha)))) ∘ h u hu x⟩

end topological_comm_group

section topological_comm_group
universes u v w x
open filter

variables (G : Type*) [comm_group G] [topological_space G] [topological_group G]

section
local attribute [instance] topological_group.to_uniform_space

@[to_additive] lemma uniformity_eq_comap_nhds_one' :
  𝓤 G = comap (λp:G×G, p.2 / p.1) (𝓝 (1 : G)) := rfl

variable {G}
@[to_additive] lemma topological_group_is_uniform : uniform_group G :=
have tendsto
    ((λp:(G×G), p.1 / p.2) ∘ (λp:(G×G)×(G×G), (p.1.2 / p.1.1, p.2.2 / p.2.1)))
    (comap (λp:(G×G)×(G×G), (p.1.2 / p.1.1, p.2.2 / p.2.1)) ((𝓝 1).prod (𝓝 1)))
    (𝓝 (1 / 1)) :=
  (tendsto_fst.div' tendsto_snd).comp tendsto_comap,
begin
  constructor,
  rw [uniform_continuous, uniformity_prod_eq_prod, tendsto_map'_iff,
    uniformity_eq_comap_nhds_one' G, tendsto_comap_iff, prod_comap_comap_eq],
  simpa [(∘), div_eq_mul_inv, mul_comm, mul_left_comm] using this
end

local attribute [instance] topological_group_is_uniform

open set

@[to_additive] lemma topological_group.separated_iff_one_closed :
  separated_space G ↔ is_closed ({1} : set G) :=
begin
  rw [separated_space_iff, ← closure_eq_iff_is_closed],
  split; intro h,
  { apply subset.antisymm,
    { intros x x_in,
      have := group_separation_rel x 1,
      rw div_one' at this,
      rw [← this, h] at x_in,
      change x = 1 at x_in,
      simp [x_in] },
    { exact subset_closure } },
  { ext p,
    cases p with x y,
    rw [group_separation_rel x, h, mem_singleton_iff, div_eq_one],
    refl }
end

@[to_additive] lemma topological_group.separated_of_one_sep
  (H : ∀ x : G, x ≠ 1 → ∃ U ∈ nhds (1 : G), x ∉ U) : separated_space G:=
begin
  rw [topological_group.separated_iff_one_closed, ← is_open_compl_iff, is_open_iff_mem_nhds],
  intros x x_not,
  have : x ≠ 1, from mem_compl_singleton_iff.mp x_not,
  rcases H x this with ⟨U, U_in, xU⟩,
  rw ← nhds_one_symm G at U_in,
  rcases U_in with ⟨W, W_in, UW⟩,
  rw ← nhds_translation_mul_inv,
  use [W, W_in],
  rw subset_compl_comm,
  suffices : x⁻¹ ∉ W, by simpa,
  exact λ h, xU (UW h)
end

end

@[to_additive] lemma uniform_group.to_uniform_space_eq {G : Type*} [u : uniform_space G]
  [comm_group G] [uniform_group G] : topological_group.to_uniform_space G = u :=
begin
  ext : 1,
  show @uniformity G (topological_group.to_uniform_space G) = 𝓤 G,
  rw [uniformity_eq_comap_nhds_one' G, uniformity_eq_comap_nhds_one G]
end

end topological_comm_group

open comm_group filter set function

section
variables {α : Type*} {β : Type*}
variables [topological_space α] [comm_group α] [topological_group α]

-- β is a dense subgroup of α, inclusion is denoted by e
variables [topological_space β] [comm_group β]
variables {e : β →* α} (de : dense_inducing e)
include de

@[to_additive] lemma tendsto_div_comap_self (x₀ : α) :
  tendsto (λt:β×β, t.2 / t.1) (comap (λp:β×β, (e p.1, e p.2)) $ 𝓝 (x₀, x₀)) (𝓝 1) :=
begin
  have comm : (λx:α×α, x.2/x.1) ∘ (λt:β×β, (e t.1, e t.2)) = e ∘ (λt:β×β, t.2 / t.1),
  { ext t,
    change e t.2 / e t.1 = e (t.2 / t.1),
    rwa ← e.map_div t.2 t.1 },
  have lim : tendsto (λ x : α × α, x.2/x.1) (𝓝 (x₀, x₀)) (𝓝 (e 1)),
  { simpa using (continuous_div'.comp (@continuous_swap α α _ _)).tendsto (x₀, x₀) },
  simpa using de.tendsto_comap_nhds_nhds lim comm
end
end

namespace dense_inducing
variables {α : Type*} {β : Type*} {γ : Type*} {δ : Type*}
variables {G : Type*}

-- β is a dense subgroup of α, inclusion is denoted by e
-- δ is a dense subgroup of γ, inclusion is denoted by f
variables [topological_space α] [add_comm_group α] [topological_add_group α]
variables [topological_space β] [add_comm_group β] [topological_add_group β]
variables [topological_space γ] [add_comm_group γ] [topological_add_group γ]
variables [topological_space δ] [add_comm_group δ] [topological_add_group δ]
variables [uniform_space G] [add_comm_group G] [uniform_add_group G] [separated_space G]
  [complete_space G]
variables {e : β →+ α} (de : dense_inducing e)
variables {f : δ →+ γ} (df : dense_inducing f)

variables {φ : β →+ δ →+ G}
local notation `Φ` := λ p : β × δ, φ p.1 p.2

variables  (hφ : continuous Φ)

include de df hφ

variables {W' : set G} (W'_nhd : W' ∈ 𝓝 (0 : G))
include W'_nhd

private lemma extend_Z_bilin_aux (x₀ : α) (y₁ : δ) :
  ∃ U₂ ∈ comap e (𝓝 x₀), ∀ x x' ∈ U₂, Φ (x' - x, y₁) ∈ W' :=
begin
  let Nx := 𝓝 x₀,
  let ee := λ u : β × β, (e u.1, e u.2),

  have lim1 : tendsto (λ a : β × β, (a.2 - a.1, y₁)) (comap e Nx ×ᶠ comap e Nx) (𝓝 (0, y₁)),
  { have := tendsto.prod_mk (tendsto_sub_comap_self de x₀)
      (tendsto_const_nhds : tendsto (λ (p : β × β), y₁) (comap ee $ 𝓝 (x₀, x₀)) (𝓝 y₁)),
    rw [nhds_prod_eq, prod_comap_comap_eq, ←nhds_prod_eq],
    exact (this : _) },
  have lim2 : tendsto Φ (𝓝 (0, y₁)) (𝓝 0), by simpa using hφ.tendsto (0, y₁),
  have lim := lim2.comp lim1,
  rw tendsto_prod_self_iff at lim,
  simp_rw ball_mem_comm,
  exact lim W' W'_nhd
end

private lemma extend_Z_bilin_key (x₀ : α) (y₀ : γ) :
  ∃ U ∈ comap e (𝓝 x₀), ∃ V ∈ comap f (𝓝 y₀),
    ∀ x x' ∈ U, ∀ y y' ∈ V, Φ (x', y') - Φ (x, y) ∈ W' :=
begin
  let Nx := 𝓝 x₀,
  let Ny := 𝓝 y₀,
  let dp := dense_inducing.prod de df,
  let ee := λ u : β × β, (e u.1, e u.2),
  let ff := λ u : δ × δ, (f u.1, f u.2),

  have lim_φ : filter.tendsto Φ (𝓝 (0, 0)) (𝓝 0),
  { simpa using hφ.tendsto (0, 0) },

  have lim_φ_sub_sub : tendsto (λ (p : (β × β) × (δ × δ)), Φ (p.1.2 - p.1.1, p.2.2 - p.2.1))
    ((comap ee $ 𝓝 (x₀, x₀)) ×ᶠ (comap ff $ 𝓝 (y₀, y₀))) (𝓝 0),
  { have lim_sub_sub :  tendsto (λ (p : (β × β) × δ × δ), (p.1.2 - p.1.1, p.2.2 - p.2.1))
      ((comap ee (𝓝 (x₀, x₀))) ×ᶠ (comap ff (𝓝 (y₀, y₀)))) (𝓝 0 ×ᶠ 𝓝 0),
    { have := filter.prod_mono (tendsto_sub_comap_self de x₀) (tendsto_sub_comap_self df y₀),
      rwa prod_map_map_eq at this },
    rw ← nhds_prod_eq at lim_sub_sub,
    exact tendsto.comp lim_φ lim_sub_sub },

  rcases exists_nhds_zero_quarter W'_nhd with ⟨W, W_nhd, W4⟩,

  have : ∃ U₁ ∈ comap e (𝓝 x₀), ∃ V₁ ∈ comap f (𝓝 y₀),
    ∀ x x' ∈ U₁, ∀ y y' ∈ V₁,  Φ (x'-x, y'-y) ∈ W,
  { have := tendsto_prod_iff.1 lim_φ_sub_sub W W_nhd,
    repeat { rw [nhds_prod_eq, ←prod_comap_comap_eq] at this },
    rcases this with ⟨U, U_in, V, V_in, H⟩,
    rw [mem_prod_same_iff] at U_in V_in,
    rcases U_in with ⟨U₁, U₁_in, HU₁⟩,
    rcases V_in with ⟨V₁, V₁_in, HV₁⟩,
    existsi [U₁, U₁_in, V₁, V₁_in],
    intros x x_in x' x'_in y y_in y' y'_in,
    exact H _ _ (HU₁ (mk_mem_prod x_in x'_in)) (HV₁ (mk_mem_prod y_in y'_in)) },
  rcases this with ⟨U₁, U₁_nhd, V₁, V₁_nhd, H⟩,

  obtain ⟨x₁, x₁_in⟩ : U₁.nonempty :=
    ((de.comap_nhds_ne_bot _).nonempty_of_mem U₁_nhd),
  obtain ⟨y₁, y₁_in⟩ : V₁.nonempty :=
    ((df.comap_nhds_ne_bot _).nonempty_of_mem V₁_nhd),

  have cont_flip : continuous (λ p : δ × β, φ.flip p.1 p.2),
  { show continuous (Φ ∘ prod.swap), from hφ.comp continuous_swap },
  rcases (extend_Z_bilin_aux de df hφ W_nhd x₀ y₁) with ⟨U₂, U₂_nhd, HU⟩,
  rcases (extend_Z_bilin_aux df de cont_flip W_nhd y₀ x₁) with ⟨V₂, V₂_nhd, HV⟩,

  existsi [U₁ ∩ U₂, inter_mem U₁_nhd U₂_nhd,
            V₁ ∩ V₂, inter_mem V₁_nhd V₂_nhd],

  rintros x ⟨xU₁, xU₂⟩ x' ⟨x'U₁, x'U₂⟩ y ⟨yV₁, yV₂⟩ y' ⟨y'V₁, y'V₂⟩,
  have key_formula : φ x' y' - φ x y =
    φ(x' - x) y₁ + φ (x' - x) (y' - y₁) + φ x₁ (y' - y) + φ (x - x₁) (y' - y),
  { simp, abel },
  rw key_formula,
  have h₁ := HU x xU₂ x' x'U₂,
  have h₂ := H x xU₁ x' x'U₁ y₁ y₁_in y' y'V₁,
  have h₃ := HV y yV₂ y' y'V₂,
  have h₄ := H x₁ x₁_in x xU₁ y yV₁ y' y'V₁,
  exact W4 h₁ h₂ h₃ h₄
end

omit W'_nhd

open dense_inducing

/-- Bourbaki GT III.6.5 Theorem I:
ℤ-bilinear continuous maps from dense images into a complete Hausdorff group extend by continuity.
Note: Bourbaki assumes that α and β are also complete Hausdorff, but this is not necessary. -/
theorem extend_Z_bilin  : continuous (extend (de.prod df) Φ) :=
begin
  refine continuous_extend_of_cauchy _ _,
  rintro ⟨x₀, y₀⟩,
  split,
  { apply ne_bot.map,
    apply comap_ne_bot,

    intros U h,
    rcases mem_closure_iff_nhds.1 ((de.prod df).dense (x₀, y₀)) U h with ⟨x, x_in, ⟨z, z_x⟩⟩,
    existsi z,
    cc },
  { suffices : map (λ (p : (β × δ) × (β × δ)), Φ p.2 - Φ p.1)
      (comap (λ (p : (β × δ) × β × δ), ((e p.1.1, f p.1.2), (e p.2.1, f p.2.2)))
         (𝓝 (x₀, y₀) ×ᶠ 𝓝 (x₀, y₀))) ≤ 𝓝 0,
    by rwa [uniformity_eq_comap_nhds_zero G, prod_map_map_eq, ←map_le_iff_le_comap, filter.map_map,
        prod_comap_comap_eq],

    intros W' W'_nhd,

    have key := extend_Z_bilin_key de df hφ W'_nhd x₀ y₀,
    rcases key with ⟨U, U_nhd, V, V_nhd, h⟩,
    rw mem_comap at U_nhd,
    rcases U_nhd with ⟨U', U'_nhd, U'_sub⟩,
    rw mem_comap at V_nhd,
    rcases V_nhd with ⟨V', V'_nhd, V'_sub⟩,

    rw [mem_map, mem_comap, nhds_prod_eq],
    existsi (U' ×ˢ V') ×ˢ (U' ×ˢ V'),
    rw mem_prod_same_iff,

    simp only [exists_prop],
    split,
    { change U' ∈ 𝓝 x₀ at U'_nhd,
      change V' ∈ 𝓝 y₀ at V'_nhd,
      have := prod_mem_prod U'_nhd V'_nhd,
      tauto },
    { intros p h',
      simp only [set.mem_preimage, set.prod_mk_mem_set_prod_eq] at h',
      rcases p with ⟨⟨x, y⟩, ⟨x', y'⟩⟩,
      apply h ; tauto } }
end
end dense_inducing<|MERGE_RESOLUTION|>--- conflicted
+++ resolved
@@ -27,10 +27,6 @@
 variables {α : Type*} {β : Type*}
 
 /-- A uniform group is a group in which multiplication and inversion are uniformly continuous. -/
-<<<<<<< HEAD
-
-=======
->>>>>>> dddf6ebe
 class uniform_group (α : Type*) [uniform_space α] [group α] : Prop :=
 (uniform_continuous_div : uniform_continuous (λp:α×α, p.1 / p.2))
 
