--- conflicted
+++ resolved
@@ -185,30 +185,6 @@
 end
 
 lemma stalk_pushforward_iso_of_open_embedding {f : X ⟶ Y} (hf : open_embedding f)
-<<<<<<< HEAD
-  (F : X.presheaf C) (x : X) : is_iso (F.stalk_pushforward _ f x) :=
-begin
-  haveI := functor.initial_of_adjunction (hf.is_open_map.adjunction_nhds x),
-  convert is_iso.of_iso ((functor.final.colimit_iso (hf.is_open_map.functor_nhds x).op
-    ((open_nhds.inclusion (f x)).op ⋙ f _* F) : _).symm ≪≫ colim.map_iso _),
-  swap,
-  { fapply nat_iso.of_components,
-    { intro U,
-      refine F.map_iso (eq_to_iso _),
-      dsimp only [functor.op],
-      exact congr_arg op (subtype.eq $ set.preimage_image_eq (unop U).1.1 hf.inj) },
-    { intros U V i, erw [← F.map_comp, ← F.map_comp], congr } },
-  { ext U,
-    rw ← iso.comp_inv_eq,
-    erw colimit.ι_map_assoc,
-    rw [colimit.ι_pre, category.assoc],
-    erw [colimit.ι_map_assoc, colimit.ι_pre, ← F.map_comp_assoc],
-    apply colimit.w ((open_nhds.inclusion (f x)).op ⋙ f _* F) _,
-    dsimp only [functor.op],
-    refine ((hom_of_le _).op : op (unop U) ⟶ _),
-    exact set.image_preimage_subset _ _ },
-end
-=======
    (F : X.presheaf C) (x : X) : is_iso (F.stalk_pushforward _ f x) :=
  begin
    haveI := functor.initial_of_adjunction (hf.is_open_map.adjunction_nhds x),
@@ -231,7 +207,6 @@
      refine ((hom_of_le _).op : op (unop U) ⟶ _),
      exact set.image_preimage_subset _ _ },
  end
->>>>>>> 1376f53d
 
 end stalk_pushforward
 
