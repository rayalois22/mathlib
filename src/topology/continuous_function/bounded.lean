--- conflicted
+++ resolved
@@ -1099,11 +1099,7 @@
 
 variables [topological_space α] {R : Type*}
 
-<<<<<<< HEAD
 instance [non_unital_normed_comm_ring R] : non_unital_comm_ring (α →ᵇ R) :=
-=======
-instance [semi_normed_comm_ring R] : comm_ring (α →ᵇ R) :=
->>>>>>> df9683ca
 { mul_comm := λ f₁ f₂, ext $ λ x, mul_comm _ _,
   .. bounded_continuous_function.non_unital_ring }
 
@@ -1111,17 +1107,16 @@
 { .. bounded_continuous_function.non_unital_comm_ring,
   .. bounded_continuous_function.normed_group }
 
-<<<<<<< HEAD
+instance [semi_normed_comm_ring R] : comm_ring (α →ᵇ R) :=
+{ mul_comm := λ f₁ f₂, ext $ λ x, mul_comm _ _,
+  .. bounded_continuous_function.ring }
+
+instance [semi_normed_comm_ring R] : semi_normed_comm_ring (α →ᵇ R) :=
+{ .. bounded_continuous_function.comm_ring, .. bounded_continuous_function.semi_normed_group }
+
 instance [normed_comm_ring R] : normed_comm_ring (α →ᵇ R) :=
 { .. bounded_continuous_function.ring,
   .. bounded_continuous_function.non_unital_normed_comm_ring }
-=======
-instance [semi_normed_comm_ring R] : semi_normed_comm_ring (α →ᵇ R) :=
-{ .. bounded_continuous_function.comm_ring, .. bounded_continuous_function.semi_normed_group }
-
-instance [normed_comm_ring R] : normed_comm_ring (α →ᵇ R) :=
-{ .. bounded_continuous_function.comm_ring, .. bounded_continuous_function.normed_group }
->>>>>>> df9683ca
 
 end normed_comm_ring
 
