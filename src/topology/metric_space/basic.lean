/-
Copyright (c) 2015, 2017 Jeremy Avigad. All rights reserved.
Released under Apache 2.0 license as described in the file LICENSE.
Authors: Jeremy Avigad, Robert Y. Lewis, Johannes Hölzl, Mario Carneiro, Sébastien Gouëzel
-/

import data.int.interval
import topology.algebra.order.compact
import topology.metric_space.emetric_space
import topology.uniform_space.complete_separated

/-!
# Metric spaces

This file defines metric spaces. Many definitions and theorems expected
on metric spaces are already introduced on uniform spaces and topological spaces.
For example: open and closed sets, compactness, completeness, continuity and uniform continuity

## Main definitions

* `has_dist α`: Endows a space `α` with a function `dist a b`.
* `pseudo_metric_space α`: A space endowed with a distance function, which can
  be zero even if the two elements are non-equal.
* `metric.ball x ε`: The set of all points `y` with `dist y x < ε`.
* `metric.bounded s`: Whether a subset of a `pseudo_metric_space` is bounded.
* `metric_space α`: A `pseudo_metric_space` with the guarantee `dist x y = 0 → x = y`.

Additional useful definitions:

* `nndist a b`: `dist` as a function to the non-negative reals.
* `metric.closed_ball x ε`: The set of all points `y` with `dist y x ≤ ε`.
* `metric.sphere x ε`: The set of all points `y` with `dist y x = ε`.
* `proper_space α`: A `pseudo_metric_space` where all closed balls are compact.
* `metric.diam s` : The `supr` of the distances of members of `s`.
  Defined in terms of `emetric.diam`, for better handling of the case when it should be infinite.

TODO (anyone): Add "Main results" section.

## Implementation notes

Since a lot of elementary properties don't require `eq_of_dist_eq_zero` we start setting up the
theory of `pseudo_metric_space`, where we don't require `dist x y = 0 → x = y` and we specialize
to `metric_space` at the end.

## Tags

metric, pseudo_metric, dist
-/

open set filter topological_space

open_locale uniformity topological_space big_operators filter nnreal ennreal

universes u v w
variables {α : Type u} {β : Type v}

/-- Construct a uniform structure core from a distance function and metric space axioms.
This is a technical construction that can be immediately used to construct a uniform structure
from a distance function and metric space axioms but is also useful when discussing
metrizable topologies, see `pseudo_metric_space.of_metrizable`. -/
def uniform_space.core_of_dist {α : Type*} (dist : α → α → ℝ)
  (dist_self : ∀ x : α, dist x x = 0)
  (dist_comm : ∀ x y : α, dist x y = dist y x)
  (dist_triangle : ∀ x y z : α, dist x z ≤ dist x y + dist y z) : uniform_space.core α :=
{ uniformity := (⨅ ε>0, 𝓟 {p:α×α | dist p.1 p.2 < ε}),
  refl       := le_infi $ assume ε, le_infi $
    by simp [set.subset_def, id_rel, dist_self, (>)] {contextual := tt},
  comp       := le_infi $ assume ε, le_infi $ assume h, lift'_le
    (mem_infi_of_mem (ε / 2) $ mem_infi_of_mem (div_pos h zero_lt_two) (subset.refl _)) $
    have ∀ (a b c : α), dist a c < ε / 2 → dist c b < ε / 2 → dist a b < ε,
      from assume a b c hac hcb,
      calc dist a b ≤ dist a c + dist c b : dist_triangle _ _ _
        ... < ε / 2 + ε / 2 : add_lt_add hac hcb
        ... = ε : by rw [div_add_div_same, add_self_div_two],
    by simpa [comp_rel],
  symm       := tendsto_infi.2 $ assume ε, tendsto_infi.2 $ assume h,
    tendsto_infi' ε $ tendsto_infi' h $ tendsto_principal_principal.2 $ by simp [dist_comm] }

/-- Construct a uniform structure from a distance function and metric space axioms -/
def uniform_space_of_dist
  (dist : α → α → ℝ)
  (dist_self : ∀ x : α, dist x x = 0)
  (dist_comm : ∀ x y : α, dist x y = dist y x)
  (dist_triangle : ∀ x y z : α, dist x z ≤ dist x y + dist y z) : uniform_space α :=
uniform_space.of_core (uniform_space.core_of_dist dist dist_self dist_comm dist_triangle)

/-- The distance function (given an ambient metric space on `α`), which returns
  a nonnegative real number `dist x y` given `x y : α`. -/
@[ext] class has_dist (α : Type*) := (dist : α → α → ℝ)

export has_dist (dist)

-- the uniform structure and the emetric space structure are embedded in the metric space structure
-- to avoid instance diamond issues. See Note [forgetful inheritance].

/-- This is an internal lemma used inside the default of `pseudo_metric_space.edist`. -/
private theorem pseudo_metric_space.dist_nonneg' {α} {x y : α} (dist : α → α → ℝ)
  (dist_self : ∀ x : α, dist x x = 0)
  (dist_comm : ∀ x y : α, dist x y = dist y x)
  (dist_triangle : ∀ x y z : α, dist x z ≤ dist x y + dist y z): 0 ≤ dist x y :=
have 2 * dist x y ≥ 0,
  from calc 2 * dist x y = dist x y + dist y x : by rw [dist_comm x y, two_mul]
    ... ≥ 0 : by rw ← dist_self x; apply dist_triangle,
nonneg_of_mul_nonneg_left this zero_lt_two

/-- This tactic is used to populate `pseudo_metric_space.edist_dist` when the default `edist` is
used. -/
protected meta def pseudo_metric_space.edist_dist_tac : tactic unit :=
tactic.intros >> `[exact (ennreal.of_real_eq_coe_nnreal _).symm <|> control_laws_tac]

/-- Metric space

Each metric space induces a canonical `uniform_space` and hence a canonical `topological_space`.
This is enforced in the type class definition, by extending the `uniform_space` structure. When
instantiating a `metric_space` structure, the uniformity fields are not necessary, they will be
filled in by default. In the same way, each metric space induces an emetric space structure.
It is included in the structure, but filled in by default.
-/
class pseudo_metric_space (α : Type u) extends has_dist α : Type u :=
(dist_self : ∀ x : α, dist x x = 0)
(dist_comm : ∀ x y : α, dist x y = dist y x)
(dist_triangle : ∀ x y z : α, dist x z ≤ dist x y + dist y z)
(edist : α → α → ℝ≥0∞ := λ x y,
  @coe (ℝ≥0) _ _ ⟨dist x y, pseudo_metric_space.dist_nonneg' _ ‹_› ‹_› ‹_›⟩)
(edist_dist : ∀ x y : α,
  edist x y = ennreal.of_real (dist x y) . pseudo_metric_space.edist_dist_tac)
(to_uniform_space : uniform_space α := uniform_space_of_dist dist dist_self dist_comm dist_triangle)
(uniformity_dist : 𝓤 α = ⨅ ε>0, 𝓟 {p:α×α | dist p.1 p.2 < ε} . control_laws_tac)

/-- Two pseudo metric space structures with the same distance function coincide. -/
@[ext] lemma pseudo_metric_space.ext {α : Type*} {m m' : pseudo_metric_space α}
  (h : m.to_has_dist = m'.to_has_dist) : m = m' :=
begin
  unfreezingI { rcases m, rcases m' },
  dsimp at h,
  unfreezingI { subst h },
  congr,
  { ext x y : 2,
    dsimp at m_edist_dist m'_edist_dist,
    simp [m_edist_dist, m'_edist_dist] },
  { dsimp at m_uniformity_dist m'_uniformity_dist,
    rw ← m'_uniformity_dist at m_uniformity_dist,
    exact uniform_space_eq m_uniformity_dist }
end

variables [pseudo_metric_space α]

@[priority 100] -- see Note [lower instance priority]
instance metric_space.to_uniform_space' : uniform_space α :=
pseudo_metric_space.to_uniform_space

@[priority 200] -- see Note [lower instance priority]
instance pseudo_metric_space.to_has_edist : has_edist α := ⟨pseudo_metric_space.edist⟩

/-- Construct a pseudo-metric space structure whose underlying topological space structure
(definitionally) agrees which a pre-existing topology which is compatible with a given distance
function. -/
def pseudo_metric_space.of_metrizable {α : Type*} [topological_space α] (dist : α → α → ℝ)
  (dist_self : ∀ x : α, dist x x = 0)
  (dist_comm : ∀ x y : α, dist x y = dist y x)
  (dist_triangle : ∀ x y z : α, dist x z ≤ dist x y + dist y z)
  (H : ∀ s : set α, is_open s ↔ ∀ x ∈ s, ∃ ε > 0, ∀ y, dist x y < ε → y ∈ s) :
pseudo_metric_space α :=
{ dist := dist,
  dist_self := dist_self,
  dist_comm := dist_comm,
  dist_triangle := dist_triangle,
  to_uniform_space := { is_open_uniformity := begin
    dsimp only [uniform_space.core_of_dist],
    intros s,
    change is_open s ↔ _,
    rw H s,
    refine forall₂_congr (λ x x_in, _),
    erw (has_basis_binfi_principal _ nonempty_Ioi).mem_iff,
    { refine exists₂_congr (λ ε ε_pos, _),
      simp only [prod.forall, set_of_subset_set_of],
      split,
      { rintros h _ y H rfl,
        exact h y H },
      { intros h y hxy,
        exact h _ _ hxy rfl } },
    { exact λ r (hr : 0 < r) p (hp : 0 < p), ⟨min r p, lt_min hr hp,
      λ x (hx : dist _ _ < _), lt_of_lt_of_le hx (min_le_left r p),
      λ x (hx : dist _ _ < _), lt_of_lt_of_le hx (min_le_right r p)⟩ },
    { apply_instance }
    end,
    ..uniform_space.core_of_dist dist dist_self dist_comm dist_triangle },
  uniformity_dist := rfl }

@[simp] theorem dist_self (x : α) : dist x x = 0 := pseudo_metric_space.dist_self x

theorem dist_comm (x y : α) : dist x y = dist y x := pseudo_metric_space.dist_comm x y

theorem edist_dist (x y : α) : edist x y = ennreal.of_real (dist x y) :=
pseudo_metric_space.edist_dist x y

theorem dist_triangle (x y z : α) : dist x z ≤ dist x y + dist y z :=
pseudo_metric_space.dist_triangle x y z

theorem dist_triangle_left (x y z : α) : dist x y ≤ dist z x + dist z y :=
by rw dist_comm z; apply dist_triangle

theorem dist_triangle_right (x y z : α) : dist x y ≤ dist x z + dist y z :=
by rw dist_comm y; apply dist_triangle

lemma dist_triangle4 (x y z w : α) :
  dist x w ≤ dist x y + dist y z + dist z w :=
calc dist x w ≤ dist x z + dist z w : dist_triangle x z w
          ... ≤ (dist x y + dist y z) + dist z w : add_le_add_right (dist_triangle x y z) _

lemma dist_triangle4_left (x₁ y₁ x₂ y₂ : α) :
  dist x₂ y₂ ≤ dist x₁ y₁ + (dist x₁ x₂ + dist y₁ y₂) :=
by { rw [add_left_comm, dist_comm x₁, ← add_assoc], apply dist_triangle4 }

lemma dist_triangle4_right (x₁ y₁ x₂ y₂ : α) :
  dist x₁ y₁ ≤ dist x₁ x₂ + dist y₁ y₂ + dist x₂ y₂ :=
by { rw [add_right_comm, dist_comm y₁], apply dist_triangle4 }

/-- The triangle (polygon) inequality for sequences of points; `finset.Ico` version. -/
lemma dist_le_Ico_sum_dist (f : ℕ → α) {m n} (h : m ≤ n) :
  dist (f m) (f n) ≤ ∑ i in finset.Ico m n, dist (f i) (f (i + 1)) :=
begin
  revert n,
  apply nat.le_induction,
  { simp only [finset.sum_empty, finset.Ico_self, dist_self] },
  { assume n hn hrec,
    calc dist (f m) (f (n+1)) ≤ dist (f m) (f n) + dist _ _ : dist_triangle _ _ _
      ... ≤ ∑ i in finset.Ico m n, _ + _ : add_le_add hrec le_rfl
      ... = ∑ i in finset.Ico m (n+1), _ :
        by rw [nat.Ico_succ_right_eq_insert_Ico hn, finset.sum_insert, add_comm]; simp }
end

/-- The triangle (polygon) inequality for sequences of points; `finset.range` version. -/
lemma dist_le_range_sum_dist (f : ℕ → α) (n : ℕ) :
  dist (f 0) (f n) ≤ ∑ i in finset.range n, dist (f i) (f (i + 1)) :=
nat.Ico_zero_eq_range ▸ dist_le_Ico_sum_dist f (nat.zero_le n)

/-- A version of `dist_le_Ico_sum_dist` with each intermediate distance replaced
with an upper estimate. -/
lemma dist_le_Ico_sum_of_dist_le {f : ℕ → α} {m n} (hmn : m ≤ n)
  {d : ℕ → ℝ} (hd : ∀ {k}, m ≤ k → k < n → dist (f k) (f (k + 1)) ≤ d k) :
  dist (f m) (f n) ≤ ∑ i in finset.Ico m n, d i :=
le_trans (dist_le_Ico_sum_dist f hmn) $
finset.sum_le_sum $ λ k hk, hd (finset.mem_Ico.1 hk).1 (finset.mem_Ico.1 hk).2

/-- A version of `dist_le_range_sum_dist` with each intermediate distance replaced
with an upper estimate. -/
lemma dist_le_range_sum_of_dist_le {f : ℕ → α} (n : ℕ)
  {d : ℕ → ℝ} (hd : ∀ {k}, k < n → dist (f k) (f (k + 1)) ≤ d k) :
  dist (f 0) (f n) ≤ ∑ i in finset.range n, d i :=
nat.Ico_zero_eq_range ▸ dist_le_Ico_sum_of_dist_le (zero_le n) (λ _ _, hd)

theorem swap_dist : function.swap (@dist α _) = dist :=
by funext x y; exact dist_comm _ _

theorem abs_dist_sub_le (x y z : α) : |dist x z - dist y z| ≤ dist x y :=
abs_sub_le_iff.2
 ⟨sub_le_iff_le_add.2 (dist_triangle _ _ _),
  sub_le_iff_le_add.2 (dist_triangle_left _ _ _)⟩

theorem dist_nonneg {x y : α} : 0 ≤ dist x y :=
pseudo_metric_space.dist_nonneg' dist dist_self dist_comm dist_triangle

@[simp] theorem abs_dist {a b : α} : |dist a b| = dist a b :=
abs_of_nonneg dist_nonneg

/-- A version of `has_dist` that takes value in `ℝ≥0`. -/
class has_nndist (α : Type*) := (nndist : α → α → ℝ≥0)

export has_nndist (nndist)

/-- Distance as a nonnegative real number. -/
@[priority 100] -- see Note [lower instance priority]
instance pseudo_metric_space.to_has_nndist : has_nndist α := ⟨λ a b, ⟨dist a b, dist_nonneg⟩⟩

/--Express `nndist` in terms of `edist`-/
lemma nndist_edist (x y : α) : nndist x y = (edist x y).to_nnreal :=
by simp [nndist, edist_dist, real.to_nnreal, max_eq_left dist_nonneg, ennreal.of_real]

/--Express `edist` in terms of `nndist`-/
lemma edist_nndist (x y : α) : edist x y = ↑(nndist x y) :=
by { simpa only [edist_dist, ennreal.of_real_eq_coe_nnreal dist_nonneg] }

@[simp, norm_cast] lemma coe_nnreal_ennreal_nndist (x y : α) : ↑(nndist x y) = edist x y :=
(edist_nndist x y).symm

@[simp, norm_cast] lemma edist_lt_coe {x y : α} {c : ℝ≥0} :
  edist x y < c ↔ nndist x y < c :=
by rw [edist_nndist, ennreal.coe_lt_coe]

@[simp, norm_cast] lemma edist_le_coe {x y : α} {c : ℝ≥0} :
  edist x y ≤ c ↔ nndist x y ≤ c :=
by rw [edist_nndist, ennreal.coe_le_coe]

/--In a pseudometric space, the extended distance is always finite-/
lemma edist_lt_top {α : Type*} [pseudo_metric_space α] (x y : α) : edist x y < ⊤ :=
(edist_dist x y).symm ▸ ennreal.of_real_lt_top

/--In a pseudometric space, the extended distance is always finite-/
lemma edist_ne_top (x y : α) : edist x y ≠ ⊤ := (edist_lt_top x y).ne

/--`nndist x x` vanishes-/
@[simp] lemma nndist_self (a : α) : nndist a a = 0 := (nnreal.coe_eq_zero _).1 (dist_self a)

/--Express `dist` in terms of `nndist`-/
lemma dist_nndist (x y : α) : dist x y = ↑(nndist x y) := rfl

@[simp, norm_cast] lemma coe_nndist (x y : α) : ↑(nndist x y) = dist x y :=
(dist_nndist x y).symm

@[simp, norm_cast] lemma dist_lt_coe {x y : α} {c : ℝ≥0} :
  dist x y < c ↔ nndist x y < c :=
iff.rfl

@[simp, norm_cast] lemma dist_le_coe {x y : α} {c : ℝ≥0} :
  dist x y ≤ c ↔ nndist x y ≤ c :=
iff.rfl

/--Express `nndist` in terms of `dist`-/
lemma nndist_dist (x y : α) : nndist x y = real.to_nnreal (dist x y) :=
by rw [dist_nndist, real.to_nnreal_coe]

theorem nndist_comm (x y : α) : nndist x y = nndist y x :=
by simpa only [dist_nndist, nnreal.coe_eq] using dist_comm x y

/--Triangle inequality for the nonnegative distance-/
theorem nndist_triangle (x y z : α) : nndist x z ≤ nndist x y + nndist y z :=
dist_triangle _ _ _

theorem nndist_triangle_left (x y z : α) : nndist x y ≤ nndist z x + nndist z y :=
dist_triangle_left _ _ _

theorem nndist_triangle_right (x y z : α) : nndist x y ≤ nndist x z + nndist y z :=
dist_triangle_right _ _ _

/--Express `dist` in terms of `edist`-/
lemma dist_edist (x y : α) : dist x y = (edist x y).to_real :=
by rw [edist_dist, ennreal.to_real_of_real (dist_nonneg)]

namespace metric

/- instantiate pseudometric space as a topology -/
variables {x y z : α} {ε ε₁ ε₂ : ℝ} {s : set α}

/-- `ball x ε` is the set of all points `y` with `dist y x < ε` -/
def ball (x : α) (ε : ℝ) : set α := {y | dist y x < ε}

@[simp] theorem mem_ball : y ∈ ball x ε ↔ dist y x < ε := iff.rfl

theorem mem_ball' : y ∈ ball x ε ↔ dist x y < ε := by rw dist_comm; refl

theorem pos_of_mem_ball (hy : y ∈ ball x ε) : 0 < ε :=
dist_nonneg.trans_lt hy

theorem mem_ball_self (h : 0 < ε) : x ∈ ball x ε :=
show dist x x < ε, by rw dist_self; assumption

@[simp] lemma nonempty_ball : (ball x ε).nonempty ↔ 0 < ε :=
⟨λ ⟨x, hx⟩, pos_of_mem_ball hx, λ h, ⟨x, mem_ball_self h⟩⟩

@[simp] lemma ball_eq_empty : ball x ε = ∅ ↔ ε ≤ 0 :=
by rw [← not_nonempty_iff_eq_empty, nonempty_ball, not_lt]

@[simp] lemma ball_zero : ball x 0 = ∅ :=
by rw [ball_eq_empty]

lemma ball_eq_ball (ε : ℝ) (x : α) :
  uniform_space.ball x {p | dist p.2 p.1 < ε} = metric.ball x ε := rfl

lemma ball_eq_ball' (ε : ℝ) (x : α) :
  uniform_space.ball x {p | dist p.1 p.2 < ε} = metric.ball x ε :=
by { ext, simp [dist_comm, uniform_space.ball] }

@[simp] lemma Union_ball_nat (x : α) : (⋃ n : ℕ, ball x n) = univ :=
Union_eq_univ_iff.2 $ λ y, exists_nat_gt (dist y x)

@[simp] lemma Union_ball_nat_succ (x : α) : (⋃ n : ℕ, ball x (n + 1)) = univ :=
Union_eq_univ_iff.2 $ λ y, (exists_nat_gt (dist y x)).imp $ λ n hn,
  hn.trans (lt_add_one _)

/-- `closed_ball x ε` is the set of all points `y` with `dist y x ≤ ε` -/
def closed_ball (x : α) (ε : ℝ) := {y | dist y x ≤ ε}

@[simp] theorem mem_closed_ball : y ∈ closed_ball x ε ↔ dist y x ≤ ε := iff.rfl

/-- `sphere x ε` is the set of all points `y` with `dist y x = ε` -/
def sphere (x : α) (ε : ℝ) := {y | dist y x = ε}

@[simp] theorem mem_sphere : y ∈ sphere x ε ↔ dist y x = ε := iff.rfl

theorem ne_of_mem_sphere (h : y ∈ sphere x ε) (hε : ε ≠ 0) : y ≠ x :=
by { contrapose! hε, symmetry, simpa [hε] using h  }

theorem sphere_eq_empty_of_subsingleton [subsingleton α] (hε : ε ≠ 0) :
  sphere x ε = ∅ :=
set.eq_empty_iff_forall_not_mem.mpr $ λ y hy, ne_of_mem_sphere hy hε (subsingleton.elim _ _)

theorem sphere_is_empty_of_subsingleton [subsingleton α] (hε : ε ≠ 0) :
  is_empty (sphere x ε) :=
by simp only [sphere_eq_empty_of_subsingleton hε, set.has_emptyc.emptyc.is_empty α]

theorem mem_closed_ball' : y ∈ closed_ball x ε ↔ dist x y ≤ ε :=
by { rw dist_comm, refl }

theorem mem_closed_ball_self (h : 0 ≤ ε) : x ∈ closed_ball x ε :=
show dist x x ≤ ε, by rw dist_self; assumption

@[simp] lemma nonempty_closed_ball : (closed_ball x ε).nonempty ↔ 0 ≤ ε :=
⟨λ ⟨x, hx⟩, dist_nonneg.trans hx, λ h, ⟨x, mem_closed_ball_self h⟩⟩

@[simp] lemma closed_ball_eq_empty : closed_ball x ε = ∅ ↔ ε < 0 :=
by rw [← not_nonempty_iff_eq_empty, nonempty_closed_ball, not_le]

theorem ball_subset_closed_ball : ball x ε ⊆ closed_ball x ε :=
assume y (hy : _ < _), le_of_lt hy

theorem sphere_subset_closed_ball : sphere x ε ⊆ closed_ball x ε :=
λ y, le_of_eq

lemma closed_ball_disjoint_ball (x y : α) (rx ry : ℝ) (h : rx + ry ≤ dist x y) :
  disjoint (closed_ball x rx) (ball y ry) :=
begin
  rw disjoint_left,
  intros a ax ay,
  apply lt_irrefl (dist x y),
  calc dist x y ≤ dist a x + dist a y : dist_triangle_left _ _ _
  ... < rx + ry : add_lt_add_of_le_of_lt (mem_closed_ball.1 ax) (mem_ball.1 ay)
  ... ≤ dist x y : h
end

lemma ball_disjoint_ball (x y : α) (rx ry : ℝ) (h : rx + ry ≤ dist x y) :
  disjoint (ball x rx) (ball y ry) :=
(closed_ball_disjoint_ball x y rx ry h).mono_left ball_subset_closed_ball

lemma closed_ball_disjoint_closed_ball {x y : α} {rx ry : ℝ} (h : rx + ry < dist x y) :
  disjoint (closed_ball x rx) (closed_ball y ry) :=
begin
  rw disjoint_left,
  intros a ax ay,
  apply lt_irrefl (dist x y),
  calc dist x y ≤ dist a x + dist a y : dist_triangle_left _ _ _
  ... ≤ rx + ry : add_le_add ax ay
  ... < dist x y : h
end

theorem sphere_disjoint_ball : disjoint (sphere x ε) (ball x ε) :=
λ y ⟨hy₁, hy₂⟩, absurd hy₁ $ ne_of_lt hy₂

@[simp] theorem ball_union_sphere : ball x ε ∪ sphere x ε = closed_ball x ε :=
set.ext $ λ y, (@le_iff_lt_or_eq ℝ _ _ _).symm

@[simp] theorem sphere_union_ball : sphere x ε ∪ ball x ε = closed_ball x ε :=
by rw [union_comm, ball_union_sphere]

@[simp] theorem closed_ball_diff_sphere : closed_ball x ε \ sphere x ε = ball x ε :=
by rw [← ball_union_sphere, set.union_diff_cancel_right sphere_disjoint_ball.symm]

@[simp] theorem closed_ball_diff_ball : closed_ball x ε \ ball x ε = sphere x ε :=
by rw [← ball_union_sphere, set.union_diff_cancel_left sphere_disjoint_ball.symm]

theorem mem_ball_comm : x ∈ ball y ε ↔ y ∈ ball x ε :=
by simp [dist_comm]

theorem ball_subset_ball (h : ε₁ ≤ ε₂) : ball x ε₁ ⊆ ball x ε₂ :=
λ y (yx : _ < ε₁), lt_of_lt_of_le yx h

lemma ball_subset_ball' (h : ε₁ + dist x y ≤ ε₂) : ball x ε₁ ⊆ ball y ε₂ :=
λ z hz, calc
  dist z y ≤ dist z x + dist x y : dist_triangle _ _ _
  ... < ε₁ + dist x y : add_lt_add_right hz _
  ... ≤ ε₂ : h

theorem closed_ball_subset_closed_ball (h : ε₁ ≤ ε₂) :
  closed_ball x ε₁ ⊆ closed_ball x ε₂ :=
λ y (yx : _ ≤ ε₁), le_trans yx h

lemma closed_ball_subset_closed_ball' (h : ε₁ + dist x y ≤ ε₂) :
  closed_ball x ε₁ ⊆ closed_ball y ε₂ :=
λ z hz, calc
  dist z y ≤ dist z x + dist x y : dist_triangle _ _ _
  ... ≤ ε₁ + dist x y : add_le_add_right hz _
  ... ≤ ε₂ : h

theorem closed_ball_subset_ball (h : ε₁ < ε₂) :
  closed_ball x ε₁ ⊆ ball x ε₂ :=
λ y (yh : dist y x ≤ ε₁), lt_of_le_of_lt yh h

lemma dist_le_add_of_nonempty_closed_ball_inter_closed_ball
  (h : (closed_ball x ε₁ ∩ closed_ball y ε₂).nonempty) :
  dist x y ≤ ε₁ + ε₂ :=
let ⟨z, hz⟩ := h in calc
  dist x y ≤ dist z x + dist z y : dist_triangle_left _ _ _
  ... ≤ ε₁ + ε₂ : add_le_add hz.1 hz.2

lemma dist_lt_add_of_nonempty_closed_ball_inter_ball (h : (closed_ball x ε₁ ∩ ball y ε₂).nonempty) :
  dist x y < ε₁ + ε₂ :=
let ⟨z, hz⟩ := h in calc
  dist x y ≤ dist z x + dist z y : dist_triangle_left _ _ _
  ... < ε₁ + ε₂ : add_lt_add_of_le_of_lt hz.1 hz.2

lemma dist_lt_add_of_nonempty_ball_inter_closed_ball (h : (ball x ε₁ ∩ closed_ball y ε₂).nonempty) :
  dist x y < ε₁ + ε₂ :=
begin
  rw inter_comm at h,
  rw [add_comm, dist_comm],
  exact dist_lt_add_of_nonempty_closed_ball_inter_ball h
end

lemma dist_lt_add_of_nonempty_ball_inter_ball (h : (ball x ε₁ ∩ ball y ε₂).nonempty) :
  dist x y < ε₁ + ε₂ :=
dist_lt_add_of_nonempty_closed_ball_inter_ball $
  h.mono (inter_subset_inter ball_subset_closed_ball subset.rfl)

@[simp] lemma Union_closed_ball_nat (x : α) : (⋃ n : ℕ, closed_ball x n) = univ :=
Union_eq_univ_iff.2 $ λ y, exists_nat_ge (dist y x)

lemma Union_inter_closed_ball_nat (s : set α) (x : α) :
  (⋃ (n : ℕ), s ∩ closed_ball x n) = s :=
by rw [← inter_Union, Union_closed_ball_nat, inter_univ]

theorem ball_subset (h : dist x y ≤ ε₂ - ε₁) : ball x ε₁ ⊆ ball y ε₂ :=
λ z zx, by rw ← add_sub_cancel'_right ε₁ ε₂; exact
lt_of_le_of_lt (dist_triangle z x y) (add_lt_add_of_lt_of_le zx h)

theorem ball_half_subset (y) (h : y ∈ ball x (ε / 2)) : ball y (ε / 2) ⊆ ball x ε :=
ball_subset $ by rw sub_self_div_two; exact le_of_lt h

theorem exists_ball_subset_ball (h : y ∈ ball x ε) : ∃ ε' > 0, ball y ε' ⊆ ball x ε :=
⟨_, sub_pos.2 h, ball_subset $ by rw sub_sub_self⟩

/-- If a property holds for all points in closed balls of arbitrarily large radii, then it holds for
all points. -/
lemma forall_of_forall_mem_closed_ball (p : α → Prop) (x : α)
  (H : ∃ᶠ (R : ℝ) in at_top, ∀ y ∈ closed_ball x R, p y) (y : α) :
  p y :=
begin
  obtain ⟨R, hR, h⟩ : ∃ (R : ℝ) (H : dist y x ≤ R), ∀ (z : α), z ∈ closed_ball x R → p z :=
    frequently_iff.1 H (Ici_mem_at_top (dist y x)),
  exact h _ hR
end

/-- If a property holds for all points in balls of arbitrarily large radii, then it holds for all
points. -/
lemma forall_of_forall_mem_ball (p : α → Prop) (x : α)
  (H : ∃ᶠ (R : ℝ) in at_top, ∀ y ∈ ball x R, p y) (y : α) :
  p y :=
begin
  obtain ⟨R, hR, h⟩ : ∃ (R : ℝ) (H : dist y x < R), ∀ (z : α), z ∈ ball x R → p z :=
    frequently_iff.1 H (Ioi_mem_at_top (dist y x)),
  exact h _ hR
end

theorem uniformity_basis_dist :
  (𝓤 α).has_basis (λ ε : ℝ, 0 < ε) (λ ε, {p:α×α | dist p.1 p.2 < ε}) :=
begin
  rw ← pseudo_metric_space.uniformity_dist.symm,
  refine has_basis_binfi_principal _ nonempty_Ioi,
  exact λ r (hr : 0 < r) p (hp : 0 < p), ⟨min r p, lt_min hr hp,
     λ x (hx : dist _ _ < _), lt_of_lt_of_le hx (min_le_left r p),
     λ x (hx : dist _ _ < _), lt_of_lt_of_le hx (min_le_right r p)⟩
end

/-- Given `f : β → ℝ`, if `f` sends `{i | p i}` to a set of positive numbers
accumulating to zero, then `f i`-neighborhoods of the diagonal form a basis of `𝓤 α`.

For specific bases see `uniformity_basis_dist`, `uniformity_basis_dist_inv_nat_succ`,
and `uniformity_basis_dist_inv_nat_pos`. -/
protected theorem mk_uniformity_basis {β : Type*} {p : β → Prop} {f : β → ℝ}
  (hf₀ : ∀ i, p i → 0 < f i) (hf : ∀ ⦃ε⦄, 0 < ε → ∃ i (hi : p i), f i ≤ ε) :
  (𝓤 α).has_basis p (λ i, {p:α×α | dist p.1 p.2 < f i}) :=
begin
  refine ⟨λ s, uniformity_basis_dist.mem_iff.trans _⟩,
  split,
  { rintros ⟨ε, ε₀, hε⟩,
    obtain ⟨i, hi, H⟩ : ∃ i (hi : p i), f i ≤ ε, from hf ε₀,
    exact ⟨i, hi, λ x (hx : _ < _), hε $ lt_of_lt_of_le hx H⟩ },
  { exact λ ⟨i, hi, H⟩, ⟨f i, hf₀ i hi, H⟩ }
end

theorem uniformity_basis_dist_inv_nat_succ :
  (𝓤 α).has_basis (λ _, true) (λ n:ℕ, {p:α×α | dist p.1 p.2 < 1 / (↑n+1) }) :=
metric.mk_uniformity_basis (λ n _, div_pos zero_lt_one $ nat.cast_add_one_pos n)
  (λ ε ε0, (exists_nat_one_div_lt ε0).imp $ λ n hn, ⟨trivial, le_of_lt hn⟩)

theorem uniformity_basis_dist_inv_nat_pos :
  (𝓤 α).has_basis (λ n:ℕ, 0<n) (λ n:ℕ, {p:α×α | dist p.1 p.2 < 1 / ↑n }) :=
metric.mk_uniformity_basis (λ n hn, div_pos zero_lt_one $ nat.cast_pos.2 hn)
  (λ ε ε0, let ⟨n, hn⟩ := exists_nat_one_div_lt ε0 in ⟨n+1, nat.succ_pos n, hn.le⟩)

theorem uniformity_basis_dist_pow {r : ℝ} (h0 : 0 < r) (h1 : r < 1) :
  (𝓤 α).has_basis (λ n:ℕ, true) (λ n:ℕ, {p:α×α | dist p.1 p.2 < r ^ n }) :=
metric.mk_uniformity_basis (λ n hn, pow_pos h0 _)
  (λ ε ε0, let ⟨n, hn⟩ := exists_pow_lt_of_lt_one ε0 h1 in ⟨n, trivial, hn.le⟩)

theorem uniformity_basis_dist_lt {R : ℝ} (hR : 0 < R) :
  (𝓤 α).has_basis (λ r : ℝ, 0 < r ∧ r < R) (λ r, {p : α × α | dist p.1 p.2 < r}) :=
metric.mk_uniformity_basis (λ r, and.left) $ λ r hr,
  ⟨min r (R / 2), ⟨lt_min hr (half_pos hR), min_lt_iff.2 $ or.inr (half_lt_self hR)⟩,
    min_le_left _ _⟩

/-- Given `f : β → ℝ`, if `f` sends `{i | p i}` to a set of positive numbers
accumulating to zero, then closed neighborhoods of the diagonal of sizes `{f i | p i}`
form a basis of `𝓤 α`.

Currently we have only one specific basis `uniformity_basis_dist_le` based on this constructor.
More can be easily added if needed in the future. -/
protected theorem mk_uniformity_basis_le {β : Type*} {p : β → Prop} {f : β → ℝ}
  (hf₀ : ∀ x, p x → 0 < f x) (hf : ∀ ε, 0 < ε → ∃ x (hx : p x), f x ≤ ε) :
  (𝓤 α).has_basis p (λ x, {p:α×α | dist p.1 p.2 ≤ f x}) :=
begin
  refine ⟨λ s, uniformity_basis_dist.mem_iff.trans _⟩,
  split,
  { rintros ⟨ε, ε₀, hε⟩,
    rcases exists_between ε₀ with ⟨ε', hε'⟩,
    rcases hf ε' hε'.1 with ⟨i, hi, H⟩,
    exact ⟨i, hi, λ x (hx : _ ≤ _), hε $ lt_of_le_of_lt (le_trans hx H) hε'.2⟩ },
  { exact λ ⟨i, hi, H⟩, ⟨f i, hf₀ i hi, λ x (hx : _ < _), H (le_of_lt hx)⟩ }
end

/-- Contant size closed neighborhoods of the diagonal form a basis
of the uniformity filter. -/
theorem uniformity_basis_dist_le :
  (𝓤 α).has_basis (λ ε : ℝ, 0 < ε) (λ ε, {p:α×α | dist p.1 p.2 ≤ ε}) :=
metric.mk_uniformity_basis_le (λ _, id) (λ ε ε₀, ⟨ε, ε₀, le_refl ε⟩)

theorem uniformity_basis_dist_le_pow {r : ℝ} (h0 : 0 < r) (h1 : r < 1) :
  (𝓤 α).has_basis (λ n:ℕ, true) (λ n:ℕ, {p:α×α | dist p.1 p.2 ≤ r ^ n }) :=
metric.mk_uniformity_basis_le (λ n hn, pow_pos h0 _)
  (λ ε ε0, let ⟨n, hn⟩ := exists_pow_lt_of_lt_one ε0 h1 in ⟨n, trivial, hn.le⟩)

theorem mem_uniformity_dist {s : set (α×α)} :
  s ∈ 𝓤 α ↔ (∃ε>0, ∀{a b:α}, dist a b < ε → (a, b) ∈ s) :=
uniformity_basis_dist.mem_uniformity_iff

/-- A constant size neighborhood of the diagonal is an entourage. -/
theorem dist_mem_uniformity {ε:ℝ} (ε0 : 0 < ε) :
  {p:α×α | dist p.1 p.2 < ε} ∈ 𝓤 α :=
mem_uniformity_dist.2 ⟨ε, ε0, λ a b, id⟩

theorem uniform_continuous_iff [pseudo_metric_space β] {f : α → β} :
  uniform_continuous f ↔ ∀ ε > 0, ∃ δ > 0,
    ∀{a b:α}, dist a b < δ → dist (f a) (f b) < ε :=
uniformity_basis_dist.uniform_continuous_iff uniformity_basis_dist

lemma uniform_continuous_on_iff [pseudo_metric_space β] {f : α → β} {s : set α} :
  uniform_continuous_on f s ↔ ∀ ε > 0, ∃ δ > 0, ∀ x y ∈ s, dist x y < δ → dist (f x) (f y) < ε :=
metric.uniformity_basis_dist.uniform_continuous_on_iff metric.uniformity_basis_dist

lemma uniform_continuous_on_iff_le [pseudo_metric_space β] {f : α → β} {s : set α} :
  uniform_continuous_on f s ↔ ∀ ε > 0, ∃ δ > 0, ∀ x y ∈ s, dist x y ≤ δ → dist (f x) (f y) ≤ ε :=
metric.uniformity_basis_dist_le.uniform_continuous_on_iff metric.uniformity_basis_dist_le

theorem uniform_embedding_iff [pseudo_metric_space β] {f : α → β} :
  uniform_embedding f ↔ function.injective f ∧ uniform_continuous f ∧
    ∀ δ > 0, ∃ ε > 0, ∀ {a b : α}, dist (f a) (f b) < ε → dist a b < δ :=
uniform_embedding_def'.trans $ and_congr iff.rfl $ and_congr iff.rfl
⟨λ H δ δ0, let ⟨t, tu, ht⟩ := H _ (dist_mem_uniformity δ0),
               ⟨ε, ε0, hε⟩ := mem_uniformity_dist.1 tu in
  ⟨ε, ε0, λ a b h, ht _ _ (hε h)⟩,
 λ H s su, let ⟨δ, δ0, hδ⟩ := mem_uniformity_dist.1 su, ⟨ε, ε0, hε⟩ := H _ δ0 in
  ⟨_, dist_mem_uniformity ε0, λ a b h, hδ (hε h)⟩⟩

/-- If a map between pseudometric spaces is a uniform embedding then the distance between `f x`
and `f y` is controlled in terms of the distance between `x` and `y`. -/
theorem controlled_of_uniform_embedding [pseudo_metric_space β] {f : α → β} :
  uniform_embedding f →
  (∀ ε > 0, ∃ δ > 0, ∀ {a b : α}, dist a b < δ → dist (f a) (f b) < ε) ∧
  (∀ δ > 0, ∃ ε > 0, ∀ {a b : α}, dist (f a) (f b) < ε → dist a b < δ) :=
begin
  assume h,
  exact ⟨uniform_continuous_iff.1 (uniform_embedding_iff.1 h).2.1, (uniform_embedding_iff.1 h).2.2⟩
end

theorem totally_bounded_iff {s : set α} :
  totally_bounded s ↔ ∀ ε > 0, ∃t : set α, finite t ∧ s ⊆ ⋃y∈t, ball y ε :=
⟨λ H ε ε0, H _ (dist_mem_uniformity ε0),
 λ H r ru, let ⟨ε, ε0, hε⟩ := mem_uniformity_dist.1 ru,
               ⟨t, ft, h⟩ := H ε ε0 in
  ⟨t, ft, h.trans $ Union₂_mono $ λ y yt z, hε⟩⟩

/-- A pseudometric space is totally bounded if one can reconstruct up to any ε>0 any element of the
space from finitely many data. -/
lemma totally_bounded_of_finite_discretization {s : set α}
  (H : ∀ε > (0 : ℝ), ∃ (β : Type u) (_ : fintype β) (F : s → β),
    ∀x y, F x = F y → dist (x:α) y < ε) :
  totally_bounded s :=
begin
  cases s.eq_empty_or_nonempty with hs hs,
  { rw hs, exact totally_bounded_empty },
  rcases hs with ⟨x0, hx0⟩,
  haveI : inhabited s := ⟨⟨x0, hx0⟩⟩,
  refine totally_bounded_iff.2 (λ ε ε0, _),
  rcases H ε ε0 with ⟨β, fβ, F, hF⟩,
  resetI,
  let Finv := function.inv_fun F,
  refine ⟨range (subtype.val ∘ Finv), finite_range _, λ x xs, _⟩,
  let x' := Finv (F ⟨x, xs⟩),
  have : F x' = F ⟨x, xs⟩ := function.inv_fun_eq ⟨⟨x, xs⟩, rfl⟩,
  simp only [set.mem_Union, set.mem_range],
  exact ⟨_, ⟨F ⟨x, xs⟩, rfl⟩, hF _ _ this.symm⟩
end

theorem finite_approx_of_totally_bounded {s : set α} (hs : totally_bounded s) :
  ∀ ε > 0, ∃ t ⊆ s, finite t ∧ s ⊆ ⋃y∈t, ball y ε :=
begin
  intros ε ε_pos,
  rw totally_bounded_iff_subset at hs,
  exact hs _ (dist_mem_uniformity ε_pos),
end

/-- Expressing locally uniform convergence on a set using `dist`. -/
lemma tendsto_locally_uniformly_on_iff {ι : Type*} [topological_space β]
  {F : ι → β → α} {f : β → α} {p : filter ι} {s : set β} :
  tendsto_locally_uniformly_on F f p s ↔
  ∀ ε > 0, ∀ x ∈ s, ∃ t ∈ 𝓝[s] x, ∀ᶠ n in p, ∀ y ∈ t, dist (f y) (F n y) < ε :=
begin
  refine ⟨λ H ε hε, H _ (dist_mem_uniformity hε), λ H u hu x hx, _⟩,
  rcases mem_uniformity_dist.1 hu with ⟨ε, εpos, hε⟩,
  rcases H ε εpos x hx with ⟨t, ht, Ht⟩,
  exact ⟨t, ht, Ht.mono (λ n hs x hx, hε (hs x hx))⟩
end

/-- Expressing uniform convergence on a set using `dist`. -/
lemma tendsto_uniformly_on_iff {ι : Type*}
  {F : ι → β → α} {f : β → α} {p : filter ι} {s : set β} :
  tendsto_uniformly_on F f p s ↔ ∀ ε > 0, ∀ᶠ n in p, ∀ x ∈ s, dist (f x) (F n x) < ε :=
begin
  refine ⟨λ H ε hε, H _ (dist_mem_uniformity hε), λ H u hu, _⟩,
  rcases mem_uniformity_dist.1 hu with ⟨ε, εpos, hε⟩,
  exact (H ε εpos).mono (λ n hs x hx, hε (hs x hx))
end

/-- Expressing locally uniform convergence using `dist`. -/
lemma tendsto_locally_uniformly_iff {ι : Type*} [topological_space β]
  {F : ι → β → α} {f : β → α} {p : filter ι} :
  tendsto_locally_uniformly F f p ↔
  ∀ ε > 0, ∀ (x : β), ∃ t ∈ 𝓝 x, ∀ᶠ n in p, ∀ y ∈ t, dist (f y) (F n y) < ε :=
by simp only [← tendsto_locally_uniformly_on_univ, tendsto_locally_uniformly_on_iff,
  nhds_within_univ, mem_univ, forall_const, exists_prop]

/-- Expressing uniform convergence using `dist`. -/
lemma tendsto_uniformly_iff {ι : Type*}
  {F : ι → β → α} {f : β → α} {p : filter ι} :
  tendsto_uniformly F f p ↔ ∀ ε > 0, ∀ᶠ n in p, ∀ x, dist (f x) (F n x) < ε :=
by { rw [← tendsto_uniformly_on_univ, tendsto_uniformly_on_iff], simp }

protected lemma cauchy_iff {f : filter α} :
  cauchy f ↔ ne_bot f ∧ ∀ ε > 0, ∃ t ∈ f, ∀ x y ∈ t, dist x y < ε :=
uniformity_basis_dist.cauchy_iff

theorem nhds_basis_ball : (𝓝 x).has_basis (λ ε:ℝ, 0 < ε) (ball x) :=
nhds_basis_uniformity uniformity_basis_dist

theorem mem_nhds_iff : s ∈ 𝓝 x ↔ ∃ε>0, ball x ε ⊆ s :=
nhds_basis_ball.mem_iff

theorem eventually_nhds_iff {p : α → Prop} :
  (∀ᶠ y in 𝓝 x, p y) ↔ ∃ε>0, ∀ ⦃y⦄, dist y x < ε → p y :=
mem_nhds_iff

lemma eventually_nhds_iff_ball {p : α → Prop} :
  (∀ᶠ y in 𝓝 x, p y) ↔ ∃ ε>0, ∀ y ∈ ball x ε, p y :=
mem_nhds_iff

theorem nhds_basis_closed_ball : (𝓝 x).has_basis (λ ε:ℝ, 0 < ε) (closed_ball x) :=
nhds_basis_uniformity uniformity_basis_dist_le

theorem nhds_basis_ball_inv_nat_succ :
  (𝓝 x).has_basis (λ _, true) (λ n:ℕ, ball x (1 / (↑n+1))) :=
nhds_basis_uniformity uniformity_basis_dist_inv_nat_succ

theorem nhds_basis_ball_inv_nat_pos :
  (𝓝 x).has_basis (λ n, 0<n) (λ n:ℕ, ball x (1 / ↑n)) :=
nhds_basis_uniformity uniformity_basis_dist_inv_nat_pos

theorem nhds_basis_ball_pow {r : ℝ} (h0 : 0 < r) (h1 : r < 1) :
  (𝓝 x).has_basis (λ n, true) (λ n:ℕ, ball x (r ^ n)) :=
nhds_basis_uniformity (uniformity_basis_dist_pow h0 h1)

theorem nhds_basis_closed_ball_pow {r : ℝ} (h0 : 0 < r) (h1 : r < 1) :
  (𝓝 x).has_basis (λ n, true) (λ n:ℕ, closed_ball x (r ^ n)) :=
nhds_basis_uniformity (uniformity_basis_dist_le_pow h0 h1)

theorem is_open_iff : is_open s ↔ ∀x∈s, ∃ε>0, ball x ε ⊆ s :=
by simp only [is_open_iff_mem_nhds, mem_nhds_iff]

theorem is_open_ball : is_open (ball x ε) :=
is_open_iff.2 $ λ y, exists_ball_subset_ball

theorem ball_mem_nhds (x : α) {ε : ℝ} (ε0 : 0 < ε) : ball x ε ∈ 𝓝 x :=
is_open_ball.mem_nhds (mem_ball_self ε0)

theorem closed_ball_mem_nhds (x : α) {ε : ℝ} (ε0 : 0 < ε) : closed_ball x ε ∈ 𝓝 x :=
mem_of_superset (ball_mem_nhds x ε0) ball_subset_closed_ball

theorem closed_ball_mem_nhds_of_mem {x c : α} {ε : ℝ} (h : x ∈ ball c ε) :
  closed_ball c ε ∈ 𝓝 x :=
mem_of_superset (is_open_ball.mem_nhds h) ball_subset_closed_ball

theorem nhds_within_basis_ball {s : set α} :
  (𝓝[s] x).has_basis (λ ε:ℝ, 0 < ε) (λ ε, ball x ε ∩ s) :=
nhds_within_has_basis nhds_basis_ball s

theorem mem_nhds_within_iff {t : set α} : s ∈ 𝓝[t] x ↔ ∃ε>0, ball x ε ∩ t ⊆ s :=
nhds_within_basis_ball.mem_iff

theorem tendsto_nhds_within_nhds_within [pseudo_metric_space β] {t : set β} {f : α → β} {a b} :
  tendsto f (𝓝[s] a) (𝓝[t] b) ↔
    ∀ ε > 0, ∃ δ > 0, ∀{x:α}, x ∈ s → dist x a < δ → f x ∈ t ∧ dist (f x) b < ε :=
(nhds_within_basis_ball.tendsto_iff nhds_within_basis_ball).trans $
  forall₂_congr $ λ ε hε, exists₂_congr $ λ δ hδ,
  forall_congr $ λ x, by simp; itauto

theorem tendsto_nhds_within_nhds [pseudo_metric_space β] {f : α → β} {a b} :
  tendsto f (𝓝[s] a) (𝓝 b) ↔
    ∀ ε > 0, ∃ δ > 0, ∀{x:α}, x ∈ s → dist x a < δ → dist (f x) b < ε :=
by { rw [← nhds_within_univ b, tendsto_nhds_within_nhds_within],
  simp only [mem_univ, true_and] }

theorem tendsto_nhds_nhds [pseudo_metric_space β] {f : α → β} {a b} :
  tendsto f (𝓝 a) (𝓝 b) ↔
    ∀ ε > 0, ∃ δ > 0, ∀{x:α}, dist x a < δ → dist (f x) b < ε :=
nhds_basis_ball.tendsto_iff nhds_basis_ball

theorem continuous_at_iff [pseudo_metric_space β] {f : α → β} {a : α} :
  continuous_at f a ↔
    ∀ ε > 0, ∃ δ > 0, ∀{x:α}, dist x a < δ → dist (f x) (f a) < ε :=
by rw [continuous_at, tendsto_nhds_nhds]

theorem continuous_within_at_iff [pseudo_metric_space β] {f : α → β} {a : α} {s : set α} :
  continuous_within_at f s a ↔
  ∀ ε > 0, ∃ δ > 0, ∀{x:α}, x ∈ s → dist x a < δ → dist (f x) (f a) < ε :=
by rw [continuous_within_at, tendsto_nhds_within_nhds]

theorem continuous_on_iff [pseudo_metric_space β] {f : α → β} {s : set α} :
  continuous_on f s ↔
  ∀ (b ∈ s) (ε > 0), ∃ δ > 0, ∀a ∈ s, dist a b < δ → dist (f a) (f b) < ε :=
by simp [continuous_on, continuous_within_at_iff]

theorem continuous_iff [pseudo_metric_space β] {f : α → β} :
  continuous f ↔
  ∀b (ε > 0), ∃ δ > 0, ∀a, dist a b < δ → dist (f a) (f b) < ε :=
continuous_iff_continuous_at.trans $ forall_congr $ λ b, tendsto_nhds_nhds

theorem tendsto_nhds {f : filter β} {u : β → α} {a : α} :
  tendsto u f (𝓝 a) ↔ ∀ ε > 0, ∀ᶠ x in f, dist (u x) a < ε :=
nhds_basis_ball.tendsto_right_iff

theorem continuous_at_iff' [topological_space β] {f : β → α} {b : β} :
  continuous_at f b ↔
  ∀ ε > 0, ∀ᶠ x in 𝓝 b, dist (f x) (f b) < ε :=
by rw [continuous_at, tendsto_nhds]

theorem continuous_within_at_iff' [topological_space β] {f : β → α} {b : β} {s : set β} :
  continuous_within_at f s b ↔
  ∀ ε > 0, ∀ᶠ x in 𝓝[s] b, dist (f x) (f b) < ε :=
by rw [continuous_within_at, tendsto_nhds]

theorem continuous_on_iff' [topological_space β] {f : β → α} {s : set β} :
  continuous_on f s ↔
  ∀ (b ∈ s) (ε > 0), ∀ᶠ x in 𝓝[s] b, dist (f x) (f b) < ε  :=
by simp [continuous_on, continuous_within_at_iff']

theorem continuous_iff' [topological_space β] {f : β → α} :
  continuous f ↔ ∀a (ε > 0), ∀ᶠ x in 𝓝 a, dist (f x) (f a) < ε :=
continuous_iff_continuous_at.trans $ forall_congr $ λ b, tendsto_nhds

theorem tendsto_at_top [nonempty β] [semilattice_sup β] {u : β → α} {a : α} :
  tendsto u at_top (𝓝 a) ↔ ∀ε>0, ∃N, ∀n≥N, dist (u n) a < ε :=
(at_top_basis.tendsto_iff nhds_basis_ball).trans $
  by { simp only [exists_prop, true_and], refl }

/--
A variant of `tendsto_at_top` that
uses `∃ N, ∀ n > N, ...` rather than `∃ N, ∀ n ≥ N, ...`
-/
theorem tendsto_at_top' [nonempty β] [semilattice_sup β] [no_max_order β] {u : β → α} {a : α} :
  tendsto u at_top (𝓝 a) ↔ ∀ε>0, ∃N, ∀n>N, dist (u n) a < ε :=
(at_top_basis_Ioi.tendsto_iff nhds_basis_ball).trans $
  by { simp only [exists_prop, true_and], refl }

lemma is_open_singleton_iff {α : Type*} [pseudo_metric_space α] {x : α} :
  is_open ({x} : set α) ↔ ∃ ε > 0, ∀ y, dist y x < ε → y = x :=
by simp [is_open_iff, subset_singleton_iff, mem_ball]

/-- Given a point `x` in a discrete subset `s` of a pseudometric space, there is an open ball
centered at `x` and intersecting `s` only at `x`. -/
lemma exists_ball_inter_eq_singleton_of_mem_discrete [discrete_topology s] {x : α} (hx : x ∈ s) :
  ∃ ε > 0, metric.ball x ε ∩ s = {x} :=
nhds_basis_ball.exists_inter_eq_singleton_of_mem_discrete hx

/-- Given a point `x` in a discrete subset `s` of a pseudometric space, there is a closed ball
of positive radius centered at `x` and intersecting `s` only at `x`. -/
lemma exists_closed_ball_inter_eq_singleton_of_discrete [discrete_topology s] {x : α} (hx : x ∈ s) :
  ∃ ε > 0, metric.closed_ball x ε ∩ s = {x} :=
nhds_basis_closed_ball.exists_inter_eq_singleton_of_mem_discrete hx

lemma _root_.dense.exists_dist_lt {s : set α} (hs : dense s) (x : α) {ε : ℝ} (hε : 0 < ε) :
  ∃ y ∈ s, dist x y < ε :=
begin
  have : (ball x ε).nonempty, by simp [hε],
  simpa only [mem_ball'] using hs.exists_mem_open is_open_ball this
end

lemma _root_.dense_range.exists_dist_lt {β : Type*} {f : β → α} (hf : dense_range f)
  (x : α) {ε : ℝ} (hε : 0 < ε) :
  ∃ y, dist x (f y) < ε :=
exists_range_iff.1 (hf.exists_dist_lt x hε)

end metric

open metric

/-Instantiate a pseudometric space as a pseudoemetric space. Before we can state the instance,
we need to show that the uniform structure coming from the edistance and the
distance coincide. -/

/-- Expressing the uniformity in terms of `edist` -/
protected lemma pseudo_metric.uniformity_basis_edist :
  (𝓤 α).has_basis (λ ε:ℝ≥0∞, 0 < ε) (λ ε, {p | edist p.1 p.2 < ε}) :=
⟨begin
  intro t,
  refine mem_uniformity_dist.trans ⟨_, _⟩; rintro ⟨ε, ε0, Hε⟩,
  { use [ennreal.of_real ε, ennreal.of_real_pos.2 ε0],
    rintros ⟨a, b⟩,
    simp only [edist_dist, ennreal.of_real_lt_of_real_iff ε0],
    exact Hε },
  { rcases ennreal.lt_iff_exists_real_btwn.1 ε0 with ⟨ε', _, ε0', hε⟩,
    rw [ennreal.of_real_pos] at ε0',
    refine ⟨ε', ε0', λ a b h, Hε (lt_trans _ hε)⟩,
    rwa [edist_dist, ennreal.of_real_lt_of_real_iff ε0'] }
end⟩

theorem metric.uniformity_edist : 𝓤 α = (⨅ ε>0, 𝓟 {p:α×α | edist p.1 p.2 < ε}) :=
pseudo_metric.uniformity_basis_edist.eq_binfi

/-- A pseudometric space induces a pseudoemetric space -/
@[priority 100] -- see Note [lower instance priority]
instance pseudo_metric_space.to_pseudo_emetric_space : pseudo_emetric_space α :=
{ edist               := edist,
  edist_self          := by simp [edist_dist],
  edist_comm          := by simp only [edist_dist, dist_comm]; simp,
  edist_triangle      := assume x y z, begin
    simp only [edist_dist, ← ennreal.of_real_add, dist_nonneg],
    rw ennreal.of_real_le_of_real_iff _,
    { exact dist_triangle _ _ _ },
    { simpa using add_le_add (dist_nonneg : 0 ≤ dist x y) dist_nonneg }
  end,
  uniformity_edist    := metric.uniformity_edist,
  ..‹pseudo_metric_space α› }

/-- In a pseudometric space, an open ball of infinite radius is the whole space -/
lemma metric.eball_top_eq_univ (x : α) :
  emetric.ball x ∞ = set.univ :=
set.eq_univ_iff_forall.mpr (λ y, edist_lt_top y x)

/-- Balls defined using the distance or the edistance coincide -/
@[simp] lemma metric.emetric_ball {x : α} {ε : ℝ} : emetric.ball x (ennreal.of_real ε) = ball x ε :=
begin
  ext y,
  simp only [emetric.mem_ball, mem_ball, edist_dist],
  exact ennreal.of_real_lt_of_real_iff_of_nonneg dist_nonneg
end

/-- Balls defined using the distance or the edistance coincide -/
@[simp] lemma metric.emetric_ball_nnreal {x : α} {ε : ℝ≥0} : emetric.ball x ε = ball x ε :=
by { convert metric.emetric_ball, simp }

/-- Closed balls defined using the distance or the edistance coincide -/
lemma metric.emetric_closed_ball {x : α} {ε : ℝ} (h : 0 ≤ ε) :
  emetric.closed_ball x (ennreal.of_real ε) = closed_ball x ε :=
by ext y; simp [edist_dist]; rw ennreal.of_real_le_of_real_iff h

/-- Closed balls defined using the distance or the edistance coincide -/
@[simp] lemma metric.emetric_closed_ball_nnreal {x : α} {ε : ℝ≥0} :
  emetric.closed_ball x ε = closed_ball x ε :=
by { convert metric.emetric_closed_ball ε.2, simp }

@[simp] lemma metric.emetric_ball_top (x : α) : emetric.ball x ⊤ = univ :=
eq_univ_of_forall $ λ y, edist_lt_top _ _

/-- Build a new pseudometric space from an old one where the bundled uniform structure is provably
(but typically non-definitionaly) equal to some given uniform structure.
See Note [forgetful inheritance].
-/
def pseudo_metric_space.replace_uniformity {α} [U : uniform_space α] (m : pseudo_metric_space α)
  (H : @uniformity _ U = @uniformity _ pseudo_emetric_space.to_uniform_space') :
  pseudo_metric_space α :=
{ dist               := @dist _ m.to_has_dist,
  dist_self          := dist_self,
  dist_comm          := dist_comm,
  dist_triangle      := dist_triangle,
  edist              := edist,
  edist_dist         := edist_dist,
  to_uniform_space   := U,
  uniformity_dist    := H.trans pseudo_metric_space.uniformity_dist }

lemma pseudo_metric_space.replace_uniformity_eq {α} [U : uniform_space α]
  (m : pseudo_metric_space α)
  (H : @uniformity _ U = @uniformity _ pseudo_emetric_space.to_uniform_space') :
  m.replace_uniformity H = m :=
by { ext, refl }

/-- One gets a pseudometric space from an emetric space if the edistance
is everywhere finite, by pushing the edistance to reals. We set it up so that the edist and the
uniformity are defeq in the pseudometric space and the pseudoemetric space. In this definition, the
distance is given separately, to be able to prescribe some expression which is not defeq to the
push-forward of the edistance to reals. -/
def pseudo_emetric_space.to_pseudo_metric_space_of_dist {α : Type u} [e : pseudo_emetric_space α]
  (dist : α → α → ℝ)
  (edist_ne_top : ∀x y: α, edist x y ≠ ⊤)
  (h : ∀x y, dist x y = ennreal.to_real (edist x y)) :
  pseudo_metric_space α :=
let m : pseudo_metric_space α :=
{ dist := dist,
  dist_self          := λx, by simp [h],
  dist_comm          := λx y, by simp [h, pseudo_emetric_space.edist_comm],
  dist_triangle      := λx y z, begin
    simp only [h],
    rw [← ennreal.to_real_add (edist_ne_top _ _) (edist_ne_top _ _),
        ennreal.to_real_le_to_real (edist_ne_top _ _)],
    { exact edist_triangle _ _ _ },
    { simp [ennreal.add_eq_top, edist_ne_top] }
  end,
  edist := λx y, edist x y,
  edist_dist := λx y, by simp [h, ennreal.of_real_to_real, edist_ne_top] } in
m.replace_uniformity $ by { rw [uniformity_pseudoedist, metric.uniformity_edist], refl }

/-- One gets a pseudometric space from an emetric space if the edistance
is everywhere finite, by pushing the edistance to reals. We set it up so that the edist and the
uniformity are defeq in the pseudometric space and the emetric space. -/
def pseudo_emetric_space.to_pseudo_metric_space {α : Type u} [e : pseudo_emetric_space α]
  (h : ∀x y: α, edist x y ≠ ⊤) : pseudo_metric_space α :=
pseudo_emetric_space.to_pseudo_metric_space_of_dist
  (λx y, ennreal.to_real (edist x y)) h (λx y, rfl)

/-- A very useful criterion to show that a space is complete is to show that all sequences
which satisfy a bound of the form `dist (u n) (u m) < B N` for all `n m ≥ N` are
converging. This is often applied for `B N = 2^{-N}`, i.e., with a very fast convergence to
`0`, which makes it possible to use arguments of converging series, while this is impossible
to do in general for arbitrary Cauchy sequences. -/
theorem metric.complete_of_convergent_controlled_sequences (B : ℕ → real) (hB : ∀n, 0 < B n)
  (H : ∀u : ℕ → α, (∀N n m : ℕ, N ≤ n → N ≤ m → dist (u n) (u m) < B N) →
    ∃x, tendsto u at_top (𝓝 x)) :
  complete_space α :=
begin
  -- this follows from the same criterion in emetric spaces. We just need to translate
  -- the convergence assumption from `dist` to `edist`
  apply emetric.complete_of_convergent_controlled_sequences (λn, ennreal.of_real (B n)),
  { simp [hB] },
  { assume u Hu,
    apply H,
    assume N n m hn hm,
    rw [← ennreal.of_real_lt_of_real_iff (hB N), ← edist_dist],
    exact Hu N n m hn hm }
end

theorem metric.complete_of_cauchy_seq_tendsto :
  (∀ u : ℕ → α, cauchy_seq u → ∃a, tendsto u at_top (𝓝 a)) → complete_space α :=
emetric.complete_of_cauchy_seq_tendsto

section real

/-- Instantiate the reals as a pseudometric space. -/
noncomputable instance real.pseudo_metric_space : pseudo_metric_space ℝ :=
{ dist               := λx y, |x - y|,
  dist_self          := by simp [abs_zero],
  dist_comm          := assume x y, abs_sub_comm _ _,
  dist_triangle      := assume x y z, abs_sub_le _ _ _ }

theorem real.dist_eq (x y : ℝ) : dist x y = |x - y| := rfl

theorem real.nndist_eq (x y : ℝ) : nndist x y = real.nnabs (x - y) := rfl

theorem real.nndist_eq' (x y : ℝ) : nndist x y = real.nnabs (y - x) := nndist_comm _ _

theorem real.dist_0_eq_abs (x : ℝ) : dist x 0 = |x| :=
by simp [real.dist_eq]

theorem real.dist_left_le_of_mem_interval {x y z : ℝ} (h : y ∈ interval x z) :
  dist x y ≤ dist x z :=
by simpa only [dist_comm x] using abs_sub_left_of_mem_interval h

theorem real.dist_right_le_of_mem_interval {x y z : ℝ} (h : y ∈ interval x z) :
  dist y z ≤ dist x z :=
by simpa only [dist_comm _ z] using abs_sub_right_of_mem_interval h

theorem real.dist_le_of_mem_interval {x y x' y' : ℝ} (hx : x ∈ interval x' y')
  (hy : y ∈ interval x' y') : dist x y ≤ dist x' y' :=
abs_sub_le_of_subinterval $ interval_subset_interval (by rwa interval_swap) (by rwa interval_swap)

theorem real.dist_le_of_mem_Icc {x y x' y' : ℝ} (hx : x ∈ Icc x' y') (hy : y ∈ Icc x' y') :
  dist x y ≤ y' - x' :=
by simpa only [real.dist_eq, abs_of_nonpos (sub_nonpos.2 $ hx.1.trans hx.2), neg_sub]
  using real.dist_le_of_mem_interval (Icc_subset_interval hx) (Icc_subset_interval hy)

theorem real.dist_le_of_mem_Icc_01 {x y : ℝ} (hx : x ∈ Icc (0:ℝ) 1) (hy : y ∈ Icc (0:ℝ) 1) :
  dist x y ≤ 1 :=
by simpa only [sub_zero] using real.dist_le_of_mem_Icc hx hy

instance : order_topology ℝ :=
order_topology_of_nhds_abs $ λ x,
  by simp only [nhds_basis_ball.eq_binfi, ball, real.dist_eq, abs_sub_comm]

lemma real.ball_eq_Ioo (x r : ℝ) : ball x r = Ioo (x - r) (x + r) :=
set.ext $ λ y, by rw [mem_ball, dist_comm, real.dist_eq,
  abs_sub_lt_iff, mem_Ioo, ← sub_lt_iff_lt_add', sub_lt]

lemma real.closed_ball_eq_Icc {x r : ℝ} : closed_ball x r = Icc (x - r) (x + r) :=
by ext y; rw [mem_closed_ball, dist_comm, real.dist_eq,
  abs_sub_le_iff, mem_Icc, ← sub_le_iff_le_add', sub_le]

theorem real.Ioo_eq_ball (x y : ℝ) : Ioo x y = ball ((x + y) / 2) ((y - x) / 2) :=
by rw [real.ball_eq_Ioo, ← sub_div, add_comm, ← sub_add,
  add_sub_cancel', add_self_div_two, ← add_div,
  add_assoc, add_sub_cancel'_right, add_self_div_two]

theorem real.Icc_eq_closed_ball (x y : ℝ) : Icc x y = closed_ball ((x + y) / 2) ((y - x) / 2) :=
by rw [real.closed_ball_eq_Icc, ← sub_div, add_comm, ← sub_add,
  add_sub_cancel', add_self_div_two, ← add_div,
  add_assoc, add_sub_cancel'_right, add_self_div_two]

section metric_ordered

variables [preorder α] [compact_Icc_space α]

lemma totally_bounded_Icc (a b : α) : totally_bounded (Icc a b) :=
is_compact_Icc.totally_bounded

lemma totally_bounded_Ico (a b : α) : totally_bounded (Ico a b) :=
totally_bounded_subset Ico_subset_Icc_self (totally_bounded_Icc a b)

lemma totally_bounded_Ioc (a b : α) : totally_bounded (Ioc a b) :=
totally_bounded_subset Ioc_subset_Icc_self (totally_bounded_Icc a b)

lemma totally_bounded_Ioo (a b : α) : totally_bounded (Ioo a b) :=
totally_bounded_subset Ioo_subset_Icc_self (totally_bounded_Icc a b)

end metric_ordered

/-- Special case of the sandwich theorem; see `tendsto_of_tendsto_of_tendsto_of_le_of_le'` for the
general case. -/
lemma squeeze_zero' {α} {f g : α → ℝ} {t₀ : filter α} (hf : ∀ᶠ t in t₀, 0 ≤ f t)
  (hft : ∀ᶠ t in t₀, f t ≤ g t) (g0 : tendsto g t₀ (nhds 0)) : tendsto f t₀ (𝓝 0) :=
tendsto_of_tendsto_of_tendsto_of_le_of_le' tendsto_const_nhds g0 hf hft

/-- Special case of the sandwich theorem; see `tendsto_of_tendsto_of_tendsto_of_le_of_le`
and  `tendsto_of_tendsto_of_tendsto_of_le_of_le'` for the general case. -/
lemma squeeze_zero {α} {f g : α → ℝ} {t₀ : filter α} (hf : ∀t, 0 ≤ f t) (hft : ∀t, f t ≤ g t)
  (g0 : tendsto g t₀ (𝓝 0)) : tendsto f t₀ (𝓝 0) :=
squeeze_zero' (eventually_of_forall hf) (eventually_of_forall hft) g0

theorem metric.uniformity_eq_comap_nhds_zero :
  𝓤 α = comap (λp:α×α, dist p.1 p.2) (𝓝 (0 : ℝ)) :=
by { ext s,
  simp [mem_uniformity_dist, (nhds_basis_ball.comap _).mem_iff, subset_def, real.dist_0_eq_abs] }

lemma cauchy_seq_iff_tendsto_dist_at_top_0 [nonempty β] [semilattice_sup β] {u : β → α} :
  cauchy_seq u ↔ tendsto (λ (n : β × β), dist (u n.1) (u n.2)) at_top (𝓝 0) :=
by rw [cauchy_seq_iff_tendsto, metric.uniformity_eq_comap_nhds_zero, tendsto_comap_iff,
  prod.map_def]

lemma tendsto_uniformity_iff_dist_tendsto_zero {ι : Type*} {f : ι → α × α} {p : filter ι} :
  tendsto f p (𝓤 α) ↔ tendsto (λ x, dist (f x).1 (f x).2) p (𝓝 0) :=
by rw [metric.uniformity_eq_comap_nhds_zero, tendsto_comap_iff]

lemma filter.tendsto.congr_dist {ι : Type*} {f₁ f₂ : ι → α} {p : filter ι} {a : α}
  (h₁ : tendsto f₁ p (𝓝 a)) (h : tendsto (λ x, dist (f₁ x) (f₂ x)) p (𝓝 0)) :
  tendsto f₂ p (𝓝 a) :=
h₁.congr_uniformity $ tendsto_uniformity_iff_dist_tendsto_zero.2 h

alias filter.tendsto.congr_dist ←  tendsto_of_tendsto_of_dist

lemma tendsto_iff_of_dist {ι : Type*} {f₁ f₂ : ι → α} {p : filter ι} {a : α}
  (h : tendsto (λ x, dist (f₁ x) (f₂ x)) p (𝓝 0)) :
  tendsto f₁ p (𝓝 a) ↔ tendsto f₂ p (𝓝 a) :=
uniform.tendsto_congr $ tendsto_uniformity_iff_dist_tendsto_zero.2 h

/-- If `u` is a neighborhood of `x`, then for small enough `r`, the closed ball
`closed_ball x r` is contained in `u`. -/
lemma eventually_closed_ball_subset {x : α} {u : set α} (hu : u ∈ 𝓝 x) :
  ∀ᶠ r in 𝓝 (0 : ℝ), closed_ball x r ⊆ u :=
begin
  obtain ⟨ε, εpos, hε⟩ : ∃ ε (hε : 0 < ε), closed_ball x ε ⊆ u :=
    nhds_basis_closed_ball.mem_iff.1 hu,
  have : Iic ε ∈ 𝓝 (0 : ℝ) := Iic_mem_nhds εpos,
  filter_upwards [this] with _ hr using subset.trans (closed_ball_subset_closed_ball hr) hε,
end

end real

section cauchy_seq
variables [nonempty β] [semilattice_sup β]

/-- In a pseudometric space, Cauchy sequences are characterized by the fact that, eventually,
the distance between its elements is arbitrarily small -/
@[nolint ge_or_gt] -- see Note [nolint_ge]
theorem metric.cauchy_seq_iff {u : β → α} :
  cauchy_seq u ↔ ∀ε>0, ∃N, ∀m n≥N, dist (u m) (u n) < ε :=
uniformity_basis_dist.cauchy_seq_iff

/-- A variation around the pseudometric characterization of Cauchy sequences -/
theorem metric.cauchy_seq_iff' {u : β → α} :
  cauchy_seq u ↔ ∀ε>0, ∃N, ∀n≥N, dist (u n) (u N) < ε :=
uniformity_basis_dist.cauchy_seq_iff'

/-- If the distance between `s n` and `s m`, `n ≤ m` is bounded above by `b n`
and `b` converges to zero, then `s` is a Cauchy sequence.  -/
lemma cauchy_seq_of_le_tendsto_0' {s : β → α} (b : β → ℝ)
  (h : ∀ n m : β, n ≤ m → dist (s n) (s m) ≤ b n) (h₀ : tendsto b at_top (𝓝 0)) :
  cauchy_seq s :=
metric.cauchy_seq_iff'.2 $ λ ε ε0,
  (h₀.eventually (gt_mem_nhds ε0)).exists.imp $ λ N hN n hn,
  calc dist (s n) (s N) = dist (s N) (s n) : dist_comm _ _
                    ... ≤ b N              : h _ _ hn
                    ... < ε                : hN

/-- If the distance between `s n` and `s m`, `n, m ≥ N` is bounded above by `b N`
and `b` converges to zero, then `s` is a Cauchy sequence.  -/
lemma cauchy_seq_of_le_tendsto_0 {s : β → α} (b : β → ℝ)
  (h : ∀ n m N : β, N ≤ n → N ≤ m → dist (s n) (s m) ≤ b N) (h₀ : tendsto b at_top (𝓝 0)) :
  cauchy_seq s :=
cauchy_seq_of_le_tendsto_0' b (λ n m hnm, h _ _ _ le_rfl hnm) h₀

/-- A Cauchy sequence on the natural numbers is bounded. -/
theorem cauchy_seq_bdd {u : ℕ → α} (hu : cauchy_seq u) :
  ∃ R > 0, ∀ m n, dist (u m) (u n) < R :=
begin
  rcases metric.cauchy_seq_iff'.1 hu 1 zero_lt_one with ⟨N, hN⟩,
  suffices : ∃ R > 0, ∀ n, dist (u n) (u N) < R,
  { rcases this with ⟨R, R0, H⟩,
    exact ⟨_, add_pos R0 R0, λ m n,
      lt_of_le_of_lt (dist_triangle_right _ _ _) (add_lt_add (H m) (H n))⟩ },
  let R := finset.sup (finset.range N) (λ n, nndist (u n) (u N)),
  refine ⟨↑R + 1, add_pos_of_nonneg_of_pos R.2 zero_lt_one, λ n, _⟩,
  cases le_or_lt N n,
  { exact lt_of_lt_of_le (hN _ h) (le_add_of_nonneg_left R.2) },
  { have : _ ≤ R := finset.le_sup (finset.mem_range.2 h),
    exact lt_of_le_of_lt this (lt_add_of_pos_right _ zero_lt_one) }
end

/-- Yet another metric characterization of Cauchy sequences on integers. This one is often the
most efficient. -/
lemma cauchy_seq_iff_le_tendsto_0 {s : ℕ → α} : cauchy_seq s ↔ ∃ b : ℕ → ℝ,
  (∀ n, 0 ≤ b n) ∧
  (∀ n m N : ℕ, N ≤ n → N ≤ m → dist (s n) (s m) ≤ b N) ∧
  tendsto b at_top (𝓝 0) :=
⟨λ hs, begin
  /- `s` is a Cauchy sequence. The sequence `b` will be constructed by taking
  the supremum of the distances between `s n` and `s m` for `n m ≥ N`.
  First, we prove that all these distances are bounded, as otherwise the Sup
  would not make sense. -/
  let S := λ N, (λ(p : ℕ × ℕ), dist (s p.1) (s p.2)) '' {p | p.1 ≥ N ∧ p.2 ≥ N},
  have hS : ∀ N, ∃ x, ∀ y ∈ S N, y ≤ x,
  { rcases cauchy_seq_bdd hs with ⟨R, R0, hR⟩,
    refine λ N, ⟨R, _⟩, rintro _ ⟨⟨m, n⟩, _, rfl⟩,
    exact le_of_lt (hR m n) },
  have bdd : bdd_above (range (λ(p : ℕ × ℕ), dist (s p.1) (s p.2))),
  { rcases cauchy_seq_bdd hs with ⟨R, R0, hR⟩,
    use R, rintro _ ⟨⟨m, n⟩, rfl⟩, exact le_of_lt (hR m n) },
  -- Prove that it bounds the distances of points in the Cauchy sequence
  have ub : ∀ m n N, N ≤ m → N ≤ n → dist (s m) (s n) ≤ Sup (S N) :=
    λ m n N hm hn, le_cSup (hS N) ⟨⟨_, _⟩, ⟨hm, hn⟩, rfl⟩,
  have S0m : ∀ n, (0:ℝ) ∈ S n := λ n, ⟨⟨n, n⟩, ⟨le_rfl, le_rfl⟩, dist_self _⟩,
  have S0 := λ n, le_cSup (hS n) (S0m n),
  -- Prove that it tends to `0`, by using the Cauchy property of `s`
  refine ⟨λ N, Sup (S N), S0, ub, metric.tendsto_at_top.2 (λ ε ε0, _)⟩,
  refine (metric.cauchy_seq_iff.1 hs (ε/2) (half_pos ε0)).imp (λ N hN n hn, _),
  rw [real.dist_0_eq_abs, abs_of_nonneg (S0 n)],
  refine lt_of_le_of_lt (cSup_le ⟨_, S0m _⟩ _) (half_lt_self ε0),
  rintro _ ⟨⟨m', n'⟩, ⟨hm', hn'⟩, rfl⟩,
  exact le_of_lt (hN _ (le_trans hn hm') _ (le_trans hn hn'))
  end,
λ ⟨b, _, b_bound, b_lim⟩, cauchy_seq_of_le_tendsto_0 b b_bound b_lim⟩

end cauchy_seq

/-- Pseudometric space structure pulled back by a function. -/
def pseudo_metric_space.induced {α β} (f : α → β)
  (m : pseudo_metric_space β) : pseudo_metric_space α :=
{ dist               := λ x y, dist (f x) (f y),
  dist_self          := λ x, dist_self _,
  dist_comm          := λ x y, dist_comm _ _,
  dist_triangle      := λ x y z, dist_triangle _ _ _,
  edist              := λ x y, edist (f x) (f y),
  edist_dist         := λ x y, edist_dist _ _,
  to_uniform_space   := uniform_space.comap f m.to_uniform_space,
  uniformity_dist    := begin
    apply @uniformity_dist_of_mem_uniformity _ _ _ _ _ (λ x y, dist (f x) (f y)),
    refine λ s, mem_comap.trans _,
    split; intro H,
    { rcases H with ⟨r, ru, rs⟩,
      rcases mem_uniformity_dist.1 ru with ⟨ε, ε0, hε⟩,
      refine ⟨ε, ε0, λ a b h, rs (hε _)⟩, exact h },
    { rcases H with ⟨ε, ε0, hε⟩,
      exact ⟨_, dist_mem_uniformity ε0, λ ⟨a, b⟩, hε⟩ }
  end }

/-- Pull back a pseudometric space structure by a uniform inducing map. This is a version of
`pseudo_metric_space.induced` useful in case if the domain already has a `uniform_space`
structure. -/
def uniform_inducing.comap_pseudo_metric_space {α β} [uniform_space α] [pseudo_metric_space β]
  (f : α → β) (h : uniform_inducing f) : pseudo_metric_space α :=
(pseudo_metric_space.induced f ‹_›).replace_uniformity h.comap_uniformity.symm

instance subtype.pseudo_metric_space {p : α → Prop} : pseudo_metric_space (subtype p) :=
pseudo_metric_space.induced coe ‹_›
<<<<<<< HEAD

theorem subtype.dist_eq {p : α → Prop} (x y : subtype p) : dist x y = dist (x : α) y := rfl
theorem subtype.nndist_eq {p : α → Prop} (x y : subtype p) : nndist x y = nndist (x : α) y := rfl

namespace mul_opposite

@[to_additive]
instance : pseudo_metric_space (αᵐᵒᵖ) := pseudo_metric_space.induced mul_opposite.unop ‹_›

@[to_additive] theorem dist_unop (x y : αᵐᵒᵖ) : dist (unop x) (unop y) = dist x y := rfl
@[to_additive] theorem dist_op (x y : α) : dist (op x) (op y) = dist x y := rfl
@[to_additive] theorem nndist_unop (x y : αᵐᵒᵖ) : nndist (unop x) (unop y) = nndist x y := rfl
@[to_additive] theorem nndist_op (x y : α) : nndist (op x) (op y) = nndist x y := rfl
=======

theorem subtype.dist_eq {p : α → Prop} (x y : subtype p) : dist x y = dist (x : α) y := rfl
theorem subtype.nndist_eq {p : α → Prop} (x y : subtype p) : nndist x y = nndist (x : α) y := rfl

namespace mul_opposite

@[to_additive]
instance : pseudo_metric_space (αᵐᵒᵖ) := pseudo_metric_space.induced mul_opposite.unop ‹_›

@[simp, to_additive] theorem dist_unop (x y : αᵐᵒᵖ) : dist (unop x) (unop y) = dist x y := rfl
@[simp, to_additive] theorem dist_op (x y : α) : dist (op x) (op y) = dist x y := rfl
@[simp, to_additive] theorem nndist_unop (x y : αᵐᵒᵖ) : nndist (unop x) (unop y) = nndist x y := rfl
@[simp, to_additive] theorem nndist_op (x y : α) : nndist (op x) (op y) = nndist x y := rfl
>>>>>>> 9eb78a33

end mul_opposite

section nnreal

noncomputable instance : pseudo_metric_space ℝ≥0 := by unfold nnreal; apply_instance

lemma nnreal.dist_eq (a b : ℝ≥0) : dist a b = |(a:ℝ) - b| := rfl

lemma nnreal.nndist_eq (a b : ℝ≥0) :
  nndist a b = max (a - b) (b - a) :=
begin
  wlog h : a ≤ b,
  { apply nnreal.coe_eq.1,
    rw [tsub_eq_zero_iff_le.2 h, max_eq_right (zero_le $ b - a), ← dist_nndist, nnreal.dist_eq,
      nnreal.coe_sub h, abs_eq_max_neg, neg_sub],
    apply max_eq_right,
    linarith [nnreal.coe_le_coe.2 h] },
  rwa [nndist_comm, max_comm]
end

@[simp] lemma nnreal.nndist_zero_eq_val (z : ℝ≥0) : nndist 0 z = z :=
by simp only [nnreal.nndist_eq, max_eq_right, tsub_zero, zero_tsub, zero_le']

@[simp] lemma nnreal.nndist_zero_eq_val' (z : ℝ≥0) : nndist z 0 = z :=
by { rw nndist_comm, exact nnreal.nndist_zero_eq_val z, }

lemma nnreal.le_add_nndist (a b : ℝ≥0) : a ≤ b + nndist a b :=
begin
  suffices : (a : ℝ) ≤ (b : ℝ) + (dist a b),
  { exact nnreal.coe_le_coe.mp this, },
  linarith [le_of_abs_le (by refl : abs (a-b : ℝ) ≤ (dist a b))],
end

end nnreal

section prod

noncomputable instance prod.pseudo_metric_space_max [pseudo_metric_space β] :
  pseudo_metric_space (α × β) :=
{ dist := λ x y, max (dist x.1 y.1) (dist x.2 y.2),
  dist_self := λ x, by simp,
  dist_comm := λ x y, by simp [dist_comm],
  dist_triangle := λ x y z, max_le
    (le_trans (dist_triangle _ _ _) (add_le_add (le_max_left _ _) (le_max_left _ _)))
    (le_trans (dist_triangle _ _ _) (add_le_add (le_max_right _ _) (le_max_right _ _))),
  edist := λ x y, max (edist x.1 y.1) (edist x.2 y.2),
  edist_dist := assume x y, begin
    have : monotone ennreal.of_real := assume x y h, ennreal.of_real_le_of_real h,
    rw [edist_dist, edist_dist, ← this.map_max]
  end,
  uniformity_dist := begin
    refine uniformity_prod.trans _,
    simp only [uniformity_basis_dist.eq_binfi, comap_infi],
    rw ← infi_inf_eq, congr, funext,
    rw ← infi_inf_eq, congr, funext,
    simp [inf_principal, ext_iff, max_lt_iff]
  end,
  to_uniform_space := prod.uniform_space }

lemma prod.dist_eq [pseudo_metric_space β] {x y : α × β} :
  dist x y = max (dist x.1 y.1) (dist x.2 y.2) := rfl

theorem ball_prod_same [pseudo_metric_space β] (x : α) (y : β) (r : ℝ) :
  ball x r ×ˢ ball y r = ball (x, y) r :=
ext $ λ z, by simp [prod.dist_eq]

theorem closed_ball_prod_same [pseudo_metric_space β] (x : α) (y : β) (r : ℝ) :
  closed_ball x r ×ˢ closed_ball y r = closed_ball (x, y) r :=
ext $ λ z, by simp [prod.dist_eq]

end prod

theorem uniform_continuous_dist : uniform_continuous (λp:α×α, dist p.1 p.2) :=
metric.uniform_continuous_iff.2 (λ ε ε0, ⟨ε/2, half_pos ε0,
begin
  suffices,
  { intros p q h, cases p with p₁ p₂, cases q with q₁ q₂,
    cases max_lt_iff.1 h with h₁ h₂, clear h,
    dsimp at h₁ h₂ ⊢,
    rw real.dist_eq,
    refine abs_sub_lt_iff.2 ⟨_, _⟩,
    { revert p₁ p₂ q₁ q₂ h₁ h₂, exact this },
    { apply this; rwa dist_comm } },
  intros p₁ p₂ q₁ q₂ h₁ h₂,
  have := add_lt_add
    (abs_sub_lt_iff.1 (lt_of_le_of_lt (abs_dist_sub_le p₁ q₁ p₂) h₁)).1
    (abs_sub_lt_iff.1 (lt_of_le_of_lt (abs_dist_sub_le p₂ q₂ q₁) h₂)).1,
  rwa [add_halves, dist_comm p₂, sub_add_sub_cancel, dist_comm q₂] at this
end⟩)

theorem uniform_continuous.dist [uniform_space β] {f g : β → α}
  (hf : uniform_continuous f) (hg : uniform_continuous g) :
  uniform_continuous (λb, dist (f b) (g b)) :=
uniform_continuous_dist.comp (hf.prod_mk hg)

@[continuity]
theorem continuous_dist : continuous (λp:α×α, dist p.1 p.2) :=
uniform_continuous_dist.continuous

@[continuity]
theorem continuous.dist [topological_space β] {f g : β → α}
  (hf : continuous f) (hg : continuous g) : continuous (λb, dist (f b) (g b)) :=
continuous_dist.comp (hf.prod_mk hg : _)

theorem filter.tendsto.dist {f g : β → α} {x : filter β} {a b : α}
  (hf : tendsto f x (𝓝 a)) (hg : tendsto g x (𝓝 b)) :
  tendsto (λx, dist (f x) (g x)) x (𝓝 (dist a b)) :=
(continuous_dist.tendsto (a, b)).comp (hf.prod_mk_nhds hg)

lemma nhds_comap_dist (a : α) : (𝓝 (0 : ℝ)).comap (λa', dist a' a) = 𝓝 a :=
by simp only [@nhds_eq_comap_uniformity α, metric.uniformity_eq_comap_nhds_zero,
  comap_comap, (∘), dist_comm]

lemma tendsto_iff_dist_tendsto_zero {f : β → α} {x : filter β} {a : α} :
  (tendsto f x (𝓝 a)) ↔ (tendsto (λb, dist (f b) a) x (𝓝 0)) :=
by rw [← nhds_comap_dist a, tendsto_comap_iff]

lemma uniform_continuous_nndist : uniform_continuous (λp:α×α, nndist p.1 p.2) :=
uniform_continuous_subtype_mk uniform_continuous_dist _

lemma uniform_continuous.nndist [uniform_space β] {f g : β → α} (hf : uniform_continuous f)
  (hg : uniform_continuous g) :
  uniform_continuous (λ b, nndist (f b) (g b)) :=
uniform_continuous_nndist.comp (hf.prod_mk hg)

lemma continuous_nndist : continuous (λp:α×α, nndist p.1 p.2) :=
uniform_continuous_nndist.continuous

lemma continuous.nndist [topological_space β] {f g : β → α}
  (hf : continuous f) (hg : continuous g) : continuous (λb, nndist (f b) (g b)) :=
continuous_nndist.comp (hf.prod_mk hg : _)

theorem filter.tendsto.nndist {f g : β → α} {x : filter β} {a b : α}
  (hf : tendsto f x (𝓝 a)) (hg : tendsto g x (𝓝 b)) :
  tendsto (λx, nndist (f x) (g x)) x (𝓝 (nndist a b)) :=
(continuous_nndist.tendsto (a, b)).comp (hf.prod_mk_nhds hg)

namespace metric
variables {x y z : α} {ε ε₁ ε₂ : ℝ} {s : set α}

theorem is_closed_ball : is_closed (closed_ball x ε) :=
is_closed_le (continuous_id.dist continuous_const) continuous_const

lemma is_closed_sphere : is_closed (sphere x ε) :=
is_closed_eq (continuous_id.dist continuous_const) continuous_const

@[simp] theorem closure_closed_ball : closure (closed_ball x ε) = closed_ball x ε :=
is_closed_ball.closure_eq

theorem closure_ball_subset_closed_ball : closure (ball x ε) ⊆ closed_ball x ε :=
closure_minimal ball_subset_closed_ball is_closed_ball

theorem frontier_ball_subset_sphere : frontier (ball x ε) ⊆ sphere x ε :=
frontier_lt_subset_eq (continuous_id.dist continuous_const) continuous_const

theorem frontier_closed_ball_subset_sphere : frontier (closed_ball x ε) ⊆ sphere x ε :=
frontier_le_subset_eq (continuous_id.dist continuous_const) continuous_const

theorem ball_subset_interior_closed_ball : ball x ε ⊆ interior (closed_ball x ε) :=
interior_maximal ball_subset_closed_ball is_open_ball

/-- ε-characterization of the closure in pseudometric spaces-/
theorem mem_closure_iff {α : Type u} [pseudo_metric_space α] {s : set α} {a : α} :
  a ∈ closure s ↔ ∀ε>0, ∃b ∈ s, dist a b < ε :=
(mem_closure_iff_nhds_basis nhds_basis_ball).trans $
  by simp only [mem_ball, dist_comm]

lemma mem_closure_range_iff {α : Type u} [pseudo_metric_space α] {e : β → α} {a : α} :
  a ∈ closure (range e) ↔ ∀ε>0, ∃ k : β, dist a (e k) < ε :=
by simp only [mem_closure_iff, exists_range_iff]

lemma mem_closure_range_iff_nat {α : Type u} [pseudo_metric_space α] {e : β → α} {a : α} :
  a ∈ closure (range e) ↔ ∀n : ℕ, ∃ k : β, dist a (e k) < 1 / ((n : ℝ) + 1) :=
(mem_closure_iff_nhds_basis nhds_basis_ball_inv_nat_succ).trans $
  by simp only [mem_ball, dist_comm, exists_range_iff, forall_const]

theorem mem_of_closed' {α : Type u} [pseudo_metric_space α] {s : set α} (hs : is_closed s)
  {a : α} : a ∈ s ↔ ∀ε>0, ∃b ∈ s, dist a b < ε :=
by simpa only [hs.closure_eq] using @mem_closure_iff _ _ s a

end metric

section pi
open finset
variables {π : β → Type*} [fintype β] [∀b, pseudo_metric_space (π b)]

/-- A finite product of pseudometric spaces is a pseudometric space, with the sup distance. -/
noncomputable instance pseudo_metric_space_pi : pseudo_metric_space (Πb, π b) :=
begin
  /- we construct the instance from the pseudoemetric space instance to avoid checking again that
  the uniformity is the same as the product uniformity, but we register nevertheless a nice formula
  for the distance -/
  refine pseudo_emetric_space.to_pseudo_metric_space_of_dist
    (λf g, ((sup univ (λb, nndist (f b) (g b)) : ℝ≥0) : ℝ)) _ _,
  show ∀ (x y : Π (b : β), π b), edist x y ≠ ⊤,
  { assume x y,
    rw ← lt_top_iff_ne_top,
    have : (⊥ : ℝ≥0∞) < ⊤ := ennreal.coe_lt_top,
    simp [edist_pi_def, finset.sup_lt_iff this, edist_lt_top] },
  show ∀ (x y : Π (b : β), π b), ↑(sup univ (λ (b : β), nndist (x b) (y b))) =
    ennreal.to_real (sup univ (λ (b : β), edist (x b) (y b))),
  { assume x y,
    simp only [edist_nndist],
    norm_cast }
end

lemma nndist_pi_def (f g : Πb, π b) : nndist f g = sup univ (λb, nndist (f b) (g b)) :=
subtype.eta _ _

lemma dist_pi_def (f g : Πb, π b) :
  dist f g = (sup univ (λb, nndist (f b) (g b)) : ℝ≥0) := rfl

@[simp] lemma dist_pi_const [nonempty β] (a b : α) : dist (λ x : β, a) (λ _, b) = dist a b :=
by simpa only [dist_edist] using congr_arg ennreal.to_real (edist_pi_const a b)

@[simp] lemma nndist_pi_const [nonempty β] (a b : α) :
  nndist (λ x : β, a) (λ _, b) = nndist a b := nnreal.eq $ dist_pi_const a b

lemma nndist_pi_le_iff {f g : Πb, π b} {r : ℝ≥0} :
  nndist f g ≤ r ↔ ∀b, nndist (f b) (g b) ≤ r :=
by simp [nndist_pi_def]

lemma dist_pi_lt_iff {f g : Πb, π b} {r : ℝ} (hr : 0 < r) :
  dist f g < r ↔ ∀b, dist (f b) (g b) < r :=
begin
  lift r to ℝ≥0 using hr.le,
  simp [dist_pi_def, finset.sup_lt_iff (show ⊥ < r, from hr)],
end

lemma dist_pi_le_iff {f g : Πb, π b} {r : ℝ} (hr : 0 ≤ r) :
  dist f g ≤ r ↔ ∀b, dist (f b) (g b) ≤ r :=
begin
  lift r to ℝ≥0 using hr,
  exact nndist_pi_le_iff
end

lemma nndist_le_pi_nndist (f g : Πb, π b) (b : β) : nndist (f b) (g b) ≤ nndist f g :=
by { rw [nndist_pi_def], exact finset.le_sup (finset.mem_univ b) }

lemma dist_le_pi_dist (f g : Πb, π b) (b : β) : dist (f b) (g b) ≤ dist f g :=
by simp only [dist_nndist, nnreal.coe_le_coe, nndist_le_pi_nndist f g b]

/-- An open ball in a product space is a product of open balls. See also `metric.ball_pi'`
for a version assuming `nonempty β` instead of `0 < r`. -/
lemma ball_pi (x : Πb, π b) {r : ℝ} (hr : 0 < r) :
  ball x r = set.pi univ (λ b, ball (x b) r) :=
by { ext p, simp [dist_pi_lt_iff hr] }

/-- An open ball in a product space is a product of open balls. See also `metric.ball_pi`
for a version assuming `0 < r` instead of `nonempty β`. -/
lemma ball_pi' [nonempty β] (x : Π b, π b) (r : ℝ) :
  ball x r = set.pi univ (λ b, ball (x b) r) :=
(lt_or_le 0 r).elim (ball_pi x) $ λ hr, by simp [ball_eq_empty.2 hr]

/-- A closed ball in a product space is a product of closed balls. See also `metric.closed_ball_pi'`
for a version assuming `nonempty β` instead of `0 ≤ r`. -/
lemma closed_ball_pi (x : Πb, π b) {r : ℝ} (hr : 0 ≤ r) :
  closed_ball x r = set.pi univ (λ b, closed_ball (x b) r) :=
by { ext p, simp [dist_pi_le_iff hr] }

/-- A closed ball in a product space is a product of closed balls. See also `metric.closed_ball_pi`
for a version assuming `0 ≤ r` instead of `nonempty β`. -/
lemma closed_ball_pi' [nonempty β] (x : Π b, π b) (r : ℝ) :
  closed_ball x r = set.pi univ (λ b, closed_ball (x b) r) :=
(le_or_lt 0 r).elim (closed_ball_pi x) $ λ hr, by simp [closed_ball_eq_empty.2 hr]

@[simp] lemma fin.nndist_insert_nth_insert_nth {n : ℕ} {α : fin (n + 1) → Type*}
  [Π i, pseudo_metric_space (α i)] (i : fin (n + 1)) (x y : α i) (f g : Π j, α (i.succ_above j)) :
  nndist (i.insert_nth x f) (i.insert_nth y g) = max (nndist x y) (nndist f g) :=
eq_of_forall_ge_iff $ λ c, by simp [nndist_pi_le_iff, i.forall_iff_succ_above]

@[simp] lemma fin.dist_insert_nth_insert_nth {n : ℕ} {α : fin (n + 1) → Type*}
  [Π i, pseudo_metric_space (α i)] (i : fin (n + 1)) (x y : α i) (f g : Π j, α (i.succ_above j)) :
  dist (i.insert_nth x f) (i.insert_nth y g) = max (dist x y) (dist f g) :=
by simp only [dist_nndist, fin.nndist_insert_nth_insert_nth, nnreal.coe_max]

lemma real.dist_le_of_mem_pi_Icc {x y x' y' : β → ℝ} (hx : x ∈ Icc x' y') (hy : y ∈ Icc x' y') :
  dist x y ≤ dist x' y' :=
begin
  refine (dist_pi_le_iff dist_nonneg).2 (λ b, (real.dist_le_of_mem_interval _ _).trans
    (dist_le_pi_dist _ _ b)); refine Icc_subset_interval _,
  exacts [⟨hx.1 _, hx.2 _⟩, ⟨hy.1 _, hy.2 _⟩]
end

end pi

section compact

/-- Any compact set in a pseudometric space can be covered by finitely many balls of a given
positive radius -/
lemma finite_cover_balls_of_compact {α : Type u} [pseudo_metric_space α] {s : set α}
  (hs : is_compact s) {e : ℝ} (he : 0 < e) :
  ∃t ⊆ s, finite t ∧ s ⊆ ⋃x∈t, ball x e :=
begin
  apply hs.elim_finite_subcover_image,
  { simp [is_open_ball] },
  { intros x xs,
    simp,
    exact ⟨x, ⟨xs, by simpa⟩⟩ }
end

alias finite_cover_balls_of_compact ← is_compact.finite_cover_balls

end compact

section proper_space
open metric

/-- A pseudometric space is proper if all closed balls are compact. -/
class proper_space (α : Type u) [pseudo_metric_space α] : Prop :=
(is_compact_closed_ball : ∀x:α, ∀r, is_compact (closed_ball x r))

export proper_space (is_compact_closed_ball)

/-- In a proper pseudometric space, all spheres are compact. -/
lemma is_compact_sphere {α : Type*} [pseudo_metric_space α] [proper_space α] (x : α) (r : ℝ) :
  is_compact (sphere x r) :=
compact_of_is_closed_subset (is_compact_closed_ball x r) is_closed_sphere sphere_subset_closed_ball

/-- In a proper pseudometric space, any sphere is a `compact_space` when considered as a subtype. -/
instance {α : Type*} [pseudo_metric_space α] [proper_space α] (x : α) (r : ℝ) :
  compact_space (sphere x r) :=
is_compact_iff_compact_space.mp (is_compact_sphere _ _)

/-- A proper pseudo metric space is sigma compact, and therefore second countable. -/
@[priority 100] -- see Note [lower instance priority]
instance second_countable_of_proper [proper_space α] :
  second_countable_topology α :=
begin
  -- We already have `sigma_compact_space_of_locally_compact_second_countable`, so we don't
  -- add an instance for `sigma_compact_space`.
  suffices : sigma_compact_space α, by exactI emetric.second_countable_of_sigma_compact α,
  rcases em (nonempty α) with ⟨⟨x⟩⟩|hn,
  { exact ⟨⟨λ n, closed_ball x n, λ n, is_compact_closed_ball _ _, Union_closed_ball_nat _⟩⟩ },
  { exact ⟨⟨λ n, ∅, λ n, is_compact_empty, Union_eq_univ_iff.2 $ λ x, (hn ⟨x⟩).elim⟩⟩ }
end

lemma tendsto_dist_right_cocompact_at_top [proper_space α] (x : α) :
  tendsto (λ y, dist y x) (cocompact α) at_top :=
(has_basis_cocompact.tendsto_iff at_top_basis).2 $ λ r hr,
  ⟨closed_ball x r, is_compact_closed_ball x r, λ y hy, (not_le.1 $ mt mem_closed_ball.2 hy).le⟩

lemma tendsto_dist_left_cocompact_at_top [proper_space α] (x : α) :
  tendsto (dist x) (cocompact α) at_top :=
by simpa only [dist_comm] using tendsto_dist_right_cocompact_at_top x

/-- If all closed balls of large enough radius are compact, then the space is proper. Especially
useful when the lower bound for the radius is 0. -/
lemma proper_space_of_compact_closed_ball_of_le
  (R : ℝ) (h : ∀x:α, ∀r, R ≤ r → is_compact (closed_ball x r)) :
  proper_space α :=
⟨begin
  assume x r,
  by_cases hr : R ≤ r,
  { exact h x r hr },
  { have : closed_ball x r = closed_ball x R ∩ closed_ball x r,
    { symmetry,
      apply inter_eq_self_of_subset_right,
      exact closed_ball_subset_closed_ball (le_of_lt (not_le.1 hr)) },
    rw this,
    exact (h x R le_rfl).inter_right is_closed_ball }
end⟩

/- A compact pseudometric space is proper -/
@[priority 100] -- see Note [lower instance priority]
instance proper_of_compact [compact_space α] : proper_space α :=
⟨assume x r, is_closed_ball.is_compact⟩

/-- A proper space is locally compact -/
@[priority 100] -- see Note [lower instance priority]
instance locally_compact_of_proper [proper_space α] :
  locally_compact_space α :=
locally_compact_space_of_has_basis (λ x, nhds_basis_closed_ball) $
  λ x ε ε0, is_compact_closed_ball _ _

/-- A proper space is complete -/
@[priority 100] -- see Note [lower instance priority]
instance complete_of_proper [proper_space α] : complete_space α :=
⟨begin
  intros f hf,
  /- We want to show that the Cauchy filter `f` is converging. It suffices to find a closed
  ball (therefore compact by properness) where it is nontrivial. -/
  obtain ⟨t, t_fset, ht⟩ : ∃ t ∈ f, ∀ x y ∈ t, dist x y < 1 :=
    (metric.cauchy_iff.1 hf).2 1 zero_lt_one,
  rcases hf.1.nonempty_of_mem t_fset with ⟨x, xt⟩,
  have : closed_ball x 1 ∈ f := mem_of_superset t_fset (λ y yt, (ht y yt x xt).le),
  rcases (compact_iff_totally_bounded_complete.1 (is_compact_closed_ball x 1)).2 f hf
    (le_principal_iff.2 this) with ⟨y, -, hy⟩,
  exact ⟨y, hy⟩
end⟩

/-- A finite product of proper spaces is proper. -/
instance pi_proper_space {π : β → Type*} [fintype β] [∀b, pseudo_metric_space (π b)]
  [h : ∀b, proper_space (π b)] : proper_space (Πb, π b) :=
begin
  refine proper_space_of_compact_closed_ball_of_le 0 (λx r hr, _),
  rw closed_ball_pi _ hr,
  apply is_compact_univ_pi (λb, _),
  apply (h b).is_compact_closed_ball
end

variables [proper_space α] {x : α} {r : ℝ} {s : set α}

/-- If a nonempty ball in a proper space includes a closed set `s`, then there exists a nonempty
ball with the same center and a strictly smaller radius that includes `s`. -/
lemma exists_pos_lt_subset_ball (hr : 0 < r) (hs : is_closed s) (h : s ⊆ ball x r) :
  ∃ r' ∈ Ioo 0 r, s ⊆ ball x r' :=
begin
  unfreezingI { rcases eq_empty_or_nonempty s with rfl|hne },
  { exact ⟨r / 2, ⟨half_pos hr, half_lt_self hr⟩, empty_subset _⟩ },
  have : is_compact s,
    from compact_of_is_closed_subset (is_compact_closed_ball x r) hs
      (subset.trans h ball_subset_closed_ball),
  obtain ⟨y, hys, hy⟩ : ∃ y ∈ s, s ⊆ closed_ball x (dist y x),
    from this.exists_forall_ge hne (continuous_id.dist continuous_const).continuous_on,
  have hyr : dist y x < r, from h hys,
  rcases exists_between hyr with ⟨r', hyr', hrr'⟩,
  exact ⟨r', ⟨dist_nonneg.trans_lt hyr', hrr'⟩, subset.trans hy $ closed_ball_subset_ball hyr'⟩
end

/-- If a ball in a proper space includes a closed set `s`, then there exists a ball with the same
center and a strictly smaller radius that includes `s`. -/
lemma exists_lt_subset_ball (hs : is_closed s) (h : s ⊆ ball x r) :
  ∃ r' < r, s ⊆ ball x r' :=
begin
  cases le_or_lt r 0 with hr hr,
  { rw [ball_eq_empty.2 hr, subset_empty_iff] at h, unfreezingI { subst s },
    exact (exists_lt r).imp (λ r' hr', ⟨hr', empty_subset _⟩) },
  { exact (exists_pos_lt_subset_ball hr hs h).imp (λ r' hr', ⟨hr'.fst.2, hr'.snd⟩) }
end

end proper_space

namespace metric
section second_countable
open topological_space

/-- A pseudometric space is second countable if, for every `ε > 0`, there is a countable set which
is `ε`-dense. -/
lemma second_countable_of_almost_dense_set
  (H : ∀ε > (0 : ℝ), ∃ s : set α, countable s ∧ (∀x, ∃y ∈ s, dist x y ≤ ε)) :
  second_countable_topology α :=
begin
  refine emetric.second_countable_of_almost_dense_set (λ ε ε0, _),
  rcases ennreal.lt_iff_exists_nnreal_btwn.1 ε0 with ⟨ε', ε'0, ε'ε⟩,
  choose s hsc y hys hyx using H ε' (by exact_mod_cast ε'0),
  refine ⟨s, hsc, Union₂_eq_univ_iff.2 (λ x, ⟨y x, hys _, le_trans _ ε'ε.le⟩)⟩,
  exact_mod_cast hyx x
end

end second_countable
end metric

lemma lebesgue_number_lemma_of_metric
  {s : set α} {ι} {c : ι → set α} (hs : is_compact s)
  (hc₁ : ∀ i, is_open (c i)) (hc₂ : s ⊆ ⋃ i, c i) :
  ∃ δ > 0, ∀ x ∈ s, ∃ i, ball x δ ⊆ c i :=
let ⟨n, en, hn⟩ := lebesgue_number_lemma hs hc₁ hc₂,
    ⟨δ, δ0, hδ⟩ := mem_uniformity_dist.1 en in
⟨δ, δ0, assume x hx, let ⟨i, hi⟩ := hn x hx in
 ⟨i, assume y hy, hi (hδ (mem_ball'.mp hy))⟩⟩

lemma lebesgue_number_lemma_of_metric_sUnion
  {s : set α} {c : set (set α)} (hs : is_compact s)
  (hc₁ : ∀ t ∈ c, is_open t) (hc₂ : s ⊆ ⋃₀ c) :
  ∃ δ > 0, ∀ x ∈ s, ∃ t ∈ c, ball x δ ⊆ t :=
by rw sUnion_eq_Union at hc₂;
   simpa using lebesgue_number_lemma_of_metric hs (by simpa) hc₂

namespace metric

/-- Boundedness of a subset of a pseudometric space. We formulate the definition to work
even in the empty space. -/
def bounded (s : set α) : Prop :=
∃C, ∀x y ∈ s, dist x y ≤ C

section bounded
variables {x : α} {s t : set α} {r : ℝ}

@[simp] lemma bounded_empty : bounded (∅ : set α) :=
⟨0, by simp⟩

lemma bounded_iff_mem_bounded : bounded s ↔ ∀ x ∈ s, bounded s :=
⟨λ h _ _, h, λ H,
  s.eq_empty_or_nonempty.elim
  (λ hs, hs.symm ▸ bounded_empty)
  (λ ⟨x, hx⟩, H x hx)⟩

/-- Subsets of a bounded set are also bounded -/
lemma bounded.mono (incl : s ⊆ t) : bounded t → bounded s :=
Exists.imp $ λ C hC x hx y hy, hC x (incl hx) y (incl hy)

/-- Closed balls are bounded -/
lemma bounded_closed_ball : bounded (closed_ball x r) :=
⟨r + r, λ y hy z hz, begin
  simp only [mem_closed_ball] at *,
  calc dist y z ≤ dist y x + dist z x : dist_triangle_right _ _ _
            ... ≤ r + r : add_le_add hy hz
end⟩

/-- Open balls are bounded -/
lemma bounded_ball : bounded (ball x r) :=
bounded_closed_ball.mono ball_subset_closed_ball

/-- Spheres are bounded -/
lemma bounded_sphere : bounded (sphere x r) :=
bounded_closed_ball.mono sphere_subset_closed_ball

/-- Given a point, a bounded subset is included in some ball around this point -/
lemma bounded_iff_subset_ball (c : α) : bounded s ↔ ∃r, s ⊆ closed_ball c r :=
begin
  split; rintro ⟨C, hC⟩,
  { cases s.eq_empty_or_nonempty with h h,
    { subst s, exact ⟨0, by simp⟩ },
    { rcases h with ⟨x, hx⟩,
      exact ⟨C + dist x c, λ y hy, calc
        dist y c ≤ dist y x + dist x c : dist_triangle _ _ _
            ... ≤ C + dist x c : add_le_add_right (hC y hy x hx) _⟩ } },
  { exact bounded_closed_ball.mono hC }
end

lemma bounded.subset_ball (h : bounded s) (c : α) : ∃ r, s ⊆ closed_ball c r :=
(bounded_iff_subset_ball c).1 h

lemma bounded.subset_ball_lt (h : bounded s) (a : ℝ) (c : α) : ∃ r, a < r ∧ s ⊆ closed_ball c r :=
begin
  rcases h.subset_ball c with ⟨r, hr⟩,
  refine ⟨max r (a+1), lt_of_lt_of_le (by linarith) (le_max_right _ _), _⟩,
  exact subset.trans hr (closed_ball_subset_closed_ball (le_max_left _ _))
end

lemma bounded_closure_of_bounded (h : bounded s) : bounded (closure s) :=
let ⟨C, h⟩ := h in
⟨C, λ a ha b hb, (is_closed_le' C).closure_subset $ map_mem_closure2 continuous_dist ha hb
$ ball_mem_comm.mp h⟩

alias bounded_closure_of_bounded ← metric.bounded.closure

@[simp] lemma bounded_closure_iff : bounded (closure s) ↔ bounded s :=
⟨λ h, h.mono subset_closure, λ h, h.closure⟩

/-- The union of two bounded sets is bounded. -/
lemma bounded.union (hs : bounded s) (ht : bounded t) : bounded (s ∪ t) :=
begin
  refine bounded_iff_mem_bounded.2 (λ x _, _),
  rw bounded_iff_subset_ball x at hs ht ⊢,
  rcases hs with ⟨Cs, hCs⟩, rcases ht with ⟨Ct, hCt⟩,
  exact ⟨max Cs Ct, union_subset
    (subset.trans hCs $ closed_ball_subset_closed_ball $ le_max_left _ _)
    (subset.trans hCt $ closed_ball_subset_closed_ball $ le_max_right _ _)⟩,
end

/-- The union of two sets is bounded iff each of the sets is bounded. -/
@[simp] lemma bounded_union : bounded (s ∪ t) ↔ bounded s ∧ bounded t :=
⟨λ h, ⟨h.mono (by simp), h.mono (by simp)⟩, λ h, h.1.union h.2⟩

/-- A finite union of bounded sets is bounded -/
lemma bounded_bUnion {I : set β} {s : β → set α} (H : finite I) :
  bounded (⋃i∈I, s i) ↔ ∀i ∈ I, bounded (s i) :=
finite.induction_on H (by simp) $ λ x I _ _ IH,
by simp [or_imp_distrib, forall_and_distrib, IH]

/-- A totally bounded set is bounded -/
lemma _root_.totally_bounded.bounded {s : set α} (h : totally_bounded s) : bounded s :=
-- We cover the totally bounded set by finitely many balls of radius 1,
-- and then argue that a finite union of bounded sets is bounded
let ⟨t, fint, subs⟩ := (totally_bounded_iff.mp h) 1 zero_lt_one in
bounded.mono subs $ (bounded_bUnion fint).2 $ λ i hi, bounded_ball

/-- A compact set is bounded -/
lemma _root_.is_compact.bounded {s : set α} (h : is_compact s) : bounded s :=
-- A compact set is totally bounded, thus bounded
h.totally_bounded.bounded

/-- A finite set is bounded -/
lemma bounded_of_finite {s : set α} (h : finite s) : bounded s :=
h.is_compact.bounded

alias bounded_of_finite ← set.finite.bounded

/-- A singleton is bounded -/
lemma bounded_singleton {x : α} : bounded ({x} : set α) :=
bounded_of_finite $ finite_singleton _

/-- Characterization of the boundedness of the range of a function -/
lemma bounded_range_iff {f : β → α} : bounded (range f) ↔ ∃C, ∀x y, dist (f x) (f y) ≤ C :=
exists_congr $ λ C, ⟨
  λ H x y, H _ ⟨x, rfl⟩ _ ⟨y, rfl⟩,
  by rintro H _ ⟨x, rfl⟩ _ ⟨y, rfl⟩; exact H x y⟩

lemma bounded_range_of_tendsto_cofinite_uniformity {f : β → α}
  (hf : tendsto (prod.map f f) (cofinite ×ᶠ cofinite) (𝓤 α)) :
  bounded (range f) :=
begin
  rcases (has_basis_cofinite.prod_self.tendsto_iff uniformity_basis_dist).1 hf 1 zero_lt_one
    with ⟨s, hsf, hs1⟩,
  rw [← image_univ, ← union_compl_self s, image_union, bounded_union],
  use [(hsf.image f).bounded, 1],
  rintro _ ⟨x, hx, rfl⟩ _ ⟨y, hy, rfl⟩,
  exact le_of_lt (hs1 (x, y) ⟨hx, hy⟩)
end

lemma bounded_range_of_cauchy_map_cofinite {f : β → α} (hf : cauchy (map f cofinite)) :
  bounded (range f) :=
bounded_range_of_tendsto_cofinite_uniformity $ (cauchy_map_iff.1 hf).2

lemma _root_.cauchy_seq.bounded_range {f : ℕ → α} (hf : cauchy_seq f) : bounded (range f) :=
bounded_range_of_cauchy_map_cofinite $ by rwa nat.cofinite_eq_at_top

lemma bounded_range_of_tendsto_cofinite {f : β → α} {a : α} (hf : tendsto f cofinite (𝓝 a)) :
  bounded (range f) :=
bounded_range_of_tendsto_cofinite_uniformity $
  (hf.prod_map hf).mono_right $ nhds_prod_eq.symm.trans_le (nhds_le_uniformity a)

/-- In a compact space, all sets are bounded -/
lemma bounded_of_compact_space [compact_space α] : bounded s :=
compact_univ.bounded.mono (subset_univ _)

lemma bounded_range_of_tendsto {α : Type*} [pseudo_metric_space α] (u : ℕ → α) {x : α}
  (hu : tendsto u at_top (𝓝 x)) :
  bounded (range u) :=
hu.cauchy_seq.bounded_range

/-- The **Heine–Borel theorem**: In a proper space, a closed bounded set is compact. -/
lemma is_compact_of_is_closed_bounded [proper_space α] (hc : is_closed s) (hb : bounded s) :
  is_compact s :=
begin
  unfreezingI { rcases eq_empty_or_nonempty s with (rfl|⟨x, hx⟩) },
  { exact is_compact_empty },
  { rcases hb.subset_ball x with ⟨r, hr⟩,
    exact compact_of_is_closed_subset (is_compact_closed_ball x r) hc hr }
end

/-- The **Heine–Borel theorem**: In a proper space, the closure of a bounded set is compact. -/
lemma bounded.is_compact_closure [proper_space α] (h : bounded s) :
  is_compact (closure s) :=
is_compact_of_is_closed_bounded is_closed_closure h.closure

/-- The **Heine–Borel theorem**:
In a proper Hausdorff space, a set is compact if and only if it is closed and bounded. -/
lemma compact_iff_closed_bounded [t2_space α] [proper_space α] :
  is_compact s ↔ is_closed s ∧ bounded s :=
⟨λ h, ⟨h.is_closed, h.bounded⟩, λ h, is_compact_of_is_closed_bounded h.1 h.2⟩

lemma compact_space_iff_bounded_univ [proper_space α] : compact_space α ↔ bounded (univ : set α) :=
⟨@bounded_of_compact_space α _ _, λ hb, ⟨is_compact_of_is_closed_bounded is_closed_univ hb⟩⟩

section conditionally_complete_linear_order

variables [preorder α] [compact_Icc_space α]

lemma bounded_Icc (a b : α) : bounded (Icc a b) :=
(totally_bounded_Icc a b).bounded

lemma bounded_Ico (a b : α) : bounded (Ico a b) :=
(totally_bounded_Ico a b).bounded

lemma bounded_Ioc (a b : α) : bounded (Ioc a b) :=
(totally_bounded_Ioc a b).bounded

lemma bounded_Ioo (a b : α) : bounded (Ioo a b) :=
(totally_bounded_Ioo a b).bounded

/-- In a pseudo metric space with a conditionally complete linear order such that the order and the
    metric structure give the same topology, any order-bounded set is metric-bounded. -/
lemma bounded_of_bdd_above_of_bdd_below {s : set α} (h₁ : bdd_above s) (h₂ : bdd_below s) :
  bounded s :=
let ⟨u, hu⟩ := h₁, ⟨l, hl⟩ := h₂ in
bounded.mono (λ x hx, mem_Icc.mpr ⟨hl hx, hu hx⟩) (bounded_Icc l u)

end conditionally_complete_linear_order

end bounded

section diam
variables {s : set α} {x y z : α}

/-- The diameter of a set in a metric space. To get controllable behavior even when the diameter
should be infinite, we express it in terms of the emetric.diameter -/
noncomputable def diam (s : set α) : ℝ := ennreal.to_real (emetric.diam s)

/-- The diameter of a set is always nonnegative -/
lemma diam_nonneg : 0 ≤ diam s := ennreal.to_real_nonneg

lemma diam_subsingleton (hs : s.subsingleton) : diam s = 0 :=
by simp only [diam, emetric.diam_subsingleton hs, ennreal.zero_to_real]

/-- The empty set has zero diameter -/
@[simp] lemma diam_empty : diam (∅ : set α) = 0 :=
diam_subsingleton subsingleton_empty

/-- A singleton has zero diameter -/
@[simp] lemma diam_singleton : diam ({x} : set α) = 0 :=
diam_subsingleton subsingleton_singleton

-- Does not work as a simp-lemma, since {x, y} reduces to (insert y {x})
lemma diam_pair : diam ({x, y} : set α) = dist x y :=
by simp only [diam, emetric.diam_pair, dist_edist]

-- Does not work as a simp-lemma, since {x, y, z} reduces to (insert z (insert y {x}))
lemma diam_triple :
  metric.diam ({x, y, z} : set α) = max (max (dist x y) (dist x z)) (dist y z) :=
begin
  simp only [metric.diam, emetric.diam_triple, dist_edist],
  rw [ennreal.to_real_max, ennreal.to_real_max];
    apply_rules [ne_of_lt, edist_lt_top, max_lt]
end

/-- If the distance between any two points in a set is bounded by some constant `C`,
then `ennreal.of_real C`  bounds the emetric diameter of this set. -/
lemma ediam_le_of_forall_dist_le {C : ℝ} (h : ∀ (x ∈ s) (y ∈ s), dist x y ≤ C) :
  emetric.diam s ≤ ennreal.of_real C :=
emetric.diam_le $
λ x hx y hy, (edist_dist x y).symm ▸ ennreal.of_real_le_of_real (h x hx y hy)

/-- If the distance between any two points in a set is bounded by some non-negative constant,
this constant bounds the diameter. -/
lemma diam_le_of_forall_dist_le {C : ℝ} (h₀ : 0 ≤ C) (h : ∀ (x ∈ s) (y ∈ s), dist x y ≤ C) :
  diam s ≤ C :=
ennreal.to_real_le_of_le_of_real h₀ (ediam_le_of_forall_dist_le h)

/-- If the distance between any two points in a nonempty set is bounded by some constant,
this constant bounds the diameter. -/
lemma diam_le_of_forall_dist_le_of_nonempty (hs : s.nonempty) {C : ℝ}
  (h : ∀ (x ∈ s) (y ∈ s), dist x y ≤ C) : diam s ≤ C :=
have h₀ : 0 ≤ C, from let ⟨x, hx⟩ := hs in le_trans dist_nonneg (h x hx x hx),
diam_le_of_forall_dist_le h₀ h

/-- The distance between two points in a set is controlled by the diameter of the set. -/
lemma dist_le_diam_of_mem' (h : emetric.diam s ≠ ⊤) (hx : x ∈ s) (hy : y ∈ s) :
  dist x y ≤ diam s :=
begin
  rw [diam, dist_edist],
  rw ennreal.to_real_le_to_real (edist_ne_top _ _) h,
  exact emetric.edist_le_diam_of_mem hx hy
end

/-- Characterize the boundedness of a set in terms of the finiteness of its emetric.diameter. -/
lemma bounded_iff_ediam_ne_top : bounded s ↔ emetric.diam s ≠ ⊤ :=
iff.intro
  (λ ⟨C, hC⟩, ne_top_of_le_ne_top ennreal.of_real_ne_top $ ediam_le_of_forall_dist_le hC)
  (λ h, ⟨diam s, λ x hx y hy, dist_le_diam_of_mem' h hx hy⟩)

lemma bounded.ediam_ne_top (h : bounded s) : emetric.diam s ≠ ⊤ :=
bounded_iff_ediam_ne_top.1 h

lemma ediam_univ_eq_top_iff_noncompact [proper_space α] :
  emetric.diam (univ : set α) = ∞ ↔ noncompact_space α :=
by rw [← not_compact_space_iff, compact_space_iff_bounded_univ, bounded_iff_ediam_ne_top, not_not]

@[simp] lemma ediam_univ_of_noncompact [proper_space α] [noncompact_space α] :
  emetric.diam (univ : set α) = ∞ :=
ediam_univ_eq_top_iff_noncompact.mpr ‹_›

@[simp] lemma diam_univ_of_noncompact [proper_space α] [noncompact_space α] :
  diam (univ : set α) = 0 :=
by simp [diam]

/-- The distance between two points in a set is controlled by the diameter of the set. -/
lemma dist_le_diam_of_mem (h : bounded s) (hx : x ∈ s) (hy : y ∈ s) : dist x y ≤ diam s :=
dist_le_diam_of_mem' h.ediam_ne_top hx hy

lemma ediam_of_unbounded (h : ¬(bounded s)) : emetric.diam s = ∞ :=
by rwa [bounded_iff_ediam_ne_top, not_not] at h

/-- An unbounded set has zero diameter. If you would prefer to get the value ∞, use `emetric.diam`.
This lemma makes it possible to avoid side conditions in some situations -/
lemma diam_eq_zero_of_unbounded (h : ¬(bounded s)) : diam s = 0 :=
by rw [diam, ediam_of_unbounded h, ennreal.top_to_real]

/-- If `s ⊆ t`, then the diameter of `s` is bounded by that of `t`, provided `t` is bounded. -/
lemma diam_mono {s t : set α} (h : s ⊆ t) (ht : bounded t) : diam s ≤ diam t :=
begin
  unfold diam,
  rw ennreal.to_real_le_to_real (bounded.mono h ht).ediam_ne_top ht.ediam_ne_top,
  exact emetric.diam_mono h
end

/-- The diameter of a union is controlled by the sum of the diameters, and the distance between
any two points in each of the sets. This lemma is true without any side condition, since it is
obviously true if `s ∪ t` is unbounded. -/
lemma diam_union {t : set α} (xs : x ∈ s) (yt : y ∈ t) :
  diam (s ∪ t) ≤ diam s + dist x y + diam t :=
begin
  by_cases H : bounded (s ∪ t),
  { have hs : bounded s, from H.mono (subset_union_left _ _),
    have ht : bounded t, from H.mono (subset_union_right _ _),
    rw [bounded_iff_ediam_ne_top] at H hs ht,
    rw [dist_edist, diam, diam, diam, ← ennreal.to_real_add, ← ennreal.to_real_add,
      ennreal.to_real_le_to_real];
      repeat { apply ennreal.add_ne_top.2; split }; try { assumption };
      try { apply edist_ne_top },
    exact emetric.diam_union xs yt },
  { rw [diam_eq_zero_of_unbounded H],
    apply_rules [add_nonneg, diam_nonneg, dist_nonneg] }
end

/-- If two sets intersect, the diameter of the union is bounded by the sum of the diameters. -/
lemma diam_union' {t : set α} (h : (s ∩ t).nonempty) : diam (s ∪ t) ≤ diam s + diam t :=
begin
  rcases h with ⟨x, ⟨xs, xt⟩⟩,
  simpa using diam_union xs xt
end

lemma diam_le_of_subset_closed_ball {r : ℝ} (hr : 0 ≤ r) (h : s ⊆ closed_ball x r) :
  diam s ≤ 2 * r :=
diam_le_of_forall_dist_le (mul_nonneg zero_le_two hr) $ λa ha b hb, calc
  dist a b ≤ dist a x + dist b x : dist_triangle_right _ _ _
  ... ≤ r + r : add_le_add (h ha) (h hb)
  ... = 2 * r : by simp [mul_two, mul_comm]

/-- The diameter of a closed ball of radius `r` is at most `2 r`. -/
lemma diam_closed_ball {r : ℝ} (h : 0 ≤ r) : diam (closed_ball x r) ≤ 2 * r :=
diam_le_of_subset_closed_ball h subset.rfl

/-- The diameter of a ball of radius `r` is at most `2 r`. -/
lemma diam_ball {r : ℝ} (h : 0 ≤ r) : diam (ball x r) ≤ 2 * r :=
diam_le_of_subset_closed_ball h ball_subset_closed_ball

/-- If a family of complete sets with diameter tending to `0` is such that each finite intersection
is nonempty, then the total intersection is also nonempty. -/
lemma _root_.is_complete.nonempty_Inter_of_nonempty_bInter {s : ℕ → set α} (h0 : is_complete (s 0))
  (hs : ∀ n, is_closed (s n)) (h's : ∀ n, bounded (s n)) (h : ∀ N, (⋂ n ≤ N, s n).nonempty)
  (h' : tendsto (λ n, diam (s n)) at_top (𝓝 0)) :
  (⋂ n, s n).nonempty :=
begin
  let u := λ N, (h N).some,
  have I : ∀ n N, n ≤ N → u N ∈ s n,
  { assume n N hn,
    apply mem_of_subset_of_mem _ ((h N).some_spec),
    assume x hx,
    simp only [mem_Inter] at hx,
    exact hx n hn },
  have : ∀ n, u n ∈ s 0 := λ n, I 0 n (zero_le _),
  have : cauchy_seq u,
  { apply cauchy_seq_of_le_tendsto_0 _ _ h',
    assume m n N hm hn,
    exact dist_le_diam_of_mem (h's N) (I _ _ hm) (I _ _ hn) },
  obtain ⟨x, hx, xlim⟩ : ∃ (x : α) (H : x ∈ s 0), tendsto (λ (n : ℕ), u n) at_top (𝓝 x) :=
    cauchy_seq_tendsto_of_is_complete h0 (λ n, I 0 n (zero_le _)) this,
  refine ⟨x, mem_Inter.2 (λ n, _)⟩,
  apply (hs n).mem_of_tendsto xlim,
  filter_upwards [Ici_mem_at_top n] with p hp,
  exact I n p hp,
end

/-- In a complete space, if a family of closed sets with diameter tending to `0` is such that each
finite intersection is nonempty, then the total intersection is also nonempty. -/
lemma nonempty_Inter_of_nonempty_bInter [complete_space α] {s : ℕ → set α}
  (hs : ∀ n, is_closed (s n)) (h's : ∀ n, bounded (s n)) (h : ∀ N, (⋂ n ≤ N, s n).nonempty)
  (h' : tendsto (λ n, diam (s n)) at_top (𝓝 0)) :
  (⋂ n, s n).nonempty :=
(hs 0).is_complete.nonempty_Inter_of_nonempty_bInter hs h's h h'

end diam

end metric

lemma comap_dist_right_at_top_le_cocompact (x : α) : comap (λ y, dist y x) at_top ≤ cocompact α :=
begin
  refine filter.has_basis_cocompact.ge_iff.2 (λ s hs, mem_comap.2 _),
  rcases hs.bounded.subset_ball x with ⟨r, hr⟩,
  exact ⟨Ioi r, Ioi_mem_at_top r, λ y hy hys, (mem_closed_ball.1 $ hr hys).not_lt hy⟩
end

lemma comap_dist_left_at_top_le_cocompact (x : α) : comap (dist x) at_top ≤ cocompact α :=
by simpa only [dist_comm _ x] using comap_dist_right_at_top_le_cocompact x

lemma comap_dist_right_at_top_eq_cocompact [proper_space α] (x : α) :
  comap (λ y, dist y x) at_top = cocompact α :=
(comap_dist_right_at_top_le_cocompact x).antisymm $ (tendsto_dist_right_cocompact_at_top x).le_comap

lemma comap_dist_left_at_top_eq_cocompact [proper_space α] (x : α) :
  comap (dist x) at_top = cocompact α :=
(comap_dist_left_at_top_le_cocompact x).antisymm $ (tendsto_dist_left_cocompact_at_top x).le_comap

lemma tendsto_cocompact_of_tendsto_dist_comp_at_top {f : β → α} {l : filter β} (x : α)
  (h : tendsto (λ y, dist (f y) x) l at_top) : tendsto f l (cocompact α) :=
by { refine tendsto.mono_right _ (comap_dist_right_at_top_le_cocompact x), rwa tendsto_comap_iff }

namespace int
open metric

/-- Under the coercion from `ℤ` to `ℝ`, inverse images of compact sets are finite. -/
lemma tendsto_coe_cofinite : tendsto (coe : ℤ → ℝ) cofinite (cocompact ℝ) :=
begin
  refine tendsto_cocompact_of_tendsto_dist_comp_at_top (0 : ℝ) _,
  simp only [filter.tendsto_at_top, eventually_cofinite, not_le, ← mem_ball],
  change ∀ r : ℝ, finite (coe ⁻¹' (ball (0 : ℝ) r)),
  simp [real.ball_eq_Ioo, set.finite_Ioo],
end

end int

/-- We now define `metric_space`, extending `pseudo_metric_space`. -/
class metric_space (α : Type u) extends pseudo_metric_space α : Type u :=
(eq_of_dist_eq_zero : ∀ {x y : α}, dist x y = 0 → x = y)

/-- Two metric space structures with the same distance coincide. -/
@[ext] lemma metric_space.ext {α : Type*} {m m' : metric_space α}
  (h : m.to_has_dist = m'.to_has_dist) : m = m' :=
begin
  have h' : m.to_pseudo_metric_space = m'.to_pseudo_metric_space := pseudo_metric_space.ext h,
  unfreezingI { rcases m, rcases m' },
  dsimp at h',
  unfreezingI { subst h' },
end

/-- Construct a metric space structure whose underlying topological space structure
(definitionally) agrees which a pre-existing topology which is compatible with a given distance
function. -/
def metric_space.of_metrizable {α : Type*} [topological_space α] (dist : α → α → ℝ)
  (dist_self : ∀ x : α, dist x x = 0)
  (dist_comm : ∀ x y : α, dist x y = dist y x)
  (dist_triangle : ∀ x y z : α, dist x z ≤ dist x y + dist y z)
  (H : ∀ s : set α, is_open s ↔ ∀ x ∈ s, ∃ ε > 0, ∀ y, dist x y < ε → y ∈ s)
  (eq_of_dist_eq_zero : ∀ x y : α, dist x y = 0 → x = y) : metric_space α :=
{ eq_of_dist_eq_zero := eq_of_dist_eq_zero,
  ..pseudo_metric_space.of_metrizable dist dist_self dist_comm dist_triangle H }

variables {γ : Type w} [metric_space γ]

theorem eq_of_dist_eq_zero {x y : γ} : dist x y = 0 → x = y :=
metric_space.eq_of_dist_eq_zero

@[simp] theorem dist_eq_zero {x y : γ} : dist x y = 0 ↔ x = y :=
iff.intro eq_of_dist_eq_zero (assume : x = y, this ▸ dist_self _)

@[simp] theorem zero_eq_dist {x y : γ} : 0 = dist x y ↔ x = y :=
by rw [eq_comm, dist_eq_zero]

theorem dist_ne_zero {x y : γ} : dist x y ≠ 0 ↔ x ≠ y :=
by simpa only [not_iff_not] using dist_eq_zero

@[simp] theorem dist_le_zero {x y : γ} : dist x y ≤ 0 ↔ x = y :=
by simpa [le_antisymm_iff, dist_nonneg] using @dist_eq_zero _ _ x y

@[simp] theorem dist_pos {x y : γ} : 0 < dist x y ↔ x ≠ y :=
by simpa only [not_le] using not_congr dist_le_zero

theorem eq_of_forall_dist_le {x y : γ} (h : ∀ ε > 0, dist x y ≤ ε) : x = y :=
eq_of_dist_eq_zero (eq_of_le_of_forall_le_of_dense dist_nonneg h)

/--Deduce the equality of points with the vanishing of the nonnegative distance-/
theorem eq_of_nndist_eq_zero {x y : γ} : nndist x y = 0 → x = y :=
by simp only [← nnreal.eq_iff, ← dist_nndist, imp_self, nnreal.coe_zero, dist_eq_zero]

/--Characterize the equality of points with the vanishing of the nonnegative distance-/
@[simp] theorem nndist_eq_zero {x y : γ} : nndist x y = 0 ↔ x = y :=
by simp only [← nnreal.eq_iff, ← dist_nndist, imp_self, nnreal.coe_zero, dist_eq_zero]

@[simp] theorem zero_eq_nndist {x y : γ} : 0 = nndist x y ↔ x = y :=
by simp only [← nnreal.eq_iff, ← dist_nndist, imp_self, nnreal.coe_zero, zero_eq_dist]

namespace metric

variables {x : γ} {s : set γ}

@[simp] lemma closed_ball_zero : closed_ball x 0 = {x} :=
set.ext $ λ y, dist_le_zero

@[simp] lemma sphere_zero : sphere x 0 = {x} :=
set.ext $ λ y, dist_eq_zero

lemma subsingleton_closed_ball (x : γ) {r : ℝ} (hr : r ≤ 0) : (closed_ball x r).subsingleton :=
begin
  rcases hr.lt_or_eq with hr|rfl,
  { rw closed_ball_eq_empty.2 hr, exact subsingleton_empty },
  { rw closed_ball_zero, exact subsingleton_singleton }
end

lemma subsingleton_sphere (x : γ) {r : ℝ} (hr : r ≤ 0) : (sphere x r).subsingleton :=
(subsingleton_closed_ball x hr).mono sphere_subset_closed_ball

/-- A map between metric spaces is a uniform embedding if and only if the distance between `f x`
and `f y` is controlled in terms of the distance between `x` and `y` and conversely. -/
theorem uniform_embedding_iff' [metric_space β] {f : γ → β} :
  uniform_embedding f ↔
  (∀ ε > 0, ∃ δ > 0, ∀ {a b : γ}, dist a b < δ → dist (f a) (f b) < ε) ∧
  (∀ δ > 0, ∃ ε > 0, ∀ {a b : γ}, dist (f a) (f b) < ε → dist a b < δ) :=
begin
  split,
  { assume h,
    exact ⟨uniform_continuous_iff.1 (uniform_embedding_iff.1 h).2.1,
          (uniform_embedding_iff.1 h).2.2⟩ },
  { rintros ⟨h₁, h₂⟩,
    refine uniform_embedding_iff.2 ⟨_, uniform_continuous_iff.2 h₁, h₂⟩,
    assume x y hxy,
    have : dist x y ≤ 0,
    { refine le_of_forall_lt' (λδ δpos, _),
      rcases h₂ δ δpos with ⟨ε, εpos, hε⟩,
      have : dist (f x) (f y) < ε, by simpa [hxy],
      exact hε this },
    simpa using this }
end

@[priority 100] -- see Note [lower instance priority]
instance metric_space.to_separated : separated_space γ :=
separated_def.2 $ λ x y h, eq_of_forall_dist_le $
  λ ε ε0, le_of_lt (h _ (dist_mem_uniformity ε0))

/-- If a `pseudo_metric_space` is separated, then it is a `metric_space`. -/
def of_t2_pseudo_metric_space {α : Type*} [pseudo_metric_space α]
  (h : separated_space α) : metric_space α :=
{ eq_of_dist_eq_zero := λ x y hdist,
  begin
    refine separated_def.1 h x y (λ s hs, _),
    obtain ⟨ε, hε, H⟩ := mem_uniformity_dist.1 hs,
    exact H (show dist x y < ε, by rwa [hdist])
  end
  ..‹pseudo_metric_space α› }

/-- A metric space induces an emetric space -/
@[priority 100] -- see Note [lower instance priority]
instance metric_space.to_emetric_space : emetric_space γ :=
{ eq_of_edist_eq_zero := assume x y h, by simpa [edist_dist] using h,
  ..pseudo_metric_space.to_pseudo_emetric_space, }

lemma is_closed_of_pairwise_le_dist {s : set γ} {ε : ℝ} (hε : 0 < ε)
  (hs : s.pairwise (λ x y, ε ≤ dist x y)) : is_closed s :=
is_closed_of_spaced_out (dist_mem_uniformity hε) $ by simpa using hs

lemma closed_embedding_of_pairwise_le_dist {α : Type*} [topological_space α] [discrete_topology α]
  {ε : ℝ} (hε : 0 < ε) {f : α → γ} (hf : pairwise (λ x y, ε ≤ dist (f x) (f y))) :
  closed_embedding f :=
closed_embedding_of_spaced_out (dist_mem_uniformity hε) $ by simpa using hf

/-- If `f : β → α` sends any two distinct points to points at distance at least `ε > 0`, then
`f` is a uniform embedding with respect to the discrete uniformity on `β`. -/
lemma uniform_embedding_bot_of_pairwise_le_dist {β : Type*} {ε : ℝ} (hε : 0 < ε) {f : β → α}
  (hf : pairwise (λ x y, ε ≤ dist (f x) (f y))) : @uniform_embedding _ _ ⊥ (by apply_instance) f :=
uniform_embedding_of_spaced_out (dist_mem_uniformity hε) $ by simpa using hf

end metric

/-- Build a new metric space from an old one where the bundled uniform structure is provably
(but typically non-definitionaly) equal to some given uniform structure.
See Note [forgetful inheritance].
-/
def metric_space.replace_uniformity {γ} [U : uniform_space γ] (m : metric_space γ)
  (H : @uniformity _ U = @uniformity _ emetric_space.to_uniform_space') :
  metric_space γ :=
{ eq_of_dist_eq_zero := @eq_of_dist_eq_zero _ _,
  ..pseudo_metric_space.replace_uniformity m.to_pseudo_metric_space H, }

lemma metric_space.replace_uniformity_eq {γ} [U : uniform_space γ] (m : metric_space γ)
  (H : @uniformity _ U = @uniformity _ emetric_space.to_uniform_space') :
  m.replace_uniformity H = m :=
by { ext, refl }

/-- Build a new metric space from an old one where the bundled topological structure is provably
(but typically non-definitionaly) equal to some given topological structure.
See Note [forgetful inheritance].
-/
@[reducible] def metric_space.replace_topology {γ} [U : topological_space γ] (m : metric_space γ)
  (H : U = m.to_pseudo_metric_space.to_uniform_space.to_topological_space) :
  metric_space γ :=
begin
  let t := m.to_pseudo_metric_space.to_uniform_space.replace_topology H,
  letI : uniform_space γ := t,
  have : @uniformity _ t = @uniformity _ m.to_pseudo_metric_space.to_uniform_space := rfl,
  exact m.replace_uniformity this
end

lemma metric_space.replace_topology_eq {γ} [U : topological_space γ] (m : metric_space γ)
  (H : U = m.to_pseudo_metric_space.to_uniform_space.to_topological_space) :
  m.replace_topology H = m :=
by { ext, refl }

  /-- One gets a metric space from an emetric space if the edistance
is everywhere finite, by pushing the edistance to reals. We set it up so that the edist and the
uniformity are defeq in the metric space and the emetric space. In this definition, the distance
is given separately, to be able to prescribe some expression which is not defeq to the push-forward
of the edistance to reals. -/
def emetric_space.to_metric_space_of_dist {α : Type u} [e : emetric_space α]
  (dist : α → α → ℝ)
  (edist_ne_top : ∀x y: α, edist x y ≠ ⊤)
  (h : ∀x y, dist x y = ennreal.to_real (edist x y)) :
  metric_space α :=
{ dist := dist,
  eq_of_dist_eq_zero := λx y hxy,
    by simpa [h, ennreal.to_real_eq_zero_iff, edist_ne_top x y] using hxy,
  ..pseudo_emetric_space.to_pseudo_metric_space_of_dist dist edist_ne_top h, }

/-- One gets a metric space from an emetric space if the edistance
is everywhere finite, by pushing the edistance to reals. We set it up so that the edist and the
uniformity are defeq in the metric space and the emetric space. -/
def emetric_space.to_metric_space {α : Type u} [e : emetric_space α] (h : ∀x y: α, edist x y ≠ ⊤) :
  metric_space α :=
emetric_space.to_metric_space_of_dist (λx y, ennreal.to_real (edist x y)) h (λx y, rfl)

/-- Metric space structure pulled back by an injective function. Injectivity is necessary to
ensure that `dist x y = 0` only if `x = y`. -/
def metric_space.induced {γ β} (f : γ → β) (hf : function.injective f)
  (m : metric_space β) : metric_space γ :=
{ eq_of_dist_eq_zero := λ x y h, hf (dist_eq_zero.1 h),
  ..pseudo_metric_space.induced f m.to_pseudo_metric_space }

/-- Pull back a metric space structure by a uniform embedding. This is a version of
`metric_space.induced` useful in case if the domain already has a `uniform_space` structure. -/
@[reducible] def uniform_embedding.comap_metric_space
  {α β} [uniform_space α] [metric_space β] (f : α → β) (h : uniform_embedding f) :
  metric_space α :=
(metric_space.induced f h.inj ‹_›).replace_uniformity h.comap_uniformity.symm

/-- Pull back a metric space structure by an embedding. This is a version of
`metric_space.induced` useful in case if the domain already has a `topological_space` structure. -/
@[reducible] def embedding.comap_metric_space
  {α β} [topological_space α] [metric_space β] (f : α → β) (h : embedding f) :
  metric_space α :=
begin
  letI : uniform_space α := embedding.comap_uniform_space f h,
  exact uniform_embedding.comap_metric_space f (h.to_uniform_embedding f),
end

instance subtype.metric_space {α : Type*} {p : α → Prop} [metric_space α] :
  metric_space (subtype p) :=
metric_space.induced coe subtype.coe_injective ‹_›

@[to_additive] instance {α : Type*} [metric_space α] : metric_space (αᵐᵒᵖ) :=
metric_space.induced mul_opposite.unop mul_opposite.unop_injective ‹_›

local attribute [instance] filter.unique

instance : metric_space empty :=
{ dist := λ _ _, 0,
  dist_self := λ _, rfl,
  dist_comm := λ _ _, rfl,
  eq_of_dist_eq_zero := λ _ _ _, subsingleton.elim _ _,
  dist_triangle := λ _ _ _, show (0:ℝ) ≤ 0 + 0, by rw add_zero,
  to_uniform_space := empty.uniform_space,
  uniformity_dist := subsingleton.elim _ _ }

instance : metric_space punit.{u + 1} :=
{ dist := λ _ _, 0,
  dist_self := λ _, rfl,
  dist_comm := λ _ _, rfl,
  eq_of_dist_eq_zero := λ _ _ _, subsingleton.elim _ _,
  dist_triangle := λ _ _ _, show (0:ℝ) ≤ 0 + 0, by rw add_zero,
  to_uniform_space := punit.uniform_space,
  uniformity_dist :=
    begin
      simp only,
      haveI : ne_bot (⨅ ε > (0 : ℝ), 𝓟 {p : punit.{u + 1} × punit.{u + 1} | 0 < ε}),
      { exact @uniformity.ne_bot _ (uniform_space_of_dist (λ _ _, 0) (λ _, rfl) (λ _ _, rfl)
          (λ _ _ _, by rw zero_add)) _ },
      refine (eq_top_of_ne_bot _).trans (eq_top_of_ne_bot _).symm,
    end}

section real

/-- Instantiate the reals as a metric space. -/
noncomputable instance real.metric_space : metric_space ℝ :=
{ eq_of_dist_eq_zero := λ x y h, by simpa [dist, sub_eq_zero] using h,
  ..real.pseudo_metric_space }

end real

section nnreal

noncomputable instance : metric_space ℝ≥0 := subtype.metric_space

end nnreal

section prod

noncomputable instance prod.metric_space_max [metric_space β] : metric_space (γ × β) :=
{ eq_of_dist_eq_zero := λ x y h, begin
    cases max_le_iff.1 (le_of_eq h) with h₁ h₂,
    exact prod.ext_iff.2 ⟨dist_le_zero.1 h₁, dist_le_zero.1 h₂⟩
  end,
  ..prod.pseudo_metric_space_max, }

end prod

section pi
open finset
variables {π : β → Type*} [fintype β] [∀b, metric_space (π b)]

/-- A finite product of metric spaces is a metric space, with the sup distance. -/
noncomputable instance metric_space_pi : metric_space (Πb, π b) :=
  /- we construct the instance from the emetric space instance to avoid checking again that the
  uniformity is the same as the product uniformity, but we register nevertheless a nice formula
  for the distance -/
{ eq_of_dist_eq_zero := assume f g eq0,
  begin
    have eq1 : edist f g = 0 := by simp only [edist_dist, eq0, ennreal.of_real_zero],
    have eq2 : sup univ (λ (b : β), edist (f b) (g b)) ≤ 0 := le_of_eq eq1,
    simp only [finset.sup_le_iff] at eq2,
    exact (funext $ assume b, edist_le_zero.1 $ eq2 b $ mem_univ b)
  end,
  ..pseudo_metric_space_pi }

end pi

namespace metric
section second_countable
open topological_space

/-- A metric space is second countable if one can reconstruct up to any `ε>0` any element of the
space from countably many data. -/
lemma second_countable_of_countable_discretization {α : Type u} [metric_space α]
  (H : ∀ε > (0 : ℝ), ∃ (β : Type*) (_ : encodable β) (F : α → β), ∀x y, F x = F y → dist x y ≤ ε) :
  second_countable_topology α :=
begin
  cases (univ : set α).eq_empty_or_nonempty with hs hs,
  { haveI : compact_space α := ⟨by rw hs; exact is_compact_empty⟩, by apply_instance },
  rcases hs with ⟨x0, hx0⟩,
  letI : inhabited α := ⟨x0⟩,
  refine second_countable_of_almost_dense_set (λε ε0, _),
  rcases H ε ε0 with ⟨β, fβ, F, hF⟩,
  resetI,
  let Finv := function.inv_fun F,
  refine ⟨range Finv, ⟨countable_range _, λx, _⟩⟩,
  let x' := Finv (F x),
  have : F x' = F x := function.inv_fun_eq ⟨x, rfl⟩,
  exact ⟨x', mem_range_self _, hF _ _ this.symm⟩
end

end second_countable
end metric

section eq_rel

/-- The canonical equivalence relation on a pseudometric space. -/
def pseudo_metric.dist_setoid (α : Type u) [pseudo_metric_space α] : setoid α :=
setoid.mk (λx y, dist x y = 0)
begin
  unfold equivalence,
  repeat { split },
  { exact pseudo_metric_space.dist_self },
  { assume x y h, rwa pseudo_metric_space.dist_comm },
  { assume x y z hxy hyz,
    refine le_antisymm _ dist_nonneg,
    calc dist x z ≤ dist x y + dist y z : pseudo_metric_space.dist_triangle _ _ _
         ... = 0 + 0 : by rw [hxy, hyz]
         ... = 0 : by simp }
end

local attribute [instance] pseudo_metric.dist_setoid

/-- The canonical quotient of a pseudometric space, identifying points at distance `0`. -/
@[reducible] definition pseudo_metric_quot (α : Type u) [pseudo_metric_space α] : Type* :=
quotient (pseudo_metric.dist_setoid α)

instance has_dist_metric_quot {α : Type u} [pseudo_metric_space α] :
  has_dist (pseudo_metric_quot α) :=
{ dist := quotient.lift₂ (λp q : α, dist p q)
begin
  assume x y x' y' hxx' hyy',
  have Hxx' : dist x x' = 0 := hxx',
  have Hyy' : dist y y' = 0 := hyy',
  have A : dist x y ≤ dist x' y' := calc
    dist x y ≤ dist x x' + dist x' y : pseudo_metric_space.dist_triangle _ _ _
    ... = dist x' y : by simp [Hxx']
    ... ≤ dist x' y' + dist y' y : pseudo_metric_space.dist_triangle _ _ _
    ... = dist x' y' : by simp [pseudo_metric_space.dist_comm, Hyy'],
  have B : dist x' y' ≤ dist x y := calc
    dist x' y' ≤ dist x' x + dist x y' : pseudo_metric_space.dist_triangle _ _ _
    ... = dist x y' : by simp [pseudo_metric_space.dist_comm, Hxx']
    ... ≤ dist x y + dist y y' : pseudo_metric_space.dist_triangle _ _ _
    ... = dist x y : by simp [Hyy'],
  exact le_antisymm A B
end }

lemma pseudo_metric_quot_dist_eq {α : Type u} [pseudo_metric_space α] (p q : α) :
  dist ⟦p⟧ ⟦q⟧ = dist p q := rfl

instance metric_space_quot {α : Type u} [pseudo_metric_space α] :
  metric_space (pseudo_metric_quot α) :=
{ dist_self := begin
    refine quotient.ind (λy, _),
    exact pseudo_metric_space.dist_self _
  end,
  eq_of_dist_eq_zero := λxc yc, by exact quotient.induction_on₂ xc yc (λx y H, quotient.sound H),
  dist_comm :=
    λxc yc, quotient.induction_on₂ xc yc (λx y, pseudo_metric_space.dist_comm _ _),
  dist_triangle :=
    λxc yc zc, quotient.induction_on₃ xc yc zc (λx y z, pseudo_metric_space.dist_triangle _ _ _) }

end eq_rel<|MERGE_RESOLUTION|>--- conflicted
+++ resolved
@@ -1305,21 +1305,6 @@
 
 instance subtype.pseudo_metric_space {p : α → Prop} : pseudo_metric_space (subtype p) :=
 pseudo_metric_space.induced coe ‹_›
-<<<<<<< HEAD
-
-theorem subtype.dist_eq {p : α → Prop} (x y : subtype p) : dist x y = dist (x : α) y := rfl
-theorem subtype.nndist_eq {p : α → Prop} (x y : subtype p) : nndist x y = nndist (x : α) y := rfl
-
-namespace mul_opposite
-
-@[to_additive]
-instance : pseudo_metric_space (αᵐᵒᵖ) := pseudo_metric_space.induced mul_opposite.unop ‹_›
-
-@[to_additive] theorem dist_unop (x y : αᵐᵒᵖ) : dist (unop x) (unop y) = dist x y := rfl
-@[to_additive] theorem dist_op (x y : α) : dist (op x) (op y) = dist x y := rfl
-@[to_additive] theorem nndist_unop (x y : αᵐᵒᵖ) : nndist (unop x) (unop y) = nndist x y := rfl
-@[to_additive] theorem nndist_op (x y : α) : nndist (op x) (op y) = nndist x y := rfl
-=======
 
 theorem subtype.dist_eq {p : α → Prop} (x y : subtype p) : dist x y = dist (x : α) y := rfl
 theorem subtype.nndist_eq {p : α → Prop} (x y : subtype p) : nndist x y = nndist (x : α) y := rfl
@@ -1333,7 +1318,6 @@
 @[simp, to_additive] theorem dist_op (x y : α) : dist (op x) (op y) = dist x y := rfl
 @[simp, to_additive] theorem nndist_unop (x y : αᵐᵒᵖ) : nndist (unop x) (unop y) = nndist x y := rfl
 @[simp, to_additive] theorem nndist_op (x y : α) : nndist (op x) (op y) = nndist x y := rfl
->>>>>>> 9eb78a33
 
 end mul_opposite
 
