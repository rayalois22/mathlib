--- conflicted
+++ resolved
@@ -169,11 +169,7 @@
 
 @[to_additive] lemma left_inv_eq_inv : S.left_inv = S⁻¹ :=
 submonoid.ext $ λ x,
-<<<<<<< HEAD
-  ⟨λ h, submonoid.mem_inv.mpr (eq_inv_of_mul_eq_one_right h.some_spec ▸ h.some.prop),
-=======
   ⟨λ h, submonoid.mem_inv.mpr ((inv_eq_of_mul_eq_one_right h.some_spec).symm ▸ h.some.prop),
->>>>>>> 90e932a8
     λ h, ⟨⟨_, h⟩, mul_right_inv _⟩⟩
 
 @[simp, to_additive] lemma from_left_inv_eq_inv (x : S.left_inv) :
