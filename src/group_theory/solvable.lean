--- conflicted
+++ resolved
@@ -64,11 +64,7 @@
 begin
   induction n with n ih,
   { exact le_top },
-<<<<<<< HEAD
   { exact map_commutator_le_commutator ih ih }
-=======
-  { simp only [derived_series_succ, map_commutator, commutator_mono, ih] }
->>>>>>> d42f6a82
 end
 
 variables {f}
@@ -123,8 +119,6 @@
 
 lemma solvable_of_ker_le_range {G' G'' : Type*} [group G'] [group G''] (f : G' →* G)
   (g : G →* G'') (hfg : g.ker ≤ f.range) [hG' : is_solvable G'] [hG'' : is_solvable G''] :
-<<<<<<< HEAD
-=======
   is_solvable G :=
 begin
   obtain ⟨n, hn⟩ := id hG'',
@@ -138,21 +132,6 @@
 end
 
 lemma solvable_of_solvable_injective (hf : function.injective f) [h : is_solvable G'] :
->>>>>>> d42f6a82
-  is_solvable G :=
-begin
-  obtain ⟨n, hn⟩ := id hG'',
-  obtain ⟨m, hm⟩ := id hG',
-  use n + m,
-  rw [eq_bot_iff, ←map_bot f, ←hm],
-  clear hm,
-  induction m with m hm,
-  { exact f.range_eq_map ▸ ((derived_series G n).map_eq_bot_iff.mp (le_bot_iff.mp
-      ((map_derived_series_le_derived_series g n).trans hn.le))).trans hfg },
-  { exact commutator_le_map_commutator hm hm },
-end
-
-lemma solvable_of_solvable_injective (hf : function.injective f) [h : is_solvable G'] :
   is_solvable G :=
 solvable_of_ker_le_range (1 : G' →* G) f ((f.ker_eq_bot_iff.mpr hf).symm ▸ bot_le)
 
@@ -165,11 +144,7 @@
 
 instance solvable_quotient_of_solvable (H : subgroup G) [H.normal] [h : is_solvable G] :
   is_solvable (G ⧸ H) :=
-<<<<<<< HEAD
 solvable_of_surjective (quotient_group.mk'_surjective H)
-=======
-solvable_of_surjective (show function.surjective (quotient_group.mk' H), by tidy)
->>>>>>> d42f6a82
 
 instance solvable_prod {G' : Type*} [group G'] [h : is_solvable G] [h' : is_solvable G'] :
   is_solvable (G × G') :=
