/-
Copyright (c) 2020 Floris van Doorn. All rights reserved.
Released under Apache 2.0 license as described in the file LICENSE.
Authors: Floris van Doorn, Robert Y. Lewis, Gabriel Ebner
-/
import tactic.lint.basic

/-!
# Linters about type classes

This file defines several linters checking the correct usage of type classes
and the appropriate definition of instances:

 * `instance_priority` ensures that blanket instances have low priority.
 * `has_inhabited_instances` checks that every type has an `inhabited` instance.
 * `impossible_instance` checks that there are no instances which can never apply.
 * `incorrect_type_class_argument` checks that only type classes are used in
   instance-implicit arguments.
 * `dangerous_instance` checks for instances that generate subproblems with metavariables.
 * `fails_quickly` checks that type class resolution finishes quickly.
 * `class_structure` checks that every `class` is a structure, i.e. `@[class] def` is forbidden.
 * `has_coe_variable` checks that there is no instance of type `has_coe α t`.
 * `inhabited_nonempty` checks whether `[inhabited α]` arguments could be generalized
   to `[nonempty α]`.
 * `decidable_classical` checks propositions for `[decidable_... p]` hypotheses that are not used
   in the statement, and could thus be removed by using `classical` in the proof.
 * `linter.has_coe_to_fun` checks whether necessary `has_coe_to_fun` instances are declared.
-/

open tactic

/-- Pretty prints a list of arguments of a declaration. Assumes `l` is a list of argument positions
and binders (or any other element that can be pretty printed).
`l` can be obtained e.g. by applying `list.indexes_values` to a list obtained by
`get_pi_binders`. -/
meta def print_arguments {α} [has_to_tactic_format α] (l : list (ℕ × α)) : tactic string := do
  fs ← l.mmap (λ ⟨n, b⟩, (λ s, to_fmt "argument " ++ to_fmt (n+1) ++ ": " ++ s) <$> pp b),
  return $ fs.to_string_aux tt

/-- checks whether an instance that always applies has priority ≥ 1000. -/
private meta def instance_priority (d : declaration) : tactic (option string) := do
  let nm := d.to_name,
  b ← is_instance nm,
  /- return `none` if `d` is not an instance -/
  if ¬ b then return none else do
  (is_persistent, prio) ← has_attribute `instance nm,
  /- return `none` if `d` is has low priority -/
  if prio < 1000 then return none else do
  (_, tp) ← open_pis d.type,
  tp ← whnf tp transparency.none,
  let (fn, args) := tp.get_app_fn_args,
  cls ← get_decl fn.const_name,
  let (pi_args, _) := cls.type.pi_binders,
  guard (args.length = pi_args.length),
  /- List all the arguments of the class that block type-class inference from firing
    (if they are metavariables). These are all the arguments except instance-arguments and
    out-params. -/
  let relevant_args := (args.zip pi_args).filter_map $ λ⟨e, ⟨_, info, tp⟩⟩,
    if info = binder_info.inst_implicit ∨ tp.get_app_fn.is_constant_of `out_param
    then none else some e,
  let always_applies := relevant_args.all expr.is_local_constant ∧ relevant_args.nodup,
  if always_applies then return $ some "set priority below 1000" else return none

/--
There are places where typeclass arguments are specified with implicit `{}` brackets instead of
the usual `[]` brackets. This is done when the instances can be inferred because they are implicit
arguments to the type of one of the other arguments. When they can be inferred from these other
arguments,  it is faster to use this method than to use type class inference.

For example, when writing lemmas about `(f : α →+* β)`, it is faster to specify the fact that `α`
and `β` are `semiring`s as `{rα : semiring α} {rβ : semiring β}` rather than the usual
`[semiring α] [semiring β]`.
-/
library_note "implicit instance arguments"

/--
Certain instances always apply during type-class resolution. For example, the instance
`add_comm_group.to_add_group {α} [add_comm_group α] : add_group α` applies to all type-class
resolution problems of the form `add_group _`, and type-class inference will then do an
exhaustive search to find a commutative group. These instances take a long time to fail.
Other instances will only apply if the goal has a certain shape. For example
`int.add_group : add_group ℤ` or
`add_group.prod {α β} [add_group α] [add_group β] : add_group (α × β)`. Usually these instances
will fail quickly, and when they apply, they are almost the desired instance.
For this reason, we want the instances of the second type (that only apply in specific cases) to
always have higher priority than the instances of the first type (that always apply).
See also #1561.

Therefore, if we create an instance that always applies, we set the priority of these instances to
100 (or something similar, which is below the default value of 1000).
-/
library_note "lower instance priority"

/-- A linter object for checking instance priorities of instances that always apply.
This is in the default linter set. -/
@[linter] meta def linter.instance_priority : linter :=
{ test := instance_priority,
  no_errors_found := "All instance priorities are good.",
  errors_found := "DANGEROUS INSTANCE PRIORITIES.
The following instances always apply, and therefore should have a priority < 1000.
If you don't know what priority to choose, use priority 100.
See note [lower instance priority] for instructions to change the priority.",
  auto_decls := tt }

/-- Reports declarations of types that do not have an associated `inhabited` instance. -/
private meta def has_inhabited_instance (d : declaration) : tactic (option string) := do
tt ← pure d.is_trusted | pure none,
ff ← has_attribute' `reducible d.to_name | pure none,
ff ← has_attribute' `class d.to_name | pure none,
(_, ty) ← open_pis d.type,
ty ← whnf ty,
if ty = `(Prop) then pure none else do
`(Sort _) ← whnf ty | pure none,
insts ← attribute.get_instances `instance,
insts_tys ← insts.mmap $ λ i, expr.pi_codomain <$> declaration.type <$> get_decl i,
let inhabited_insts := insts_tys.filter (λ i,
  i.app_fn.const_name = ``inhabited ∨ i.app_fn.const_name = `unique),
let inhabited_tys := inhabited_insts.map (λ i, i.app_arg.get_app_fn.const_name),
if d.to_name ∈ inhabited_tys then
  pure none
else
  pure "inhabited instance missing"

/-- A linter for missing `inhabited` instances. -/
@[linter]
meta def linter.has_inhabited_instance : linter :=
{ test := has_inhabited_instance,
  auto_decls := ff,
  no_errors_found := "No types have missing inhabited instances.",
  errors_found := "TYPES ARE MISSING INHABITED INSTANCES:",
  is_fast := ff }

attribute [nolint has_inhabited_instance] pempty

/-- Checks whether an instance can never be applied. -/
private meta def impossible_instance (d : declaration) : tactic (option string) := do
  tt ← is_instance d.to_name | return none,
  (binders, _) ← get_pi_binders_nondep d.type,
  let bad_arguments := binders.filter $ λ nb, nb.2.info ≠ binder_info.inst_implicit,
  _ :: _ ← return bad_arguments | return none,
  (λ s, some $ "Impossible to infer " ++ s) <$> print_arguments bad_arguments

/-- A linter object for `impossible_instance`. -/
@[linter] meta def linter.impossible_instance : linter :=
{ test := impossible_instance,
  auto_decls := tt,
  no_errors_found := "All instances are applicable.",
  errors_found := "IMPOSSIBLE INSTANCES FOUND.
These instances have an argument that cannot be found during type-class resolution, and " ++
"therefore can never succeed. Either mark the arguments with square brackets (if it is a " ++
"class), or don't make it an instance." }

/-- Checks whether an instance can never be applied. -/
private meta def incorrect_type_class_argument (d : declaration) : tactic (option string) := do
  (binders, _) ← get_pi_binders d.type,
  let instance_arguments := binders.indexes_values $
    λ b : binder, b.info = binder_info.inst_implicit,
  /- the head of the type should either unfold to a class, or be a local constant.
  A local constant is allowed, because that could be a class when applied to the
  proper arguments. -/
  bad_arguments ← instance_arguments.mfilter (λ ⟨_, b⟩, do
    (_, head) ← open_pis b.type,
    if head.get_app_fn.is_local_constant then return ff else do
    bnot <$> is_class head),
  _ :: _ ← return bad_arguments | return none,
  (λ s, some $ "These are not classes. " ++ s) <$> print_arguments bad_arguments

/-- A linter object for `incorrect_type_class_argument`. -/
@[linter] meta def linter.incorrect_type_class_argument : linter :=
{ test := incorrect_type_class_argument,
  auto_decls := tt,
  no_errors_found := "All declarations have correct type-class arguments.",
  errors_found := "INCORRECT TYPE-CLASS ARGUMENTS.
Some declarations have non-classes between [square brackets]:" }

/-- Checks whether an instance is dangerous: it creates a new type-class problem with metavariable
arguments. -/
private meta def dangerous_instance (d : declaration) : tactic (option string) := do
  tt ← is_instance d.to_name | return none,
  (local_constants, target) ← open_pis d.type,
  let instance_arguments := local_constants.indexes_values $
    λ e : expr, e.local_binding_info = binder_info.inst_implicit,
  let bad_arguments := local_constants.indexes_values $ λ x,
      !target.has_local_constant x &&
      (x.local_binding_info ≠ binder_info.inst_implicit) &&
      instance_arguments.any (λ nb, nb.2.local_type.has_local_constant x),
  let bad_arguments : list (ℕ × binder) := bad_arguments.map $ λ ⟨n, e⟩, ⟨n, e.to_binder⟩,
  _ :: _ ← return bad_arguments | return none,
  (λ s, some $ "The following arguments become metavariables. " ++ s) <$>
    print_arguments bad_arguments

/-- A linter object for `dangerous_instance`. -/
@[linter] meta def linter.dangerous_instance : linter :=
{ test := dangerous_instance,
  no_errors_found := "No dangerous instances.",
  errors_found := "DANGEROUS INSTANCES FOUND.\nThese instances are recursive, and create a new " ++
"type-class problem which will have metavariables.
Possible solution: remove the instance attribute or make it a local instance instead.

Currently this linter does not check whether the metavariables only occur in arguments marked " ++
"with `out_param`, in which case this linter gives a false positive.",
  auto_decls := tt }

/-- Applies expression `e` to local constants, but lifts all the arguments that are `Sort`-valued to
  `Type`-valued sorts. -/
meta def apply_to_fresh_variables (e : expr) : tactic expr := do
t ← infer_type e,
(xs, b) ← open_pis t,
xs.mmap' $ λ x, try $ do {
  u ← mk_meta_univ,
  tx ← infer_type x,
  ttx ← infer_type tx,
  unify ttx (expr.sort u.succ) },
return $ e.app_of_list xs

/-- Tests whether type-class inference search for a class will end quickly when applied to
  variables. This tactic succeeds if `mk_instance` succeeds quickly or fails quickly with the error
  message that it cannot find an instance. It fails if the tactic takes too long, or if any other
  error message is raised.
  We make sure that we apply the tactic to variables living in `Type u` instead of `Sort u`,
  because many instances only apply in that special case, and we do want to catch those loops. -/
meta def fails_quickly (max_steps : ℕ) (d : declaration) : tactic (option string) := do
  e ← mk_const d.to_name,
  tt ← is_class e | return none,
  e' ← apply_to_fresh_variables e,
  sum.inr msg ← retrieve_or_report_error $ tactic.try_for max_steps $
    succeeds_or_fails_with_msg (mk_instance e')
      $ λ s, "tactic.mk_instance failed to generate instance for".is_prefix_of s | return none,
  return $ some $
    if msg = "try_for tactic failed, timeout" then "type-class inference timed out" else msg

/-- A linter object for `fails_quickly`. If we want to increase the maximum number of steps
  type-class inference is allowed to take, we can increase the number `3000` in the definition.
  As of 5 Mar 2020 the longest trace (for `is_add_hom`) takes 2900-3000 "heartbeats". -/
@[linter] meta def linter.fails_quickly : linter :=
{ test := fails_quickly 3000,
  auto_decls := tt,
  no_errors_found := "No type-class searches timed out.",
  errors_found := "TYPE CLASS SEARCHES TIMED OUT.
For the following classes, there is an instance that causes a loop, or an excessively long search.",
  is_fast := ff }

/-- Checks that all uses of the `@[class]` attribute apply to structures or inductive types.
  This is future-proofing for lean 4, which no longer supports `@[class] def`. -/
private meta def class_structure (n : name) : tactic (option string) := do
  is_class ← has_attribute' `class n,
  if is_class then do
    env ← get_env,
    pure $ if env.is_inductive n then none else
      "is a non-structure or inductive type marked @[class]"
  else pure none

/-- A linter object for `class_structure`. -/
@[linter] meta def linter.class_structure : linter :=
{ test := λ d, class_structure d.to_name,
  auto_decls := tt,
  no_errors_found := "All classes are structures.",
  errors_found := "USE OF @[class] def IS DISALLOWED:" }

/--
Tests whether there is no instance of type `has_coe α t` where `α` is a variable,
or `has_coe t α` where `α` does not occur in `t`.
See note [use has_coe_t].
-/
private meta def has_coe_variable (d : declaration) : tactic (option string) := do
tt ← is_instance d.to_name | return none,
`(has_coe %%a %%b) ← return d.type.pi_codomain | return none,
if a.is_var then
  return $ some $ "illegal instance, first argument is variable"
else if b.is_var ∧ ¬ b.occurs a then
  return $ some $ "illegal instance, second argument is variable not occurring in first argument"
else
  return none

/-- A linter object for `has_coe_variable`. -/
@[linter] meta def linter.has_coe_variable : linter :=
{ test := has_coe_variable,
  auto_decls := tt,
  no_errors_found := "No invalid `has_coe` instances.",
  errors_found := "INVALID `has_coe` INSTANCES.
Make the following declarations instances of the class `has_coe_t` instead of `has_coe`." }

/-- Checks whether a declaration is prop-valued and takes an `inhabited _` argument that is unused
elsewhere in the type. In this case, that argument can be replaced with `nonempty _`. -/
private meta def inhabited_nonempty (d : declaration) : tactic (option string) :=
do tt ← is_prop d.type | return none,
   (binders, _) ← get_pi_binders_nondep d.type,
   let inhd_binders := binders.filter $ λ pr, pr.2.type.is_app_of `inhabited,
   if inhd_binders.length = 0 then return none
   else (λ s, some $ "The following `inhabited` instances should be `nonempty`. " ++ s) <$>
      print_arguments inhd_binders

/-- A linter object for `inhabited_nonempty`. -/
@[linter] meta def linter.inhabited_nonempty : linter :=
{ test := inhabited_nonempty,
  auto_decls := ff,
  no_errors_found := "No uses of `inhabited` arguments should be replaced with `nonempty`.",
  errors_found := "USES OF `inhabited` SHOULD BE REPLACED WITH `nonempty`." }

<<<<<<< HEAD
/-- Determine if `type` is of the form `decidable p` or some variant. -/
private meta abbreviation is_decidable_instance (type : expr) : Prop :=
type.is_app_of `decidable_eq ∨
type.is_app_of `decidable_pred ∨
type.is_app_of `decidable_rel ∨
type.is_app_of `decidable

/-- Checks whether a declaration is `Prop`-valued and takes a `decidable* _` hypothesis that is unused
elsewhere in the type. In this case, that hypothesis can be replaced with `classical` in the proof.
=======
/-- Checks whether a declaration is `Prop`-valued and takes a `decidable* _`
hypothesis that is unused lsewhere in the type.
In this case, that hypothesis can be replaced with `classical` in the proof.
>>>>>>> b9bf921c
Theorems in the `decidable` namespace are exempt from the check. -/
private meta def decidable_classical (d : declaration) : tactic (option string) :=
do tt ← is_prop d.type | return none,
   ff ← pure $ (`decidable).is_prefix_of d.to_name | return none,
   (binders, _) ← get_pi_binders_nondep d.type,
   let deceq_binders := binders.filter $ λ pr, is_decidable_instance pr.2.type,
   if deceq_binders.length = 0 then return none
   else (λ s, some $ "The following `decidable` hypotheses should be replaced with
                      `classical` in the proof. " ++ s) <$>
      print_arguments deceq_binders

/-- A linter object for `decidable_classical`. -/
@[linter] meta def linter.decidable_classical : linter :=
{ test := decidable_classical,
  auto_decls := ff,
  no_errors_found := "No uses of `decidable` arguments should be replaced with `classical`.",
  errors_found := "USES OF `decidable` SHOULD BE REPLACED WITH `classical` IN THE PROOF." }

/-- Checks whether `decidable` arguments to lemmas exist that violate "Yury's rule of thumb"-/
private meta def decidable_exact (d : declaration) : tactic (option string) :=
do
  -- definitions are free to use whatever decidable arguments they like
  tt ← is_prop d.type | return none,

  (binders, body) ← open_pis d.type,

  -- find decidable binders
  decidable_binders ← binders.mmap_filter (λ binder, do
    some t ← try_core (infer_type binder) | return none,
    tt ← pure (is_decidable_instance t : bool) | return none,
    return (some binder)),

  -- find `decidable` expressions in the body
  matches ← body.mfold [] (λ e depth so_far, do
    let head := e.get_app_fn,
    ff ← pure (head.is_local_constant) | return so_far,
    some t ← try_core (infer_type e) | return so_far,
    -- which should only ever be the binders themselves, never objects derived from those binders
    tt ← pure (is_decidable_instance t ∧ ¬head.is_local_constant : bool) | return so_far,
    let relevant_binders := decidable_binders.filter (λ b, e.contains_expr_or_mvar b),
    return (so_far ++ [(e, t, relevant_binders)])),

  ff ← pure (matches.length = 0 : bool) | return none,

  msg_items ← matches.mmap (λ i : prod _ _, do
    e ← tactic.pp i.1,
    e_type ← tactic.pp i.2.1,
    let e_args := format.join $ (i.2.2.map $ λ e, format!"{expr.to_binder e}").intersperse format.space,
    return (format!" missing [{e_type}], synthesized using {e_args} (via {e})\n")),
  return (some (format.to_string (format!"There are bad decidable arguments:\n{format.join msg_items}")))

/-- A linter object for `decidable_classical`. -/
@[linter] meta def linter.decidable_exact : linter :=
{ test := decidable_exact,
  auto_decls := ff,
  no_errors_found := "No theorems contained derived decidable instances",
  errors_found := "`decidable` INSTANCE ARGUMENTS SHOULD NOT BE MORE GENERAL THAN NEEDED" }

/- The file `logic/basic.lean` emphasizes the differences between what holds under classical
and non-classical logic. It makes little sense to make all these lemmas classical, so we add them
to the list of lemmas which are not checked by the linter `decidable_classical`. -/
attribute [nolint decidable_classical] dec_em dec_em' not.decidable_imp_symm

private meta def has_coe_to_fun_linter (d : declaration) : tactic (option string) :=
retrieve $ do
tt ← return d.is_trusted | pure none,
mk_meta_var d.type >>= set_goals ∘ pure,
args ← unfreezing intros,
expr.sort _ ← target | pure none,
let ty : expr := (expr.const d.to_name d.univ_levels).mk_app args,
some coe_fn_inst ←
  try_core $ to_expr ``(_root_.has_coe_to_fun %%ty) >>= mk_instance | pure none,
some trans_inst@(expr.app (expr.app _ trans_inst_1) trans_inst_2) ←
  try_core $ to_expr ``(@_root_.coe_fn_trans %%ty _ _ _) | pure none,
tt ← succeeds $ unify trans_inst coe_fn_inst transparency.reducible | pure none,
set_bool_option `pp.all true,
trans_inst_1 ← pp trans_inst_1,
trans_inst_2 ← pp trans_inst_2,
pure $ format.to_string $
  "`has_coe_to_fun` instance is definitionally equal to a transitive instance composed of: " ++
  trans_inst_1.group.indent 2 ++
  format.line ++ "and" ++
  trans_inst_2.group.indent 2

/-- Linter that checks whether `has_coe_to_fun` instances comply with Note [function coercion]. -/
@[linter] meta def linter.has_coe_to_fun : linter :=
{ test := has_coe_to_fun_linter,
  auto_decls := tt,
  no_errors_found := "has_coe_to_fun is used correctly",
  errors_found := "INVALID/MISSING `has_coe_to_fun` instances.
You should add a `has_coe_to_fun` instance for the following types.
See Note [function coercion]." }<|MERGE_RESOLUTION|>--- conflicted
+++ resolved
@@ -297,7 +297,6 @@
   no_errors_found := "No uses of `inhabited` arguments should be replaced with `nonempty`.",
   errors_found := "USES OF `inhabited` SHOULD BE REPLACED WITH `nonempty`." }
 
-<<<<<<< HEAD
 /-- Determine if `type` is of the form `decidable p` or some variant. -/
 private meta abbreviation is_decidable_instance (type : expr) : Prop :=
 type.is_app_of `decidable_eq ∨
@@ -305,13 +304,9 @@
 type.is_app_of `decidable_rel ∨
 type.is_app_of `decidable
 
-/-- Checks whether a declaration is `Prop`-valued and takes a `decidable* _` hypothesis that is unused
-elsewhere in the type. In this case, that hypothesis can be replaced with `classical` in the proof.
-=======
 /-- Checks whether a declaration is `Prop`-valued and takes a `decidable* _`
-hypothesis that is unused lsewhere in the type.
+hypothesis that is unused elsewhere in the type.
 In this case, that hypothesis can be replaced with `classical` in the proof.
->>>>>>> b9bf921c
 Theorems in the `decidable` namespace are exempt from the check. -/
 private meta def decidable_classical (d : declaration) : tactic (option string) :=
 do tt ← is_prop d.type | return none,
