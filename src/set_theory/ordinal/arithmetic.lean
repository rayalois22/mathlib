/-
Copyright (c) 2017 Johannes Hölzl. All rights reserved.
Released under Apache 2.0 license as described in the file LICENSE.
Authors: Mario Carneiro, Floris van Doorn, Violeta Hernández Palacios
-/
import set_theory.ordinal.basic
import tactic.by_contra

/-!
# Ordinal arithmetic

Ordinals have an addition (corresponding to disjoint union) that turns them into an additive
monoid, and a multiplication (corresponding to the lexicographic order on the product) that turns
them into a monoid. One can also define correspondingly a subtraction, a division, a successor
function, a power function and a logarithm function.

We also define limit ordinals and prove the basic induction principle on ordinals separating
successor ordinals and limit ordinals, in `limit_rec_on`.

## Main definitions and results

* `o₁ + o₂` is the order on the disjoint union of `o₁` and `o₂` obtained by declaring that
  every element of `o₁` is smaller than every element of `o₂`.
* `o₁ - o₂` is the unique ordinal `o` such that `o₂ + o = o₁`, when `o₂ ≤ o₁`.
* `o₁ * o₂` is the lexicographic order on `o₂ × o₁`.
* `o₁ / o₂` is the ordinal `o` such that `o₁ = o₂ * o + o'` with `o' < o₂`. We also define the
  divisibility predicate, and a modulo operation.
* `order.succ o = o + 1` is the successor of `o`.
* `pred o` if the predecessor of `o`. If `o` is not a successor, we set `pred o = o`.

We also define the power function and the logarithm function on ordinals, and discuss the properties
of casts of natural numbers of and of `omega` with respect to these operations.

Some properties of the operations are also used to discuss general tools on ordinals:

* `is_limit o`: an ordinal is a limit ordinal if it is neither `0` nor a successor.
* `limit_rec_on` is the main induction principle of ordinals: if one can prove a property by
  induction at successor ordinals and at limit ordinals, then it holds for all ordinals.
* `is_normal`: a function `f : ordinal → ordinal` satisfies `is_normal` if it is strictly increasing
  and order-continuous, i.e., the image `f o` of a limit ordinal `o` is the sup of `f a` for
  `a < o`.
* `enum_ord`: enumerates an unbounded set of ordinals by the ordinals themselves.
* `CNF b o` is the Cantor normal form of the ordinal `o` in base `b`.
* `sup`, `lsub`: the supremum / least strict upper bound of an indexed family of ordinals in
  `Type u`, as an ordinal in `Type u`.
* `bsup`, `blsub`: the supremum / least strict upper bound of a set of ordinals indexed by ordinals
  less than a given ordinal `o`.

Various other basic arithmetic results are given in `principal.lean` instead.
-/

noncomputable theory

open function cardinal set equiv order
open_locale classical cardinal

universes u v w
variables {α : Type*} {β : Type*} {γ : Type*}
  {r : α → α → Prop} {s : β → β → Prop} {t : γ → γ → Prop}

namespace ordinal

/-! ### Further properties of addition on ordinals -/

@[simp] theorem lift_add (a b) : lift (a + b) = lift a + lift b :=
quotient.induction_on₂ a b $ λ ⟨α, r, _⟩ ⟨β, s, _⟩,
quotient.sound ⟨(rel_iso.preimage equiv.ulift _).trans
 (rel_iso.sum_lex_congr (rel_iso.preimage equiv.ulift _)
   (rel_iso.preimage equiv.ulift _)).symm⟩

@[simp] theorem lift_succ (a) : lift (succ a) = succ (lift a) :=
by { rw [←add_one_eq_succ, lift_add, lift_one], refl }

instance add_contravariant_class_le : contravariant_class ordinal.{u} ordinal.{u} (+) (≤) :=
⟨λ a b c, induction_on a $ λ α r hr, induction_on b $ λ β₁ s₁ hs₁, induction_on c $ λ β₂ s₂ hs₂ ⟨f⟩,
  ⟨have fl : ∀ a, f (sum.inl a) = sum.inl a := λ a,
    by simpa only [initial_seg.trans_apply, initial_seg.le_add_apply]
      using @initial_seg.eq _ _ _ _ (@sum.lex.is_well_order _ _ _ _ hr hs₂)
        ((initial_seg.le_add r s₁).trans f) (initial_seg.le_add r s₂) a,
  have ∀ b, {b' // f (sum.inr b) = sum.inr b'}, begin
    intro b, cases e : f (sum.inr b),
    { rw ← fl at e, have := f.inj' e, contradiction },
    { exact ⟨_, rfl⟩ }
  end,
  let g (b) := (this b).1 in
  have fr : ∀ b, f (sum.inr b) = sum.inr (g b), from λ b, (this b).2,
  ⟨⟨⟨g, λ x y h, by injection f.inj'
    (by rw [fr, fr, h] : f (sum.inr x) = f (sum.inr y))⟩,
    λ a b, by simpa only [sum.lex_inr_inr, fr, rel_embedding.coe_fn_to_embedding,
        initial_seg.coe_fn_to_rel_embedding, embedding.coe_fn_mk]
      using @rel_embedding.map_rel_iff _ _ _ _ f.to_rel_embedding (sum.inr a) (sum.inr b)⟩,
    λ a b H, begin
      rcases f.init' (by rw fr; exact sum.lex_inr_inr.2 H) with ⟨a'|a', h⟩,
      { rw fl at h, cases h },
      { rw fr at h, exact ⟨a', sum.inr.inj h⟩ }
    end⟩⟩⟩

theorem add_succ (o₁ o₂ : ordinal) : o₁ + succ o₂ = succ (o₁ + o₂) :=
(add_assoc _ _ _).symm

@[simp] theorem succ_zero : succ (0 : ordinal) = 1 := zero_add 1
@[simp] theorem succ_one : succ (1 : ordinal) = 2 := rfl

theorem one_le_iff_pos {o : ordinal} : 1 ≤ o ↔ 0 < o :=
by rw [← succ_zero, succ_le_iff]

theorem one_le_iff_ne_zero {o : ordinal} : 1 ≤ o ↔ o ≠ 0 :=
by rw [one_le_iff_pos, ordinal.pos_iff_ne_zero]

theorem succ_pos (o : ordinal) : 0 < succ o :=
(ordinal.zero_le o).trans_lt (lt_succ o)

theorem succ_ne_zero (o : ordinal) : succ o ≠ 0 :=
ne_of_gt $ succ_pos o

@[simp] theorem card_succ (o : ordinal) : card (succ o) = card o + 1 :=
by simp only [←add_one_eq_succ, card_add, card_one]

theorem nat_cast_succ (n : ℕ) : (succ n : ordinal) = n.succ := rfl

theorem add_left_cancel (a) {b c : ordinal} : a + b = a + c ↔ b = c :=
by simp only [le_antisymm_iff, add_le_add_iff_left]

theorem lt_one_iff_zero {a : ordinal} : a < 1 ↔ a = 0 :=
by rw [←succ_zero, lt_succ_iff, ordinal.le_zero]

private theorem add_lt_add_iff_left' (a) {b c : ordinal} : a + b < a + c ↔ b < c :=
by rw [← not_le, ← not_le, add_le_add_iff_left]

instance add_covariant_class_lt : covariant_class ordinal.{u} ordinal.{u} (+) (<) :=
⟨λ a b c, (add_lt_add_iff_left' a).2⟩

instance add_contravariant_class_lt : contravariant_class ordinal.{u} ordinal.{u} (+) (<) :=
⟨λ a b c, (add_lt_add_iff_left' a).1⟩

instance add_swap_contravariant_class_lt :
  contravariant_class ordinal.{u} ordinal.{u} (swap (+)) (<) :=
⟨λ a b c, lt_imp_lt_of_le_imp_le (λ h, add_le_add_right h _)⟩

theorem add_le_add_iff_right {a b : ordinal} (n : ℕ) : a + n ≤ b + n ↔ a ≤ b :=
by induction n with n ih; [rw [nat.cast_zero, add_zero, add_zero],
  rw [← nat_cast_succ, add_succ, add_succ, succ_le_succ_iff, ih]]

theorem add_right_cancel {a b : ordinal} (n : ℕ) : a + n = b + n ↔ a = b :=
by simp only [le_antisymm_iff, add_le_add_iff_right]

/-! ### The zero ordinal -/

@[simp] theorem card_eq_zero {o} : card o = 0 ↔ o = 0 :=
⟨induction_on o $ λ α r _ h, begin
  refine le_antisymm (le_of_not_lt $
    λ hn, mk_ne_zero_iff.2 _ h) (ordinal.zero_le _),
  rw [← succ_le_iff, succ_zero] at hn, cases hn with f,
  exact ⟨f punit.star⟩
end, λ e, by simp only [e, card_zero]⟩

@[simp] theorem type_eq_zero_of_empty [is_well_order α r] [is_empty α] : type r = 0 :=
card_eq_zero.symm.mpr (mk_eq_zero _)

@[simp] theorem type_eq_zero_iff_is_empty [is_well_order α r] : type r = 0 ↔ is_empty α :=
(@card_eq_zero (type r)).symm.trans mk_eq_zero_iff

theorem type_ne_zero_iff_nonempty [is_well_order α r] : type r ≠ 0 ↔ nonempty α :=
(not_congr (@card_eq_zero (type r))).symm.trans mk_ne_zero_iff

protected lemma one_ne_zero : (1 : ordinal) ≠ 0 :=
type_ne_zero_iff_nonempty.2 ⟨punit.star⟩

instance : nontrivial ordinal.{u} :=
⟨⟨1, 0, ordinal.one_ne_zero⟩⟩

@[simp] theorem zero_lt_one : (0 : ordinal) < 1 :=
lt_iff_le_and_ne.2 ⟨ordinal.zero_le _, ne.symm $ ordinal.one_ne_zero⟩

@[simp] theorem zero_le_one : (0 : ordinal) ≤ 1 :=
zero_lt_one.le

instance unique_out_one : unique (1 : ordinal).out.α :=
{ default := enum (<) 0 (by simp),
  uniq := λ a, begin
    rw ←enum_typein (<) a,
    unfold default,
    congr,
    rw ←lt_one_iff_zero,
    apply typein_lt_self
  end }

theorem one_out_eq (x : (1 : ordinal).out.α) : x = enum (<) 0 (by simp) :=
unique.eq_default x

@[simp] theorem typein_one_out (x : (1 : ordinal).out.α) : typein (<) x = 0 :=
by rw [one_out_eq x, typein_enum]

theorem le_one_iff {a : ordinal} : a ≤ 1 ↔ a = 0 ∨ a = 1 :=
begin
  refine ⟨λ ha, _, _⟩,
  { rcases eq_or_lt_of_le ha with rfl | ha,
    exacts [or.inr rfl, or.inl (lt_one_iff_zero.1 ha)], },
  { rintro (rfl | rfl),
    exacts [le_of_lt zero_lt_one, le_refl _], }
end

theorem add_eq_zero_iff {a b : ordinal} : a + b = 0 ↔ (a = 0 ∧ b = 0) :=
induction_on a $ λ α r _, induction_on b $ λ β s _, begin
  simp_rw [type_add, type_eq_zero_iff_is_empty],
  exact is_empty_sum
end

theorem left_eq_zero_of_add_eq_zero {a b : ordinal} (h : a + b = 0) : a = 0 :=
(add_eq_zero_iff.1 h).1

theorem right_eq_zero_of_add_eq_zero {a b : ordinal} (h : a + b = 0) : b = 0 :=
(add_eq_zero_iff.1 h).2

/-! ### The predecessor of an ordinal -/

/-- The ordinal predecessor of `o` is `o'` if `o = succ o'`,
  and `o` otherwise. -/
def pred (o : ordinal.{u}) : ordinal.{u} :=
if h : ∃ a, o = succ a then classical.some h else o

@[simp] theorem pred_succ (o) : pred (succ o) = o :=
by have h : ∃ a, succ o = succ a := ⟨_, rfl⟩;
   simpa only [pred, dif_pos h] using (succ_injective $ classical.some_spec h).symm

theorem pred_le_self (o) : pred o ≤ o :=
if h : ∃ a, o = succ a then let ⟨a, e⟩ := h in
by rw [e, pred_succ]; exact le_succ a
else by rw [pred, dif_neg h]

theorem pred_eq_iff_not_succ {o} : pred o = o ↔ ¬ ∃ a, o = succ a :=
⟨λ e ⟨a, e'⟩, by rw [e', pred_succ] at e; exact (lt_succ a).ne e,
 λ h, dif_neg h⟩

theorem pred_lt_iff_is_succ {o} : pred o < o ↔ ∃ a, o = succ a :=
iff.trans (by simp only [le_antisymm_iff, pred_le_self, true_and, not_le])
  (iff_not_comm.1 pred_eq_iff_not_succ).symm

theorem succ_pred_iff_is_succ {o} : succ (pred o) = o ↔ ∃ a, o = succ a :=
⟨λ e, ⟨_, e.symm⟩, λ ⟨a, e⟩, by simp only [e, pred_succ]⟩

theorem succ_lt_of_not_succ {o b : ordinal} (h : ¬ ∃ a, o = succ a) : succ b < o ↔ b < o :=
⟨(lt_succ b).trans, λ l, lt_of_le_of_ne (succ_le_of_lt l) (λ e, h ⟨_, e.symm⟩)⟩

theorem lt_pred {a b} : a < pred b ↔ succ a < b :=
if h : ∃ a, b = succ a then let ⟨c, e⟩ := h in
by rw [e, pred_succ, succ_lt_succ_iff]
else by simp only [pred, dif_neg h, succ_lt_of_not_succ h]

theorem pred_le {a b} : pred a ≤ b ↔ a ≤ succ b :=
le_iff_le_iff_lt_iff_lt.2 lt_pred

@[simp] theorem lift_is_succ {o} : (∃ a, lift o = succ a) ↔ (∃ a, o = succ a) :=
⟨λ ⟨a, h⟩,
  let ⟨b, e⟩ := lift_down $ show a ≤ lift o, from le_of_lt $
    h.symm ▸ lt_succ a in
  ⟨b, lift_inj.1 $ by rw [h, ← e, lift_succ]⟩,
 λ ⟨a, h⟩, ⟨lift a, by simp only [h, lift_succ]⟩⟩

@[simp] theorem lift_pred (o) : lift (pred o) = pred (lift o) :=
if h : ∃ a, o = succ a then
by cases h with a e; simp only [e, pred_succ, lift_succ]
else by rw [pred_eq_iff_not_succ.2 h,
            pred_eq_iff_not_succ.2 (mt lift_is_succ.1 h)]

/-! ### Limit ordinals -/

/-- A limit ordinal is an ordinal which is not zero and not a successor. -/
def is_limit (o : ordinal) : Prop := o ≠ 0 ∧ ∀ a < o, succ a < o

theorem not_zero_is_limit : ¬ is_limit 0
| ⟨h, _⟩ := h rfl

theorem not_succ_is_limit (o) : ¬ is_limit (succ o)
| ⟨_, h⟩ := lt_irrefl _ (h _ (lt_succ o))

theorem not_succ_of_is_limit {o} (h : is_limit o) : ¬ ∃ a, o = succ a
| ⟨a, e⟩ := not_succ_is_limit a (e ▸ h)

theorem succ_lt_of_is_limit {o a : ordinal} (h : is_limit o) : succ a < o ↔ a < o :=
⟨(lt_succ a).trans, h.2 _⟩

theorem le_succ_of_is_limit {o} (h : is_limit o) {a} : o ≤ succ a ↔ o ≤ a :=
le_iff_le_iff_lt_iff_lt.2 $ succ_lt_of_is_limit h

theorem limit_le {o} (h : is_limit o) {a} : o ≤ a ↔ ∀ x < o, x ≤ a :=
⟨λ h x l, le_trans (le_of_lt l) h,
 λ H, (le_succ_of_is_limit h).1 $ le_of_not_lt $ λ hn,
  not_lt_of_le (H _ hn) (lt_succ a)⟩

theorem lt_limit {o} (h : is_limit o) {a} : a < o ↔ ∃ x < o, a < x :=
by simpa only [not_ball, not_le] using not_congr (@limit_le _ h a)

@[simp] theorem lift_is_limit (o) : is_limit (lift o) ↔ is_limit o :=
and_congr (not_congr $ by simpa only [lift_zero] using @lift_inj o 0)
⟨λ H a h, lift_lt.1 $ by simpa only [lift_succ] using H _ (lift_lt.2 h),
 λ H a h, let ⟨a', e⟩ := lift_down (le_of_lt h) in
   by rw [← e, ← lift_succ, lift_lt];
      rw [← e, lift_lt] at h; exact H a' h⟩

theorem is_limit.pos {o : ordinal} (h : is_limit o) : 0 < o :=
lt_of_le_of_ne (ordinal.zero_le _) h.1.symm

theorem is_limit.one_lt {o : ordinal} (h : is_limit o) : 1 < o :=
by simpa only [succ_zero] using h.2 _ h.pos

theorem is_limit.nat_lt {o : ordinal} (h : is_limit o) : ∀ n : ℕ, (n : ordinal) < o
| 0     := h.pos
| (n+1) := h.2 _ (is_limit.nat_lt n)

theorem zero_or_succ_or_limit (o : ordinal) :
  o = 0 ∨ (∃ a, o = succ a) ∨ is_limit o :=
if o0 : o = 0 then or.inl o0 else
if h : ∃ a, o = succ a then or.inr (or.inl h) else
or.inr $ or.inr ⟨o0, λ a, (succ_lt_of_not_succ h).2⟩

/-- Main induction principle of ordinals: if one can prove a property by
  induction at successor ordinals and at limit ordinals, then it holds for all ordinals. -/
@[elab_as_eliminator] def limit_rec_on {C : ordinal → Sort*}
  (o : ordinal) (H₁ : C 0) (H₂ : ∀ o, C o → C (succ o))
  (H₃ : ∀ o, is_limit o → (∀ o' < o, C o') → C o) : C o :=
lt_wf.fix (λ o IH,
  if o0 : o = 0 then by rw o0; exact H₁ else
  if h : ∃ a, o = succ a then
    by rw ← succ_pred_iff_is_succ.2 h; exact
    H₂ _ (IH _ $ pred_lt_iff_is_succ.2 h)
  else H₃ _ ⟨o0, λ a, (succ_lt_of_not_succ h).2⟩ IH) o

@[simp] theorem limit_rec_on_zero {C} (H₁ H₂ H₃) : @limit_rec_on C 0 H₁ H₂ H₃ = H₁ :=
by rw [limit_rec_on, lt_wf.fix_eq, dif_pos rfl]; refl

@[simp] theorem limit_rec_on_succ {C} (o H₁ H₂ H₃) :
  @limit_rec_on C (succ o) H₁ H₂ H₃ = H₂ o (@limit_rec_on C o H₁ H₂ H₃) :=
begin
  have h : ∃ a, succ o = succ a := ⟨_, rfl⟩,
  rw [limit_rec_on, lt_wf.fix_eq, dif_neg (succ_ne_zero o), dif_pos h],
  generalize : limit_rec_on._proof_2 (succ o) h = h₂,
  generalize : limit_rec_on._proof_3 (succ o) h = h₃,
  revert h₂ h₃, generalize e : pred (succ o) = o', intros,
  rw pred_succ at e, subst o', refl
end

@[simp] theorem limit_rec_on_limit {C} (o H₁ H₂ H₃ h) :
  @limit_rec_on C o H₁ H₂ H₃ = H₃ o h (λ x h, @limit_rec_on C x H₁ H₂ H₃) :=
by rw [limit_rec_on, lt_wf.fix_eq, dif_neg h.1, dif_neg (not_succ_of_is_limit h)]; refl

instance order_top_out_succ (o : ordinal) : order_top (succ o).out.α :=
⟨_, le_enum_succ⟩

theorem enum_succ_eq_top {o : ordinal} :
  enum (<) o (by { rw type_lt, exact lt_succ o }) = (⊤ : (succ o).out.α) :=
rfl

lemma has_succ_of_type_succ_lt {α} {r : α → α → Prop} [wo : is_well_order α r]
  (h : ∀ a < type r, succ a < type r) (x : α) : ∃ y, r x y :=
begin
  use enum r (succ (typein r x)) (h _ (typein_lt_type r x)),
  convert (enum_lt_enum (typein_lt_type r x) _).mpr (lt_succ _), rw [enum_typein]
end

theorem out_no_max_of_succ_lt {o : ordinal} (ho : ∀ a < o, succ a < o) : no_max_order o.out.α :=
⟨has_succ_of_type_succ_lt (by rwa type_lt)⟩

lemma type_subrel_lt (o : ordinal.{u}) :
  type (subrel (<) {o' : ordinal | o' < o}) = ordinal.lift.{u+1} o :=
begin
  refine quotient.induction_on o _,
  rintro ⟨α, r, wo⟩, resetI, apply quotient.sound,
  constructor, symmetry, refine (rel_iso.preimage equiv.ulift r).trans (enum_iso r).symm
end

lemma mk_initial_seg (o : ordinal.{u}) :
  #{o' : ordinal | o' < o} = cardinal.lift.{u+1} o.card :=
by rw [lift_card, ←type_subrel_lt, card_type]

/-! ### Normal ordinal functions -/

/-- A normal ordinal function is a strictly increasing function which is
  order-continuous, i.e., the image `f o` of a limit ordinal `o` is the sup of `f a` for
  `a < o`.  -/
def is_normal (f : ordinal → ordinal) : Prop :=
(∀ o, f o < f (succ o)) ∧ ∀ o, is_limit o → ∀ a, f o ≤ a ↔ ∀ b < o, f b ≤ a

theorem is_normal.limit_le {f} (H : is_normal f) : ∀ {o}, is_limit o →
  ∀ {a}, f o ≤ a ↔ ∀ b < o, f b ≤ a := H.2

theorem is_normal.limit_lt {f} (H : is_normal f) {o} (h : is_limit o) {a} :
  a < f o ↔ ∃ b < o, a < f b :=
not_iff_not.1 $ by simpa only [exists_prop, not_exists, not_and, not_lt] using H.2 _ h a

theorem is_normal.strict_mono {f} (H : is_normal f) : strict_mono f :=
λ a b, limit_rec_on b (not.elim (not_lt_of_le $ ordinal.zero_le _))
  (λ b IH h, (lt_or_eq_of_le (le_of_lt_succ h)).elim
    (λ h, lt_trans (IH h) (H.1 _))
    (λ e, e ▸ H.1 _))
  (λ b l IH h, lt_of_lt_of_le (H.1 a)
    ((H.2 _ l _).1 le_rfl _ (l.2 _ h)))

theorem is_normal.monotone {f} (H : is_normal f) : monotone f :=
H.strict_mono.monotone

theorem is_normal_iff_strict_mono_limit (f : ordinal → ordinal) :
  is_normal f ↔ (strict_mono f ∧ ∀ o, is_limit o → ∀ a, (∀ b < o, f b ≤ a) → f o ≤ a) :=
⟨λ hf, ⟨hf.strict_mono, λ a ha c, (hf.2 a ha c).2⟩, λ ⟨hs, hl⟩, ⟨λ a, hs (lt_succ a),
  λ a ha c, ⟨λ hac b hba, ((hs hba).trans_le hac).le, hl a ha c⟩⟩⟩

theorem is_normal.lt_iff {f} (H : is_normal f) {a b} : f a < f b ↔ a < b :=
strict_mono.lt_iff_lt $ H.strict_mono

theorem is_normal.le_iff {f} (H : is_normal f) {a b} : f a ≤ f b ↔ a ≤ b :=
le_iff_le_iff_lt_iff_lt.2 H.lt_iff

theorem is_normal.inj {f} (H : is_normal f) {a b} : f a = f b ↔ a = b :=
by simp only [le_antisymm_iff, H.le_iff]

theorem is_normal.self_le {f} (H : is_normal f) (a) : a ≤ f a :=
lt_wf.self_le_of_strict_mono H.strict_mono a

theorem is_normal.le_set {f} (H : is_normal f) (p : set ordinal) (p0 : p.nonempty) (b)
  (H₂ : ∀ o, b ≤ o ↔ ∀ a ∈ p, a ≤ o) {o : ordinal} : f b ≤ o ↔ ∀ a ∈ p, f a ≤ o :=
⟨λ h a pa, (H.le_iff.2 ((H₂ _).1 (le_refl _) _ pa)).trans h,
λ h, begin
  revert H₂, refine limit_rec_on b (λ H₂, _) (λ S _ H₂, _) (λ S L _ H₂, (H.2 _ L _).2 (λ a h', _)),
  { cases p0 with x px,
    have := ordinal.le_zero.1 ((H₂ _).1 (ordinal.zero_le _) _ px),
    rw this at px, exact h _ px },
  { rcases not_ball.1 (mt (H₂ S).2 $ not_le_of_lt $ lt_succ S) with ⟨a, h₁, h₂⟩,
    exact (H.le_iff.2 $ succ_le_of_lt $ not_le.1 h₂).trans (h _ h₁) },
  { rcases not_ball.1 (mt (H₂ a).2 (not_le.2 h')) with ⟨b, h₁, h₂⟩,
    exact (H.le_iff.2 $ (not_le.1 h₂).le).trans (h _ h₁) }
end⟩

theorem is_normal.le_set' {f} (H : is_normal f) (p : set α) (g : α → ordinal) (p0 : p.nonempty) (b)
  (H₂ : ∀ o, b ≤ o ↔ ∀ a ∈ p, g a ≤ o) {o} : f b ≤ o ↔ ∀ a ∈ p, f (g a) ≤ o :=
(H.le_set (λ x, ∃ y, p y ∧ x = g y)
  (let ⟨x, px⟩ := p0 in ⟨_, _, px, rfl⟩) _
  (λ o, (H₂ o).trans ⟨λ H a ⟨y, h1, h2⟩, h2.symm ▸ H y h1,
    λ H a h1, H (g a) ⟨a, h1, rfl⟩⟩)).trans
⟨λ H a h, H (g a) ⟨a, h, rfl⟩, λ H a ⟨y, h1, h2⟩, h2.symm ▸ H y h1⟩

theorem is_normal.refl : is_normal id :=
⟨lt_succ, λ o l a, limit_le l⟩

theorem is_normal.trans {f g} (H₁ : is_normal f) (H₂ : is_normal g) :
  is_normal (λ x, f (g x)) :=
⟨λ x, H₁.lt_iff.2 (H₂.1 _),
 λ o l a, H₁.le_set' (< o) g ⟨_, l.pos⟩ _ (λ c, H₂.2 _ l _)⟩

theorem is_normal.is_limit {f} (H : is_normal f) {o} (l : is_limit o) :
  is_limit (f o) :=
⟨ne_of_gt $ lt_of_le_of_lt (ordinal.zero_le _) $ H.lt_iff.2 l.pos,
λ a h, let ⟨b, h₁, h₂⟩ := (H.limit_lt l).1 h in
  (succ_le_of_lt h₂).trans_lt (H.lt_iff.2 h₁)⟩

theorem is_normal.le_iff_eq {f} (H : is_normal f) {a} : f a ≤ a ↔ f a = a :=
(H.self_le a).le_iff_eq

theorem add_le_of_limit {a b c : ordinal.{u}}
  (h : is_limit b) : a + b ≤ c ↔ ∀ b' < b, a + b' ≤ c :=
⟨λ h b' l, le_trans (add_le_add_left (le_of_lt l) _) h,
λ H, le_of_not_lt $
induction_on a (λ α r _, induction_on b $ λ β s _ h H l, begin
  resetI,
  suffices : ∀ x : β, sum.lex r s (sum.inr x) (enum _ _ l),
  { cases enum _ _ l with x x,
    { cases this (enum s 0 h.pos) },
    { exact irrefl _ (this _) } },
  intros x,
  rw [← typein_lt_typein (sum.lex r s), typein_enum],
  have := H _ (h.2 _ (typein_lt_type s x)),
  rw [add_succ, succ_le_iff] at this,
  refine lt_of_le_of_lt (type_le'.2
    ⟨rel_embedding.of_monotone (λ a, _) (λ a b, _)⟩) this,
  { rcases a with ⟨a | b, h⟩,
    { exact sum.inl a },
    { exact sum.inr ⟨b, by cases h; assumption⟩ } },
  { rcases a with ⟨a | a, h₁⟩; rcases b with ⟨b | b, h₂⟩; cases h₁; cases h₂;
      rintro ⟨⟩; constructor; assumption }
end) h H⟩

theorem add_is_normal (a : ordinal) : is_normal ((+) a) :=
⟨λ b, (add_lt_add_iff_left a).2 (lt_succ b),
 λ b l c, add_le_of_limit l⟩

theorem add_is_limit (a) {b} : is_limit b → is_limit (a + b) :=
(add_is_normal a).is_limit

/-! ### Subtraction on ordinals-/

/-- The set in the definition of subtraction is nonempty. -/
theorem sub_nonempty {a b : ordinal.{u}} : {o | a ≤ b + o}.nonempty :=
⟨a, le_add_left _ _⟩

/-- `a - b` is the unique ordinal satisfying `b + (a - b) = a` when `b ≤ a`. -/
instance : has_sub ordinal := ⟨λ a b, Inf {o | a ≤ b + o}⟩

theorem le_add_sub (a b : ordinal) : a ≤ b + (a - b) :=
Inf_mem sub_nonempty

theorem sub_le {a b c : ordinal} : a - b ≤ c ↔ a ≤ b + c :=
⟨λ h, le_trans (le_add_sub a b) (add_le_add_left h _), λ h, cInf_le' h⟩

theorem lt_sub {a b c : ordinal} : a < b - c ↔ c + a < b :=
lt_iff_lt_of_le_iff_le sub_le

theorem add_sub_cancel (a b : ordinal) : a + b - a = b :=
le_antisymm (sub_le.2 $ le_rfl)
  ((add_le_add_iff_left a).1 $ le_add_sub _ _)

theorem sub_eq_of_add_eq {a b c : ordinal} (h : a + b = c) : c - a = b :=
h ▸ add_sub_cancel _ _

theorem sub_le_self (a b : ordinal) : a - b ≤ a :=
sub_le.2 $ le_add_left _ _

protected theorem add_sub_cancel_of_le {a b : ordinal} (h : b ≤ a) : b + (a - b) = a :=
(le_add_sub a b).antisymm' begin
  rcases zero_or_succ_or_limit (a-b) with e|⟨c,e⟩|l,
  { simp only [e, add_zero, h] },
  { rw [e, add_succ, succ_le_iff, ← lt_sub, e], exact lt_succ c },
  { exact (add_le_of_limit l).2 (λ c l, le_of_lt (lt_sub.1 l)) }
end

@[simp] theorem sub_zero (a : ordinal) : a - 0 = a :=
by simpa only [zero_add] using add_sub_cancel 0 a

@[simp] theorem zero_sub (a : ordinal) : 0 - a = 0 :=
by rw ← ordinal.le_zero; apply sub_le_self

@[simp] theorem sub_self (a : ordinal) : a - a = 0 :=
by simpa only [add_zero] using add_sub_cancel a 0

protected theorem sub_eq_zero_iff_le {a b : ordinal} : a - b = 0 ↔ a ≤ b :=
⟨λ h, by simpa only [h, add_zero] using le_add_sub a b,
 λ h, by rwa [← ordinal.le_zero, sub_le, add_zero]⟩

theorem sub_sub (a b c : ordinal) : a - b - c = a - (b + c) :=
eq_of_forall_ge_iff $ λ d, by rw [sub_le, sub_le, sub_le, add_assoc]

theorem add_sub_add_cancel (a b c : ordinal) : a + b - (a + c) = b - c :=
by rw [← sub_sub, add_sub_cancel]

theorem sub_is_limit {a b} (l : is_limit a) (h : b < a) : is_limit (a - b) :=
⟨ne_of_gt $ lt_sub.2 $ by rwa add_zero,
 λ c h, by rw [lt_sub, add_succ]; exact l.2 _ (lt_sub.1 h)⟩

@[simp] theorem one_add_omega : 1 + omega.{u} = omega :=
begin
  refine le_antisymm _ (le_add_left _ _),
  rw [omega, one_eq_lift_type_unit, ← lift_add, lift_le, type_add],
  have : is_well_order unit empty_relation := by apply_instance,
  refine ⟨rel_embedding.collapse (rel_embedding.of_monotone _ _)⟩,
  { apply sum.rec, exact λ _, 0, exact nat.succ },
  { intros a b, cases a; cases b; intro H; cases H with _ _ H _ _ H;
    [cases H, exact nat.succ_pos _, exact nat.succ_lt_succ H] }
end

@[simp, priority 990]
theorem one_add_of_omega_le {o} (h : omega ≤ o) : 1 + o = o :=
by rw [← ordinal.add_sub_cancel_of_le h, ← add_assoc, one_add_omega]

/-! ### Multiplication of ordinals-/

/-- The multiplication of ordinals `o₁` and `o₂` is the (well founded) lexicographic order on
`o₂ × o₁`. -/
instance : monoid ordinal.{u} :=
{ mul := λ a b, quotient.lift_on₂ a b
      (λ ⟨α, r, wo⟩ ⟨β, s, wo'⟩, ⟦⟨β × α, prod.lex s r, by exactI prod.lex.is_well_order⟩⟧
        : Well_order → Well_order → ordinal) $
    λ ⟨α₁, r₁, o₁⟩ ⟨α₂, r₂, o₂⟩ ⟨β₁, s₁, p₁⟩ ⟨β₂, s₂, p₂⟩ ⟨f⟩ ⟨g⟩,
    quot.sound ⟨rel_iso.prod_lex_congr g f⟩,
  one := 1,
  mul_assoc := λ a b c, quotient.induction_on₃ a b c $ λ ⟨α, r, _⟩ ⟨β, s, _⟩ ⟨γ, t, _⟩,
    eq.symm $ quotient.sound ⟨⟨prod_assoc _ _ _, λ a b, begin
      rcases a with ⟨⟨a₁, a₂⟩, a₃⟩,
      rcases b with ⟨⟨b₁, b₂⟩, b₃⟩,
      simp [prod.lex_def, and_or_distrib_left, or_assoc, and_assoc]
    end⟩⟩,
  mul_one := λ a, induction_on a $ λ α r _, quotient.sound
    ⟨⟨punit_prod _, λ a b, by rcases a with ⟨⟨⟨⟩⟩, a⟩; rcases b with ⟨⟨⟨⟩⟩, b⟩;
    simp only [prod.lex_def, empty_relation, false_or];
    simp only [eq_self_iff_true, true_and]; refl⟩⟩,
  one_mul := λ a, induction_on a $ λ α r _, quotient.sound
    ⟨⟨prod_punit _, λ a b, by rcases a with ⟨a, ⟨⟨⟩⟩⟩; rcases b with ⟨b, ⟨⟨⟩⟩⟩;
    simp only [prod.lex_def, empty_relation, and_false, or_false]; refl⟩⟩ }

@[simp] theorem type_mul {α β : Type u} (r : α → α → Prop) (s : β → β → Prop)
  [is_well_order α r] [is_well_order β s] : type (prod.lex s r) = type r * type s := rfl

private theorem mul_eq_zero' {a b : ordinal} : a * b = 0 ↔ a = 0 ∨ b = 0 :=
induction_on a $ λ α _ _, induction_on b $ λ β _ _, begin
  simp_rw [←type_mul, type_eq_zero_iff_is_empty],
  rw or_comm,
  exact is_empty_prod
end

instance : monoid_with_zero ordinal :=
{ zero := 0,
  mul_zero := λ a, mul_eq_zero'.2 $ or.inr rfl,
  zero_mul := λ a, mul_eq_zero'.2 $ or.inl rfl,
  ..ordinal.monoid }

instance : no_zero_divisors ordinal :=
⟨λ a b, mul_eq_zero'.1⟩

@[simp] theorem lift_mul (a b) : lift (a * b) = lift a * lift b :=
quotient.induction_on₂ a b $ λ ⟨α, r, _⟩ ⟨β, s, _⟩,
quotient.sound ⟨(rel_iso.preimage equiv.ulift _).trans
 (rel_iso.prod_lex_congr (rel_iso.preimage equiv.ulift _)
   (rel_iso.preimage equiv.ulift _)).symm⟩

@[simp] theorem card_mul (a b) : card (a * b) = card a * card b :=
quotient.induction_on₂ a b $ λ ⟨α, r, _⟩ ⟨β, s, _⟩,
mul_comm (mk β) (mk α)

instance : left_distrib_class ordinal.{u} :=
⟨λ a b c, quotient.induction_on₃ a b c $ λ ⟨α, r, _⟩ ⟨β, s, _⟩ ⟨γ, t, _⟩,
quotient.sound ⟨⟨sum_prod_distrib _ _ _, begin
  rintro ⟨a₁|a₁, a₂⟩ ⟨b₁|b₁, b₂⟩;
  simp only [prod.lex_def,
    sum.lex_inl_inl, sum.lex.sep, sum.lex_inr_inl, sum.lex_inr_inr,
    sum_prod_distrib_apply_left, sum_prod_distrib_apply_right];
  simp only [sum.inl.inj_iff, true_or, false_and, false_or]
end⟩⟩⟩

theorem mul_succ (a b : ordinal) : a * succ b = a * b + a := mul_add_one a b

instance mul_covariant_class_le : covariant_class ordinal.{u} ordinal.{u} (*) (≤) :=
⟨λ c a b, quotient.induction_on₃ a b c $ λ ⟨α, r, _⟩ ⟨β, s, _⟩ ⟨γ, t, _⟩ ⟨f⟩, begin
  resetI,
  refine type_le'.2 ⟨rel_embedding.of_monotone
    (λ a, (f a.1, a.2))
    (λ a b h, _)⟩, clear_,
  cases h with a₁ b₁ a₂ b₂ h' a b₁ b₂ h',
  { exact prod.lex.left _ _ (f.to_rel_embedding.map_rel_iff.2 h') },
  { exact prod.lex.right _ h' }
end⟩

instance mul_swap_covariant_class_le : covariant_class ordinal.{u} ordinal.{u} (swap (*)) (≤) :=
⟨λ c a b, quotient.induction_on₃ a b c $ λ ⟨α, r, _⟩ ⟨β, s, _⟩ ⟨γ, t, _⟩ ⟨f⟩, begin
  resetI,
  refine type_le'.2 ⟨rel_embedding.of_monotone
    (λ a, (a.1, f a.2))
    (λ a b h, _)⟩,
  cases h with a₁ b₁ a₂ b₂ h' a b₁ b₂ h',
  { exact prod.lex.left _ _ h' },
  { exact prod.lex.right _ (f.to_rel_embedding.map_rel_iff.2 h') }
end⟩

theorem le_mul_left (a : ordinal) {b : ordinal} (hb : 0 < b) : a ≤ a * b :=
by { convert mul_le_mul_left' (one_le_iff_pos.2 hb) a, rw mul_one a }

theorem le_mul_right (a : ordinal) {b : ordinal} (hb : 0 < b) : a ≤ b * a :=
by { convert mul_le_mul_right' (one_le_iff_pos.2 hb) a, rw one_mul a }

private lemma mul_le_of_limit_aux {α β r s} [is_well_order α r] [is_well_order β s]
  {c} (h : is_limit (type s)) (H : ∀ b' < type s, type r * b' ≤ c)
  (l : c < type r * type s) : false :=
begin
  suffices : ∀ a b, prod.lex s r (b, a) (enum _ _ l),
  { cases enum _ _ l with b a, exact irrefl _ (this _ _) },
  intros a b,
  rw [← typein_lt_typein (prod.lex s r), typein_enum],
  have := H _ (h.2 _ (typein_lt_type s b)),
  rw [mul_succ] at this,
  have := lt_of_lt_of_le ((add_lt_add_iff_left _).2
    (typein_lt_type _ a)) this,
  refine lt_of_le_of_lt _ this,
  refine (type_le'.2 _),
  constructor,
  refine rel_embedding.of_monotone (λ a, _) (λ a b, _),
  { rcases a with ⟨⟨b', a'⟩, h⟩,
    by_cases e : b = b',
    { refine sum.inr ⟨a', _⟩,
      subst e, cases h with _ _ _ _ h _ _ _ h,
      { exact (irrefl _ h).elim },
      { exact h } },
    { refine sum.inl (⟨b', _⟩, a'),
      cases h with _ _ _ _ h _ _ _ h,
      { exact h }, { exact (e rfl).elim } } },
  { rcases a with ⟨⟨b₁, a₁⟩, h₁⟩,
    rcases b with ⟨⟨b₂, a₂⟩, h₂⟩,
    intro h, by_cases e₁ : b = b₁; by_cases e₂ : b = b₂,
    { substs b₁ b₂,
      simpa only [subrel_val, prod.lex_def, @irrefl _ s _ b, true_and, false_or, eq_self_iff_true,
        dif_pos, sum.lex_inr_inr] using h },
    { subst b₁,
      simp only [subrel_val, prod.lex_def, e₂, prod.lex_def, dif_pos, subrel_val, eq_self_iff_true,
        or_false, dif_neg, not_false_iff, sum.lex_inr_inl, false_and] at h ⊢,
      cases h₂; [exact asymm h h₂_h, exact e₂ rfl] },
    { simp [e₂, dif_neg e₁, show b₂ ≠ b₁, by cc] },
    { simpa only [dif_neg e₁, dif_neg e₂, prod.lex_def, subrel_val, subtype.mk_eq_mk,
        sum.lex_inl_inl] using h } }
end

theorem mul_le_of_limit {a b c : ordinal.{u}}
  (h : is_limit b) : a * b ≤ c ↔ ∀ b' < b, a * b' ≤ c :=
⟨λ h b' l, (mul_le_mul_left' (le_of_lt l) _).trans h,
λ H, le_of_not_lt $ induction_on a (λ α r _, induction_on b $ λ β s _,
  by exactI mul_le_of_limit_aux) h H⟩

theorem mul_is_normal {a : ordinal} (h : 0 < a) : is_normal ((*) a) :=
⟨λ b, by rw mul_succ; simpa only [add_zero] using (add_lt_add_iff_left (a*b)).2 h,
 λ b l c, mul_le_of_limit l⟩

theorem lt_mul_of_limit {a b c : ordinal.{u}}
  (h : is_limit c) : a < b * c ↔ ∃ c' < c, a < b * c' :=
by simpa only [not_ball, not_le] using not_congr (@mul_le_of_limit b c a h)

theorem mul_lt_mul_iff_left {a b c : ordinal} (a0 : 0 < a) : a * b < a * c ↔ b < c :=
(mul_is_normal a0).lt_iff

theorem mul_le_mul_iff_left {a b c : ordinal} (a0 : 0 < a) : a * b ≤ a * c ↔ b ≤ c :=
(mul_is_normal a0).le_iff

theorem mul_lt_mul_of_pos_left {a b c : ordinal}
  (h : a < b) (c0 : 0 < c) : c * a < c * b :=
(mul_lt_mul_iff_left c0).2 h

theorem mul_pos {a b : ordinal} (h₁ : 0 < a) (h₂ : 0 < b) : 0 < a * b :=
by simpa only [mul_zero] using mul_lt_mul_of_pos_left h₂ h₁

theorem mul_ne_zero {a b : ordinal} : a ≠ 0 → b ≠ 0 → a * b ≠ 0 :=
by simpa only [ordinal.pos_iff_ne_zero] using mul_pos

theorem le_of_mul_le_mul_left {a b c : ordinal}
  (h : c * a ≤ c * b) (h0 : 0 < c) : a ≤ b :=
le_imp_le_of_lt_imp_lt (λ h', mul_lt_mul_of_pos_left h' h0) h

theorem mul_right_inj {a b c : ordinal} (a0 : 0 < a) : a * b = a * c ↔ b = c :=
(mul_is_normal a0).inj

theorem mul_is_limit {a b : ordinal}
  (a0 : 0 < a) : is_limit b → is_limit (a * b) :=
(mul_is_normal a0).is_limit

theorem mul_is_limit_left {a b : ordinal}
  (l : is_limit a) (b0 : 0 < b) : is_limit (a * b) :=
begin
  rcases zero_or_succ_or_limit b with rfl|⟨b,rfl⟩|lb,
  { exact b0.false.elim },
  { rw mul_succ, exact add_is_limit _ l },
  { exact mul_is_limit l.pos lb }
end

theorem smul_eq_mul : ∀ (n : ℕ) (a : ordinal), n • a = a * n
| 0       a := by rw [zero_smul, nat.cast_zero, mul_zero]
| (n + 1) a := by rw [succ_nsmul', nat.cast_add, mul_add, nat.cast_one, mul_one, smul_eq_mul]

/-! ### Division on ordinals -/

/-- The set in the definition of division is nonempty. -/
theorem div_nonempty {a b : ordinal.{u}} (h : b ≠ 0) : {o | a < b * succ o}.nonempty :=
⟨a, succ_le_iff.1 $
  by simpa only [succ_zero, one_mul]
    using mul_le_mul_right' (succ_le_of_lt (ordinal.pos_iff_ne_zero.2 h)) (succ a)⟩

/-- `a / b` is the unique ordinal `o` satisfying `a = b * o + o'` with `o' < b`. -/
instance : has_div ordinal := ⟨λ a b, if h : b = 0 then 0 else Inf {o | a < b * succ o}⟩

@[simp] theorem div_zero (a : ordinal) : a / 0 = 0 :=
dif_pos rfl

lemma div_def (a) {b : ordinal} (h : b ≠ 0) : a / b = Inf {o | a < b * succ o} :=
dif_neg h

theorem lt_mul_succ_div (a) {b : ordinal} (h : b ≠ 0) : a < b * succ (a / b) :=
by rw div_def a h; exact Inf_mem (div_nonempty h)

theorem lt_mul_div_add (a) {b : ordinal} (h : b ≠ 0) : a < b * (a / b) + b :=
by simpa only [mul_succ] using lt_mul_succ_div a h

theorem div_le {a b c : ordinal} (b0 : b ≠ 0) : a / b ≤ c ↔ a < b * succ c :=
⟨λ h, (lt_mul_succ_div a b0).trans_le (mul_le_mul_left' (succ_le_succ_iff.2 h) _),
 λ h, by rw div_def a b0; exact cInf_le' h⟩

theorem lt_div {a b c : ordinal} (c0 : c ≠ 0) : a < b / c ↔ c * succ a ≤ b :=
by rw [← not_le, div_le c0, not_lt]

theorem le_div {a b c : ordinal} (c0 : c ≠ 0) :
  a ≤ b / c ↔ c * a ≤ b :=
begin
  apply limit_rec_on a,
  { simp only [mul_zero, ordinal.zero_le] },
  { intros, rw [succ_le_iff, lt_div c0] },
  { simp only [mul_le_of_limit, limit_le, iff_self, forall_true_iff] {contextual := tt} }
end

theorem div_lt {a b c : ordinal} (b0 : b ≠ 0) :
  a / b < c ↔ a < b * c :=
lt_iff_lt_of_le_iff_le $ le_div b0

theorem div_le_of_le_mul {a b c : ordinal} (h : a ≤ b * c) : a / b ≤ c :=
if b0 : b = 0 then by simp only [b0, div_zero, ordinal.zero_le] else
(div_le b0).2 $ lt_of_le_of_lt h $
mul_lt_mul_of_pos_left (lt_succ _) (ordinal.pos_iff_ne_zero.2 b0)

theorem mul_lt_of_lt_div {a b c : ordinal} : a < b / c → c * a < b :=
lt_imp_lt_of_le_imp_le div_le_of_le_mul

@[simp] theorem zero_div (a : ordinal) : 0 / a = 0 :=
ordinal.le_zero.1 $ div_le_of_le_mul $ ordinal.zero_le _

theorem mul_div_le (a b : ordinal) : b * (a / b) ≤ a :=
if b0 : b = 0 then by simp only [b0, zero_mul, ordinal.zero_le] else (le_div b0).1 le_rfl

theorem mul_add_div (a) {b : ordinal} (b0 : b ≠ 0) (c) : (b * a + c) / b = a + c / b :=
begin
  apply le_antisymm,
  { apply (div_le b0).2,
    rw [mul_succ, mul_add, add_assoc, add_lt_add_iff_left],
    apply lt_mul_div_add _ b0 },
  { rw [le_div b0, mul_add, add_le_add_iff_left],
    apply mul_div_le }
end

theorem div_eq_zero_of_lt {a b : ordinal} (h : a < b) : a / b = 0 :=
begin
  rw [← ordinal.le_zero, div_le $ ordinal.pos_iff_ne_zero.1 $ lt_of_le_of_lt (ordinal.zero_le _) h],
  simpa only [succ_zero, mul_one] using h
end

@[simp] theorem mul_div_cancel (a) {b : ordinal} (b0 : b ≠ 0) : b * a / b = a :=
by simpa only [add_zero, zero_div] using mul_add_div a b0 0

@[simp] theorem div_one (a : ordinal) : a / 1 = a :=
by simpa only [one_mul] using mul_div_cancel a ordinal.one_ne_zero

@[simp] theorem div_self {a : ordinal} (h : a ≠ 0) : a / a = 1 :=
by simpa only [mul_one] using mul_div_cancel 1 h

theorem mul_sub (a b c : ordinal) : a * (b - c) = a * b - a * c :=
if a0 : a = 0 then by simp only [a0, zero_mul, sub_self] else
eq_of_forall_ge_iff $ λ d,
by rw [sub_le, ← le_div a0, sub_le, ← le_div a0, mul_add_div _ a0]

theorem is_limit_add_iff {a b} : is_limit (a + b) ↔ is_limit b ∨ (b = 0 ∧ is_limit a) :=
begin
  split; intro h,
  { by_cases h' : b = 0,
    { rw [h', add_zero] at h, right, exact ⟨h', h⟩ },
      left, rw [←add_sub_cancel a b], apply sub_is_limit h,
      suffices : a + 0 < a + b, simpa only [add_zero],
      rwa [add_lt_add_iff_left, ordinal.pos_iff_ne_zero] },
  rcases h with h|⟨rfl, h⟩, exact add_is_limit a h, simpa only [add_zero]
end

theorem dvd_add_iff : ∀ {a b c : ordinal}, a ∣ b → (a ∣ b + c ↔ a ∣ c)
| a _ c ⟨b, rfl⟩ :=
 ⟨λ ⟨d, e⟩, ⟨d - b, by rw [mul_sub, ← e, add_sub_cancel]⟩,
  λ ⟨d, e⟩, by { rw [e, ← mul_add], apply dvd_mul_right }⟩

theorem div_mul_cancel : ∀ {a b : ordinal}, a ≠ 0 → a ∣ b → a * (b / a) = b
| a _ a0 ⟨b, rfl⟩ := by rw [mul_div_cancel _ a0]

theorem le_of_dvd : ∀ {a b : ordinal}, b ≠ 0 → a ∣ b → a ≤ b
| a _ b0 ⟨b, rfl⟩ := by simpa only [mul_one] using mul_le_mul_left'
  (one_le_iff_ne_zero.2 (λ h : b = 0, by simpa only [h, mul_zero] using b0)) a

theorem dvd_antisymm {a b : ordinal} (h₁ : a ∣ b) (h₂ : b ∣ a) : a = b :=
if a0 : a = 0 then by subst a; exact (eq_zero_of_zero_dvd h₁).symm else
if b0 : b = 0 then by subst b; exact eq_zero_of_zero_dvd h₂ else
(le_of_dvd b0 h₁).antisymm (le_of_dvd a0 h₂)

instance : is_antisymm ordinal (∣) := ⟨@dvd_antisymm⟩

/-- `a % b` is the unique ordinal `o'` satisfying
  `a = b * o + o'` with `o' < b`. -/
instance : has_mod ordinal := ⟨λ a b, a - b * (a / b)⟩

theorem mod_def (a b : ordinal) : a % b = a - b * (a / b) := rfl

@[simp] theorem mod_zero (a : ordinal) : a % 0 = a :=
by simp only [mod_def, div_zero, zero_mul, sub_zero]

theorem mod_eq_of_lt {a b : ordinal} (h : a < b) : a % b = a :=
by simp only [mod_def, div_eq_zero_of_lt h, mul_zero, sub_zero]

@[simp] theorem zero_mod (b : ordinal) : 0 % b = 0 :=
by simp only [mod_def, zero_div, mul_zero, sub_self]

theorem div_add_mod (a b : ordinal) : b * (a / b) + a % b = a :=
ordinal.add_sub_cancel_of_le $ mul_div_le _ _

theorem mod_lt (a) {b : ordinal} (h : b ≠ 0) : a % b < b :=
(add_lt_add_iff_left (b * (a / b))).1 $
by rw div_add_mod; exact lt_mul_div_add a h

@[simp] theorem mod_self (a : ordinal) : a % a = 0 :=
if a0 : a = 0 then by simp only [a0, zero_mod] else
by simp only [mod_def, div_self a0, mul_one, sub_self]

@[simp] theorem mod_one (a : ordinal) : a % 1 = 0 :=
by simp only [mod_def, div_one, one_mul, sub_self]

theorem dvd_of_mod_eq_zero {a b : ordinal} (H : a % b = 0) : b ∣ a :=
⟨a / b, by simpa [H] using (div_add_mod a b).symm⟩

theorem mod_eq_zero_of_dvd {a b : ordinal} (H : b ∣ a) : a % b = 0 :=
begin
  rcases H with ⟨c, rfl⟩,
  rcases eq_or_ne b 0 with rfl | hb,
  { simp },
  { simp [mod_def, hb] }
end

theorem dvd_iff_mod_eq_zero {a b : ordinal} : b ∣ a ↔ a % b = 0 :=
⟨mod_eq_zero_of_dvd, dvd_of_mod_eq_zero⟩

/-! ### Families of ordinals

There are two kinds of indexed families that naturally arise when dealing with ordinals: those
indexed by some type in the appropriate universe, and those indexed by ordinals less than another.
The following API allows one to convert from one kind of family to the other.

In many cases, this makes it easy to prove claims about one kind of family via the corresponding
claim on the other. -/

/-- Converts a family indexed by a `Type u` to one indexed by an `ordinal.{u}` using a specified
well-ordering. -/
def bfamily_of_family' {ι : Type u} (r : ι → ι → Prop) [is_well_order ι r] (f : ι → α) :
  Π a < type r, α :=
λ a ha, f (enum r a ha)

/-- Converts a family indexed by a `Type u` to one indexed by an `ordinal.{u}` using a well-ordering
given by the axiom of choice. -/
def bfamily_of_family {ι : Type u} : (ι → α) → Π a < type (@well_ordering_rel ι), α :=
bfamily_of_family' well_ordering_rel

/-- Converts a family indexed by an `ordinal.{u}` to one indexed by an `Type u` using a specified
well-ordering. -/
def family_of_bfamily' {ι : Type u} (r : ι → ι → Prop) [is_well_order ι r] {o} (ho : type r = o)
  (f : Π a < o, α) : ι → α :=
λ i, f (typein r i) (by { rw ←ho, exact typein_lt_type r i })

/-- Converts a family indexed by an `ordinal.{u}` to one indexed by a `Type u` using a well-ordering
given by the axiom of choice. -/
def family_of_bfamily (o : ordinal) (f : Π a < o, α) : o.out.α → α :=
family_of_bfamily' (<) (type_lt o) f

@[simp] theorem bfamily_of_family'_typein {ι} (r : ι → ι → Prop) [is_well_order ι r] (f : ι → α)
  (i) : bfamily_of_family' r f (typein r i) (typein_lt_type r i) = f i :=
by simp only [bfamily_of_family', enum_typein]

@[simp] theorem bfamily_of_family_typein {ι} (f : ι → α) (i) :
  bfamily_of_family f (typein _ i) (typein_lt_type _ i) = f i :=
bfamily_of_family'_typein  _ f i

@[simp] theorem family_of_bfamily'_enum {ι : Type u} (r : ι → ι → Prop) [is_well_order ι r] {o}
  (ho : type r = o) (f : Π a < o, α) (i hi) :
  family_of_bfamily' r ho f (enum r i (by rwa ho)) = f i hi :=
by simp only [family_of_bfamily', typein_enum]

@[simp] theorem family_of_bfamily_enum (o : ordinal) (f : Π a < o, α) (i hi) :
  family_of_bfamily o f (enum (<) i (by { convert hi, exact type_lt _ })) = f i hi :=
family_of_bfamily'_enum _ (type_lt o) f _ _

/-- The range of a family indexed by ordinals. -/
def brange (o : ordinal) (f : Π a < o, α) : set α :=
{a | ∃ i hi, f i hi = a}

theorem mem_brange {o : ordinal} {f : Π a < o, α} {a} : a ∈ brange o f ↔ ∃ i hi, f i hi = a :=
iff.rfl

theorem mem_brange_self {o} (f : Π a < o, α) (i hi) : f i hi ∈ brange o f :=
⟨i, hi, rfl⟩

@[simp] theorem range_family_of_bfamily' {ι : Type u} (r : ι → ι → Prop) [is_well_order ι r] {o}
  (ho : type r = o) (f : Π a < o, α) : range (family_of_bfamily' r ho f) = brange o f :=
begin
  refine set.ext (λ a, ⟨_, _⟩),
  { rintro ⟨b, rfl⟩,
    apply mem_brange_self },
  { rintro ⟨i, hi, rfl⟩,
    exact ⟨_, family_of_bfamily'_enum _ _ _ _ _⟩ }
end

@[simp] theorem range_family_of_bfamily {o} (f : Π a < o, α) :
  range (family_of_bfamily o f) = brange o f :=
range_family_of_bfamily' _ _ f

@[simp] theorem brange_bfamily_of_family' {ι : Type u} (r : ι → ι → Prop) [is_well_order ι r]
  (f : ι → α) : brange _ (bfamily_of_family' r f) = range f :=
begin
  refine set.ext (λ a, ⟨_, _⟩),
  { rintro ⟨i, hi, rfl⟩,
    apply mem_range_self },
  { rintro ⟨b, rfl⟩,
    exact ⟨_, _, bfamily_of_family'_typein _ _ _⟩ },
end

@[simp] theorem brange_bfamily_of_family {ι : Type u} (f : ι → α) :
  brange _ (bfamily_of_family f) = range f :=
brange_bfamily_of_family' _ _

@[simp] theorem brange_const {o : ordinal} (ho : o ≠ 0) {c : α} : brange o (λ _ _, c) = {c} :=
begin
  rw ←range_family_of_bfamily,
  exact @set.range_const _ o.out.α (out_nonempty_iff_ne_zero.2 ho) c
end

theorem comp_bfamily_of_family' {ι : Type u} (r : ι → ι → Prop) [is_well_order ι r] (f : ι → α)
  (g : α → β) : (λ i hi, g (bfamily_of_family' r f i hi)) = bfamily_of_family' r (g ∘ f) :=
rfl

theorem comp_bfamily_of_family {ι : Type u} (f : ι → α) (g : α → β) :
  (λ i hi, g (bfamily_of_family f i hi)) = bfamily_of_family (g ∘ f) :=
rfl

theorem comp_family_of_bfamily' {ι : Type u} (r : ι → ι → Prop) [is_well_order ι r] {o}
  (ho : type r = o) (f : Π a < o, α) (g : α → β) :
  g ∘ (family_of_bfamily' r ho f) = family_of_bfamily' r ho (λ i hi, g (f i hi)) :=
rfl

theorem comp_family_of_bfamily {o} (f : Π a < o, α) (g : α → β) :
  g ∘ (family_of_bfamily o f) = family_of_bfamily o (λ i hi, g (f i hi)) :=
rfl

/-! ### Supremum of a family of ordinals -/

/-- The supremum of a family of ordinals -/
def sup {ι : Type u} (f : ι → ordinal.{max u v}) : ordinal.{max u v} :=
supr f

@[simp] theorem Sup_eq_sup {ι : Type u} (f : ι → ordinal.{max u v}) : Sup (set.range f) = sup f :=
rfl

/-- The range of any family of ordinals is bounded above. See also `lsub_not_mem_range`. -/
theorem bdd_above_range {ι : Type u} (f : ι → ordinal.{max u v}) : bdd_above (set.range f) :=
⟨(cardinal.sup.{u v} (succ ∘ card ∘ f)).ord, begin
  rintros a ⟨i, rfl⟩,
  exact le_of_lt (cardinal.lt_ord.2 ((lt_succ _).trans_le (le_sup _ _)))
end⟩

theorem le_sup {ι} (f : ι → ordinal) : ∀ i, f i ≤ sup f :=
λ i, le_cSup (bdd_above_range f) (mem_range_self i)

theorem sup_le_iff {ι} {f : ι → ordinal} {a} : sup f ≤ a ↔ ∀ i, f i ≤ a :=
(cSup_le_iff' (bdd_above_range f)).trans (by simp)

theorem sup_le {ι} {f : ι → ordinal} {a} : (∀ i, f i ≤ a) → sup f ≤ a :=
sup_le_iff.2

theorem lt_sup {ι} {f : ι → ordinal} {a} : a < sup f ↔ ∃ i, a < f i :=
by simpa only [not_forall, not_le] using not_congr (@sup_le_iff _ f a)

theorem ne_sup_iff_lt_sup {ι} {f : ι → ordinal} : (∀ i, f i ≠ sup f) ↔ ∀ i, f i < sup f :=
⟨λ hf _, lt_of_le_of_ne (le_sup _ _) (hf _), λ hf _, ne_of_lt (hf _)⟩

theorem sup_not_succ_of_ne_sup {ι} {f : ι → ordinal} (hf : ∀ i, f i ≠ sup f) {a}
  (hao : a < sup f) : succ a < sup f :=
begin
  by_contra' hoa,
  exact hao.not_le (sup_le $ λ i, le_of_lt_succ $
    (lt_of_le_of_ne (le_sup _ _) (hf i)).trans_le hoa)
end

@[simp] theorem sup_eq_zero_iff {ι} {f : ι → ordinal} : sup f = 0 ↔ ∀ i, f i = 0 :=
begin
  refine ⟨λ h i, _, λ h, le_antisymm
    (sup_le (λ i, ordinal.le_zero.2 (h i))) (ordinal.zero_le _)⟩,
  rw [←ordinal.le_zero, ←h],
  exact le_sup f i
end

theorem is_normal.sup {f} (H : is_normal f) {ι} (g : ι → ordinal) (h : nonempty ι) :
  f (sup g) = sup (f ∘ g) :=
eq_of_forall_ge_iff $ λ a,
by rw [sup_le_iff, comp, H.le_set' (λ_:ι, true) g (let ⟨i⟩ := h in ⟨i, ⟨⟩⟩)];
  intros; simp only [sup_le_iff, true_implies_iff]; tauto

@[simp] theorem sup_empty {ι} [is_empty ι] (f : ι → ordinal) : sup f = 0 :=
sup_eq_zero_iff.2 is_empty_elim

theorem sup_ord {ι} (f : ι → cardinal) : sup (λ i, (f i).ord) = (cardinal.sup f).ord :=
eq_of_forall_ge_iff $ λ a, by simp only [sup_le_iff, cardinal.ord_le, cardinal.sup_le_iff]

@[simp] theorem sup_const {ι} [hι : nonempty ι] (o : ordinal) : sup (λ _ : ι, o) = o :=
csupr_const

@[simp] theorem sup_unique {ι} [unique ι] (f : ι → ordinal) : sup f = f default :=
supr_unique

theorem sup_le_of_range_subset {ι ι'} {f : ι → ordinal} {g : ι' → ordinal}
  (h : set.range f ⊆ set.range g) : sup.{u (max v w)} f ≤ sup.{v (max u w)} g :=
sup_le $ λ i, match h (mem_range_self i) with ⟨j, hj⟩ := hj ▸ le_sup _ _ end

theorem sup_eq_of_range_eq {ι ι'} {f : ι → ordinal} {g : ι' → ordinal}
  (h : set.range f = set.range g) : sup.{u (max v w)} f = sup.{v (max u w)} g :=
(sup_le_of_range_subset h.le).antisymm (sup_le_of_range_subset.{v u w} h.ge)

lemma unbounded_range_of_sup_ge {α β : Type u} (r : α → α → Prop) [is_well_order α r] (f : β → α)
  (h : type r ≤ sup.{u u} (typein r ∘ f)) : unbounded r (range f) :=
(not_bounded_iff _).1 $ λ ⟨x, hx⟩, not_lt_of_le h $ lt_of_le_of_lt
  (sup_le $ λ y, le_of_lt $ (typein_lt_typein r).2 $ hx _ $ mem_range_self y)
  (typein_lt_type r x)

theorem le_sup_shrink_equiv {s : set ordinal.{u}} (hs : small.{u} s) (a) (ha : a ∈ s) :
  a ≤ sup.{u u} (λ x, ((@equiv_shrink s hs).symm x).val) :=
by { convert le_sup.{u u} _ ((@equiv_shrink s hs) ⟨a, ha⟩), rw symm_apply_apply }

theorem small_Iio (o : ordinal.{u}) : small.{u} (set.Iio o) :=
let f : o.out.α → set.Iio o := λ x, ⟨typein (<) x, typein_lt_self x⟩ in
let hf : surjective f := λ b, ⟨enum (<) b.val (by { rw type_lt, exact b.prop }),
  subtype.ext (typein_enum _ _)⟩ in
small_of_surjective hf

theorem bdd_above_iff_small {s : set ordinal.{u}} : bdd_above s ↔ small.{u} s :=
⟨λ ⟨a, h⟩, @small_subset _ _ _ (by exact λ b hb, lt_succ_iff.2 (h hb)) (small_Iio (succ a)),
λ h, ⟨sup.{u u} (λ x, ((@equiv_shrink s h).symm x).val), le_sup_shrink_equiv h⟩⟩

theorem sup_eq_Sup {s : set ordinal.{u}} (hs : small.{u} s) :
  sup.{u u} (λ x, (@equiv_shrink s hs).symm x) = Sup s :=
let hs' := bdd_above_iff_small.2 hs in
  ((cSup_le_iff' hs').2 (le_sup_shrink_equiv hs)).antisymm'
  (sup_le (λ x, le_cSup hs' (subtype.mem _)))

private theorem sup_le_sup {ι ι' : Type u} (r : ι → ι → Prop) (r' : ι' → ι' → Prop)
  [is_well_order ι r] [is_well_order ι' r'] {o} (ho : type r = o) (ho' : type r' = o)
  (f : Π a < o, ordinal) : sup (family_of_bfamily' r ho f) ≤ sup (family_of_bfamily' r' ho' f) :=
sup_le $ λ i, begin
  cases typein_surj r' (by { rw [ho', ←ho], exact typein_lt_type r i }) with j hj,
  simp_rw [family_of_bfamily', ←hj],
  apply le_sup
end

theorem sup_eq_sup {ι ι' : Type u} (r : ι → ι → Prop) (r' : ι' → ι' → Prop) [is_well_order ι r]
  [is_well_order ι' r'] {o : ordinal.{u}} (ho : type r = o) (ho' : type r' = o)
  (f : Π a < o, ordinal.{max u v}) :
  sup (family_of_bfamily' r ho f) = sup (family_of_bfamily' r' ho' f) :=
sup_eq_of_range_eq.{u u v} (by simp)

/-- The supremum of a family of ordinals indexed by the set of ordinals less than some
    `o : ordinal.{u}`. This is a special case of `sup` over the family provided by
    `family_of_bfamily`. -/
def bsup (o : ordinal.{u}) (f : Π a < o, ordinal.{max u v}) : ordinal.{max u v} :=
sup (family_of_bfamily o f)

@[simp] theorem sup_eq_bsup {o} (f : Π a < o, ordinal) : sup (family_of_bfamily o f) = bsup o f :=
rfl

@[simp] theorem sup_eq_bsup' {o ι} (r : ι → ι → Prop) [is_well_order ι r] (ho : type r = o) (f) :
  sup (family_of_bfamily' r ho f) = bsup o f :=
sup_eq_sup r _ ho _ f

@[simp] theorem Sup_eq_bsup {o} (f : Π a < o, ordinal) : Sup (brange o f) = bsup o f :=
by { congr, rw range_family_of_bfamily }

@[simp] theorem bsup_eq_sup' {ι} (r : ι → ι → Prop) [is_well_order ι r] (f : ι → ordinal) :
  bsup _ (bfamily_of_family' r f) = sup f :=
by simp only [←sup_eq_bsup' r, enum_typein, family_of_bfamily', bfamily_of_family']

theorem bsup_eq_bsup {ι : Type u} (r r' : ι → ι → Prop) [is_well_order ι r] [is_well_order ι r']
  (f : ι → ordinal) : bsup _ (bfamily_of_family' r f) = bsup _ (bfamily_of_family' r' f) :=
by rw [bsup_eq_sup', bsup_eq_sup']

@[simp] theorem bsup_eq_sup {ι} (f : ι → ordinal) : bsup _ (bfamily_of_family f) = sup f :=
bsup_eq_sup' _ f

@[congr] lemma bsup_congr {o₁ o₂ : ordinal} (f : Π a < o₁, ordinal) (ho : o₁ = o₂) :
  bsup o₁ f = bsup o₂ (λ a h, f a (h.trans_eq ho.symm)) :=
by subst ho

theorem bsup_le_iff {o f a} : bsup.{u v} o f ≤ a ↔ ∀ i h, f i h ≤ a :=
sup_le_iff.trans ⟨λ h i hi, by { rw ←family_of_bfamily_enum o f, exact h _ }, λ h i, h _ _⟩

theorem bsup_le {o : ordinal} {f : Π b < o, ordinal} {a} :
  (∀ i h, f i h ≤ a) → bsup.{u v} o f ≤ a :=
bsup_le_iff.2

theorem le_bsup {o} (f : Π a < o, ordinal) (i h) : f i h ≤ bsup o f :=
bsup_le_iff.1 le_rfl _ _

theorem lt_bsup {o} (f : Π a < o, ordinal) {a} : a < bsup o f ↔ ∃ i hi, a < f i hi :=
by simpa only [not_forall, not_le] using not_congr (@bsup_le_iff _ f a)

theorem is_normal.bsup {f} (H : is_normal f) {o} :
  ∀ (g : Π a < o, ordinal) (h : o ≠ 0), f (bsup o g) = bsup o (λ a h, f (g a h)) :=
induction_on o $ λ α r _ g h,
by { resetI, rw [←sup_eq_bsup' r, H.sup _ (type_ne_zero_iff_nonempty.1 h), ←sup_eq_bsup' r]; refl }

theorem lt_bsup_of_ne_bsup {o : ordinal} {f : Π a < o, ordinal} :
  (∀ i h, f i h ≠ o.bsup f) ↔ ∀ i h, f i h < o.bsup f :=
⟨λ hf _ _, lt_of_le_of_ne (le_bsup _ _ _) (hf _ _), λ hf _ _, ne_of_lt (hf _ _)⟩

theorem bsup_not_succ_of_ne_bsup {o} {f : Π a < o, ordinal}
  (hf : ∀ {i : ordinal} (h : i < o), f i h ≠ o.bsup f) (a) :
  a < bsup o f → succ a < bsup o f :=
by { rw ←sup_eq_bsup at *, exact sup_not_succ_of_ne_sup (λ i, hf _) }

@[simp] theorem bsup_eq_zero_iff {o} {f : Π a < o, ordinal} : bsup o f = 0 ↔ ∀ i hi, f i hi = 0 :=
begin
  refine ⟨λ h i hi, _, λ h, le_antisymm
    (bsup_le (λ i hi, ordinal.le_zero.2 (h i hi))) (ordinal.zero_le _)⟩,
  rw [←ordinal.le_zero, ←h],
  exact le_bsup f i hi,
end

theorem lt_bsup_of_limit {o : ordinal} {f : Π a < o, ordinal}
  (hf : ∀ {a a'} (ha : a < o) (ha' : a' < o), a < a' → f a ha < f a' ha')
  (ho : ∀ a < o, succ a < o) (i h) : f i h < bsup o f :=
(hf _ _ $ lt_succ i).trans_le (le_bsup f (succ i) $ ho _ h)

theorem bsup_succ_of_mono {o : ordinal} {f : Π a < succ o, ordinal}
  (hf : ∀ {i j} hi hj, i ≤ j → f i hi ≤ f j hj) : bsup _ f = f o (lt_succ o) :=
le_antisymm (bsup_le $ λ i hi, hf _ _ $ le_of_lt_succ hi) (le_bsup _ _ _)

theorem bsup_succ_of_mono {o : ordinal} {f : Π a < succ o, ordinal}
  (hf : ∀ {i j} hi hj, i ≤ j → f i hi ≤ f j hj) : bsup _ f = f o (lt_succ_self o) :=
le_antisymm (bsup_le (λ i hi, hf _ _ (lt_succ.1 hi))) (le_bsup _ _ _)

@[simp] theorem bsup_zero (f : Π a < (0 : ordinal), ordinal) : bsup 0 f = 0 :=
bsup_eq_zero_iff.2 (λ i hi, (ordinal.not_lt_zero i hi).elim)

theorem bsup_const {o : ordinal} (ho : o ≠ 0) (a : ordinal) : bsup o (λ _ _, a) = a :=
le_antisymm (bsup_le (λ _ _, le_rfl)) (le_bsup _ 0 (ordinal.pos_iff_ne_zero.2 ho))

@[simp] theorem bsup_one (f : Π a < (1 : ordinal), ordinal) : bsup 1 f = f 0 zero_lt_one :=
by simp_rw [←sup_eq_bsup, sup_unique, family_of_bfamily, family_of_bfamily', typein_one_out]

theorem bsup_le_of_brange_subset {o o'} {f : Π a < o, ordinal} {g : Π a < o', ordinal}
  (h : brange o f ⊆ brange o' g) : bsup.{u (max v w)} o f ≤ bsup.{v (max u w)} o' g :=
bsup_le $ λ i hi, begin
  obtain ⟨j, hj, hj'⟩ := h ⟨i, hi, rfl⟩,
  rw ←hj',
  apply le_bsup
end

theorem bsup_eq_of_brange_eq {o o'} {f : Π a < o, ordinal} {g : Π a < o', ordinal}
  (h : brange o f = brange o' g) : bsup.{u (max v w)} o f = bsup.{v (max u w)} o' g :=
(bsup_le_of_brange_subset h.le).antisymm (bsup_le_of_brange_subset.{v u w} h.ge)

/-- The least strict upper bound of a family of ordinals. -/
def lsub {ι} (f : ι → ordinal) : ordinal := sup (succ ∘ f)

@[simp] theorem sup_eq_lsub {ι} (f : ι → ordinal) : sup (succ ∘ f) = lsub f := rfl

theorem lsub_le_iff {ι} {f : ι → ordinal} {a} : lsub f ≤ a ↔ ∀ i, f i < a :=
by { convert sup_le_iff, simp only [succ_le_iff] }

theorem lsub_le {ι} {f : ι → ordinal} {a} : (∀ i, f i < a) → lsub f ≤ a :=
lsub_le_iff.2

theorem lt_lsub {ι} (f : ι → ordinal) (i) : f i < lsub f :=
succ_le_iff.1 (le_sup _ i)

theorem lt_lsub_iff {ι} {f : ι → ordinal} {a} : a < lsub f ↔ ∃ i, a ≤ f i :=
by simpa only [not_forall, not_lt, not_le] using not_congr (@lsub_le_iff _ f a)

theorem sup_le_lsub {ι} (f : ι → ordinal) : sup f ≤ lsub f :=
sup_le $ λ i, le_of_lt (lt_lsub f i)

theorem lsub_le_sup_succ {ι} (f : ι → ordinal) : lsub f ≤ succ (sup f) :=
lsub_le $ λ i, lt_succ_iff.2 (le_sup f i)

theorem sup_eq_lsub_or_sup_succ_eq_lsub {ι} (f : ι → ordinal) :
  sup f = lsub f ∨ succ (sup f) = lsub f :=
begin
  cases eq_or_lt_of_le (sup_le_lsub f),
  { exact or.inl h },
  { exact or.inr ((succ_le_of_lt h).antisymm (lsub_le_sup_succ f)) }
end

theorem sup_succ_le_lsub {ι} (f : ι → ordinal) : succ (sup f) ≤ lsub f ↔ ∃ i, f i = sup f :=
begin
  refine ⟨λ h, _, _⟩,
  { by_contra' hf,
    exact (succ_le_iff.1 h).ne ((sup_le_lsub f).antisymm
      (lsub_le (ne_sup_iff_lt_sup.1 hf))) },
  rintro ⟨_, hf⟩,
  rw [succ_le_iff, ←hf],
  exact lt_lsub _ _
end

theorem sup_succ_eq_lsub {ι} (f : ι → ordinal) : succ (sup f) = lsub f ↔ ∃ i, f i = sup f :=
(lsub_le_sup_succ f).le_iff_eq.symm.trans (sup_succ_le_lsub f)

theorem sup_eq_lsub_iff_succ {ι} (f : ι → ordinal) :
  sup f = lsub f ↔ ∀ a < lsub f, succ a < lsub f :=
begin
  refine ⟨λ h, _, λ hf, le_antisymm (sup_le_lsub f) (lsub_le (λ i, _))⟩,
  { rw ←h,
    exact λ a, sup_not_succ_of_ne_sup (λ i, (lsub_le_iff.1 (le_of_eq h.symm) i).ne) },
  by_contra' hle,
  have heq := (sup_succ_eq_lsub f).2 ⟨i, le_antisymm (le_sup _ _) hle⟩,
  have := hf _ (by { rw ←heq, exact lt_succ (sup f) }),
  rw heq at this,
  exact this.false
end

theorem sup_eq_lsub_iff_lt_sup {ι} (f : ι → ordinal) : sup f = lsub f ↔ ∀ i, f i < sup f :=
⟨λ h i, (by { rw h, apply lt_lsub }), λ h, le_antisymm (sup_le_lsub f) (lsub_le h)⟩

@[simp] lemma lsub_empty {ι} [h : is_empty ι] (f : ι → ordinal) : lsub f = 0 :=
by { rw [←ordinal.le_zero, lsub_le_iff], exact h.elim }

lemma lsub_pos {ι} [h : nonempty ι] (f : ι → ordinal) : 0 < lsub f :=
h.elim $ λ i, (ordinal.zero_le _).trans_lt (lt_lsub f i)

@[simp] theorem lsub_eq_zero_iff {ι} {f : ι → ordinal} : lsub f = 0 ↔ is_empty ι :=
begin
  refine ⟨λ h, ⟨λ i, _⟩, λ h, @lsub_empty _ h _⟩,
  have := @lsub_pos _ ⟨i⟩ f,
  rw h at this,
  exact this.false
end

@[simp] theorem lsub_const {ι} [hι : nonempty ι] (o : ordinal) : lsub (λ _ : ι, o) = succ o :=
sup_const (succ o)

@[simp] theorem lsub_unique {ι} [hι : unique ι] (f : ι → ordinal) : lsub f = succ (f default) :=
sup_unique _

theorem lsub_le_of_range_subset {ι ι'} {f : ι → ordinal} {g : ι' → ordinal}
  (h : set.range f ⊆ set.range g) : lsub.{u (max v w)} f ≤ lsub.{v (max u w)} g :=
sup_le_of_range_subset (by convert set.image_subset _ h; apply set.range_comp)

theorem lsub_eq_of_range_eq {ι ι'} {f : ι → ordinal} {g : ι' → ordinal}
  (h : set.range f = set.range g) : lsub.{u (max v w)} f = lsub.{v (max u w)} g :=
(lsub_le_of_range_subset h.le).antisymm (lsub_le_of_range_subset.{v u w} h.ge)

theorem lsub_not_mem_range {ι} (f : ι → ordinal) : lsub f ∉ set.range f :=
λ ⟨i, h⟩, h.not_lt (lt_lsub f i)

theorem nonempty_compl_range {ι : Type u} (f : ι → ordinal.{max u v}) : (set.range f)ᶜ.nonempty :=
⟨_, lsub_not_mem_range f⟩

@[simp] theorem lsub_typein (o : ordinal) :
  lsub.{u u} (typein ((<) : o.out.α → o.out.α → Prop)) = o :=
(lsub_le.{u u} typein_lt_self).antisymm begin
  by_contra' h,
  nth_rewrite 0 ←type_lt o at h,
  simpa [typein_enum] using lt_lsub.{u u} (typein (<)) (enum (<) _ h)
end

theorem sup_typein_limit {o : ordinal} (ho : ∀ a, a < o → succ a < o) :
  sup.{u u} (typein ((<) : o.out.α → o.out.α → Prop)) = o :=
by rw (sup_eq_lsub_iff_succ.{u u} (typein (<))).2; rwa lsub_typein o

@[simp] theorem sup_typein_succ {o : ordinal} :
  sup.{u u} (typein ((<) : (succ o).out.α → (succ o).out.α → Prop)) = o :=
begin
  cases sup_eq_lsub_or_sup_succ_eq_lsub.{u u}
    (typein ((<) : (succ o).out.α → (succ o).out.α → Prop)) with h h,
  { rw sup_eq_lsub_iff_succ at h,
    simp only [lsub_typein] at h,
    exact (h o (lt_succ o)).false.elim },
  rw [←succ_eq_succ_iff, h],
  apply lsub_typein
end

/-- The least strict upper bound of a family of ordinals indexed by the set of ordinals less than
    some `o : ordinal.{u}`.

    This is to `lsub` as `bsup` is to `sup`. -/
def blsub (o : ordinal.{u}) (f : Π a < o, ordinal.{max u v}) : ordinal.{max u v} :=
o.bsup (λ a ha, succ (f a ha))

@[simp] theorem bsup_eq_blsub (o : ordinal) (f : Π a < o, ordinal) :
  bsup o (λ a ha, succ (f a ha)) = blsub o f :=
rfl

theorem lsub_eq_blsub' {ι} (r : ι → ι → Prop) [is_well_order ι r] {o} (ho : type r = o) (f) :
  lsub (family_of_bfamily' r ho f) = blsub o f :=
sup_eq_bsup' r ho (λ a ha, succ (f a ha))

theorem lsub_eq_lsub {ι ι' : Type u} (r : ι → ι → Prop) (r' : ι' → ι' → Prop)
  [is_well_order ι r] [is_well_order ι' r'] {o} (ho : type r = o) (ho' : type r' = o)
  (f : Π a < o, ordinal) : lsub (family_of_bfamily' r ho f) = lsub (family_of_bfamily' r' ho' f) :=
by rw [lsub_eq_blsub', lsub_eq_blsub']

@[simp] theorem lsub_eq_blsub {o} (f : Π a < o, ordinal) :
  lsub (family_of_bfamily o f) = blsub o f :=
lsub_eq_blsub' _ _ _

@[simp] theorem blsub_eq_lsub' {ι} (r : ι → ι → Prop) [is_well_order ι r] (f : ι → ordinal) :
  blsub _ (bfamily_of_family' r f) = lsub f :=
bsup_eq_sup' r (succ ∘ f)

theorem blsub_eq_blsub {ι : Type u} (r r' : ι → ι → Prop) [is_well_order ι r] [is_well_order ι r']
  (f : ι → ordinal) : blsub _ (bfamily_of_family' r f) = blsub _ (bfamily_of_family' r' f) :=
by rw [blsub_eq_lsub', blsub_eq_lsub']

@[simp] theorem blsub_eq_lsub {ι} (f : ι → ordinal) : blsub _ (bfamily_of_family f) = lsub f :=
blsub_eq_lsub' _ _

@[congr] lemma blsub_congr {o₁ o₂ : ordinal} (f : Π a < o₁, ordinal) (ho : o₁ = o₂) :
  blsub o₁ f = blsub o₂ (λ a h, f a (h.trans_eq ho.symm)) :=
by subst ho

theorem blsub_le_iff {o f a} : blsub o f ≤ a ↔ ∀ i h, f i h < a :=
by { convert bsup_le_iff, simp [succ_le_iff] }

theorem blsub_le {o : ordinal} {f : Π b < o, ordinal} {a} : (∀ i h, f i h < a) → blsub o f ≤ a :=
blsub_le_iff.2

theorem lt_blsub {o} (f : Π a < o, ordinal) (i h) : f i h < blsub o f :=
blsub_le_iff.1 le_rfl _ _

theorem lt_blsub_iff {o f a} : a < blsub o f ↔ ∃ i hi, a ≤ f i hi :=
by simpa only [not_forall, not_lt, not_le] using not_congr (@blsub_le_iff _ f a)

theorem bsup_le_blsub {o} (f : Π a < o, ordinal) : bsup o f ≤ blsub o f :=
bsup_le (λ i h, le_of_lt (lt_blsub f i h))

theorem blsub_le_bsup_succ {o} (f : Π a < o, ordinal) : blsub o f ≤ succ (bsup o f) :=
blsub_le (λ i h, lt_succ_iff.2 (le_bsup f i h))

theorem bsup_eq_blsub_or_succ_bsup_eq_blsub {o} (f : Π a < o, ordinal) :
  bsup o f = blsub o f ∨ succ (bsup o f) = blsub o f :=
by { rw [←sup_eq_bsup, ←lsub_eq_blsub], exact sup_eq_lsub_or_sup_succ_eq_lsub _ }

theorem bsup_succ_le_blsub {o} (f : Π a < o, ordinal) :
  succ (bsup o f) ≤ blsub o f ↔ ∃ i hi, f i hi = bsup o f :=
begin
  refine ⟨λ h, _, _⟩,
  { by_contra' hf,
    exact ne_of_lt (succ_le_iff.1 h) (le_antisymm (bsup_le_blsub f)
      (blsub_le (lt_bsup_of_ne_bsup.1 hf))) },
  rintro ⟨_, _, hf⟩,
  rw [succ_le_iff, ←hf],
  exact lt_blsub _ _ _
end

theorem bsup_succ_eq_blsub {o} (f : Π a < o, ordinal) :
  succ (bsup o f) = blsub o f ↔ ∃ i hi, f i hi = bsup o f :=
(blsub_le_bsup_succ f).le_iff_eq.symm.trans (bsup_succ_le_blsub f)

theorem bsup_eq_blsub_iff_succ {o} (f : Π a < o, ordinal) :
  bsup o f = blsub o f ↔ ∀ a < blsub o f, succ a < blsub o f :=
by { rw [←sup_eq_bsup, ←lsub_eq_blsub], apply sup_eq_lsub_iff_succ }

theorem bsup_eq_blsub_iff_lt_bsup {o} (f : Π a < o, ordinal) :
  bsup o f = blsub o f ↔ ∀ i hi, f i hi < bsup o f :=
⟨λ h i, (by { rw h, apply lt_blsub }), λ h, le_antisymm (bsup_le_blsub f) (blsub_le h)⟩

theorem bsup_eq_blsub_of_lt_succ_limit {o} (ho : is_limit o) {f : Π a < o, ordinal}
  (hf : ∀ a ha, f a ha < f (succ a) (ho.2 a ha)) : bsup o f = blsub o f :=
begin
  rw bsup_eq_blsub_iff_lt_bsup,
  exact λ i hi, (hf i hi).trans_le (le_bsup f _ _)
end

theorem blsub_succ_of_mono {o : ordinal} {f : Π a < succ o, ordinal}
<<<<<<< HEAD
  (hf : ∀ {i j} hi hj, i ≤ j → f i hi ≤ f j hj) : blsub _ f = succ (f o (lt_succ_self o)) :=
bsup_succ_of_mono $ λ i j hi hj h, succ_le_succ.2 (hf hi hj h)
=======
  (hf : ∀ {i j} hi hj, i ≤ j → f i hi ≤ f j hj) : blsub _ f = succ (f o (lt_succ o)) :=
bsup_succ_of_mono $ λ i j hi hj h, succ_le_succ (hf hi hj h)
>>>>>>> e1b3351d

@[simp] theorem blsub_eq_zero_iff {o} {f : Π a < o, ordinal} : blsub o f = 0 ↔ o = 0 :=
by { rw [←lsub_eq_blsub, lsub_eq_zero_iff], exact out_empty_iff_eq_zero }

@[simp] lemma blsub_zero (f : Π a < (0 : ordinal), ordinal) : blsub 0 f = 0 :=
by rwa blsub_eq_zero_iff

lemma blsub_pos {o : ordinal} (ho : 0 < o) (f : Π a < o, ordinal) : 0 < blsub o f :=
(ordinal.zero_le _).trans_lt (lt_blsub f 0 ho)

theorem blsub_type (r : α → α → Prop) [is_well_order α r] (f) :
  blsub (type r) f = lsub (λ a, f (typein r a) (typein_lt_type _ _)) :=
eq_of_forall_ge_iff $ λ o,
by rw [blsub_le_iff, lsub_le_iff]; exact
  ⟨λ H b, H _ _, λ H i h, by simpa only [typein_enum] using H (enum r i h)⟩

theorem blsub_const {o : ordinal} (ho : o ≠ 0) (a : ordinal) : blsub.{u v} o (λ _ _, a) = succ a :=
bsup_const.{u v} ho (succ a)

@[simp] theorem blsub_one (f : Π a < (1 : ordinal), ordinal) : blsub 1 f = succ (f 0 zero_lt_one) :=
bsup_one _

@[simp] theorem blsub_id : ∀ o, blsub.{u u} o (λ x _, x) = o :=
lsub_typein

theorem bsup_id_limit {o : ordinal} : (∀ a < o, succ a < o) → bsup.{u u} o (λ x _, x) = o :=
sup_typein_limit

@[simp] theorem bsup_id_succ (o) : bsup.{u u} (succ o) (λ x _, x) = o :=
sup_typein_succ

theorem blsub_le_of_brange_subset {o o'} {f : Π a < o, ordinal} {g : Π a < o', ordinal}
  (h : brange o f ⊆ brange o' g) : blsub.{u (max v w)} o f ≤ blsub.{v (max u w)} o' g :=
bsup_le_of_brange_subset $ λ a ⟨b, hb, hb'⟩, begin
  obtain ⟨c, hc, hc'⟩ := h ⟨b, hb, rfl⟩,
  simp_rw ←hc' at hb',
  exact ⟨c, hc, hb'⟩
end

theorem blsub_eq_of_brange_eq {o o'} {f : Π a < o, ordinal} {g : Π a < o', ordinal}
  (h : {o | ∃ i hi, f i hi = o} = {o | ∃ i hi, g i hi = o}) :
  blsub.{u (max v w)} o f = blsub.{v (max u w)} o' g :=
(blsub_le_of_brange_subset h.le).antisymm (blsub_le_of_brange_subset.{v u w} h.ge)

theorem bsup_comp {o o' : ordinal} {f : Π a < o, ordinal}
  (hf : ∀ {i j} (hi) (hj), i ≤ j → f i hi ≤ f j hj) {g : Π a < o', ordinal} (hg : blsub o' g = o) :
  bsup o' (λ a ha, f (g a ha) (by { rw ←hg, apply lt_blsub })) = bsup o f :=
begin
  apply le_antisymm;
  refine bsup_le (λ i hi, _),
  { apply le_bsup },
  { rw [←hg, lt_blsub_iff] at hi,
    rcases hi with ⟨j, hj, hj'⟩,
    exact (hf _ _ hj').trans (le_bsup _ _ _) }
end

theorem blsub_comp {o o' : ordinal} {f : Π a < o, ordinal}
  (hf : ∀ {i j} (hi) (hj), i ≤ j → f i hi ≤ f j hj) {g : Π a < o', ordinal} (hg : blsub o' g = o) :
  blsub o' (λ a ha, f (g a ha) (by { rw ←hg, apply lt_blsub })) = blsub o f :=
@bsup_comp o _ (λ a ha, succ (f a ha)) (λ i j _ _ h, succ_le_succ_iff.2 (hf _ _ h)) g hg

theorem is_normal.bsup_eq {f} (H : is_normal f) {o : ordinal} (h : is_limit o) :
  bsup.{u} o (λ x _, f x) = f o :=
by { rw [←is_normal.bsup.{u u} H (λ x _, x) h.1, bsup_id_limit h.2] }

theorem is_normal.blsub_eq {f} (H : is_normal f) {o : ordinal} (h : is_limit o) :
  blsub.{u} o (λ x _, f x) = f o :=
by { rw [←H.bsup_eq h, bsup_eq_blsub_of_lt_succ_limit h], exact (λ a _, H.1 a) }

theorem is_normal_iff_lt_succ_and_bsup_eq {f} :
  is_normal f ↔ (∀ a, f a < f (succ a)) ∧ ∀ o, is_limit o → bsup o (λ x _, f x) = f o :=
⟨λ h, ⟨h.1, @is_normal.bsup_eq f h⟩, λ ⟨h₁, h₂⟩, ⟨h₁, λ o ho a,
  (by {rw ←h₂ o ho, exact bsup_le_iff})⟩⟩

theorem is_normal_iff_lt_succ_and_blsub_eq {f} :
  is_normal f ↔ (∀ a, f a < f (succ a)) ∧ ∀ o, is_limit o → blsub o (λ x _, f x) = f o :=
begin
  rw [is_normal_iff_lt_succ_and_bsup_eq, and.congr_right_iff],
  intro h,
  split;
  intros H o ho;
  have := H o ho;
  rwa ←bsup_eq_blsub_of_lt_succ_limit ho (λ a _, h a) at *
end

theorem is_normal.eq_iff_zero_and_succ {f g : ordinal.{u} → ordinal.{u}} (hf : is_normal f)
  (hg : is_normal g) : f = g ↔ f 0 = g 0 ∧ ∀ a, f a = g a → f (succ a) = g (succ a) :=
⟨λ h, by simp [h], λ ⟨h₁, h₂⟩, funext (λ a, begin
  apply a.limit_rec_on,
  assumption',
  intros o ho H,
  rw [←is_normal.bsup_eq.{u u} hf ho, ←is_normal.bsup_eq.{u u} hg ho],
  congr,
  ext b hb,
  exact H b hb
end)⟩

/-! ### Minimum excluded ordinals -/

/-- The minimum excluded ordinal in a family of ordinals. -/
def mex {ι : Type u} (f : ι → ordinal.{max u v}) : ordinal :=
Inf (set.range f)ᶜ

theorem mex_not_mem_range {ι : Type u} (f : ι → ordinal.{max u v}) : mex f ∉ set.range f :=
Inf_mem (nonempty_compl_range f)

theorem ne_mex {ι} (f : ι → ordinal) : ∀ i, f i ≠ mex f :=
by simpa using mex_not_mem_range f

theorem mex_le_of_ne {ι} {f : ι → ordinal} {a} (ha : ∀ i, f i ≠ a) : mex f ≤ a :=
cInf_le' (by simp [ha])

theorem exists_of_lt_mex {ι} {f : ι → ordinal} {a} (ha : a < mex f) : ∃ i, f i = a :=
by { by_contra' ha', exact ha.not_le (mex_le_of_ne ha') }

theorem mex_le_lsub {ι} (f : ι → ordinal) : mex f ≤ lsub f :=
cInf_le' (lsub_not_mem_range f)

theorem mex_monotone {α β} {f : α → ordinal} {g : β → ordinal} (h : set.range f ⊆ set.range g) :
  mex f ≤ mex g :=
begin
  refine mex_le_of_ne (λ i hi, _),
  cases h ⟨i, rfl⟩ with j hj,
  rw ←hj at hi,
  exact ne_mex g j hi
end

theorem mex_lt_ord_succ_mk {ι} (f : ι → ordinal) : mex f < (succ (#ι)).ord :=
begin
  by_contra' h,
  apply (lt_succ (#ι)).not_le,
  have H := λ a, exists_of_lt_mex ((typein_lt_self a).trans_le h),
  let g : (succ (#ι)).ord.out.α → ι := λ a, classical.some (H a),
  have hg : injective g := λ a b h', begin
    have Hf : ∀ x, f (g x) = typein (<) x := λ a, classical.some_spec (H a),
    apply_fun f at h',
    rwa [Hf, Hf, typein_inj] at h'
  end,
  convert cardinal.mk_le_of_injective hg,
  rw cardinal.mk_ord_out
end

/-- The minimum excluded ordinal of a family of ordinals indexed by the set of ordinals less than
    some `o : ordinal.{u}`. This is a special case of `mex` over the family provided by
    `family_of_bfamily`.

    This is to `mex` as `bsup` is to `sup`. -/
def bmex (o : ordinal) (f : Π a < o, ordinal) : ordinal :=
mex (family_of_bfamily o f)

theorem bmex_not_mem_brange {o : ordinal} (f : Π a < o, ordinal) : bmex o f ∉ brange o f :=
by { rw ←range_family_of_bfamily, apply mex_not_mem_range }

theorem ne_bmex {o : ordinal} (f : Π a < o, ordinal) {i} (hi) : f i hi ≠ bmex o f :=
begin
  convert ne_mex _ (enum (<) i (by rwa type_lt)),
  rw family_of_bfamily_enum
end

theorem bmex_le_of_ne {o : ordinal} {f : Π a < o, ordinal} {a} (ha : ∀ i hi, f i hi ≠ a) :
  bmex o f ≤ a :=
mex_le_of_ne (λ i, ha _ _)

theorem exists_of_lt_bmex {o : ordinal} {f : Π a < o, ordinal} {a} (ha : a < bmex o f) :
  ∃ i hi, f i hi = a :=
begin
  cases exists_of_lt_mex ha with i hi,
  exact ⟨_, typein_lt_self i, hi⟩
end

theorem bmex_le_blsub {o : ordinal} (f : Π a < o, ordinal) : bmex o f ≤ blsub o f :=
mex_le_lsub _

theorem bmex_monotone {o o' : ordinal} {f : Π a < o, ordinal} {g : Π a < o', ordinal}
  (h : brange o f ⊆ brange o' g) : bmex o f ≤ bmex o' g :=
mex_monotone (by rwa [range_family_of_bfamily, range_family_of_bfamily])

theorem bmex_lt_ord_succ_card {o : ordinal} (f : Π a < o, ordinal) :
  bmex o f < (succ o.card).ord :=
by { rw ←mk_ordinal_out, exact (mex_lt_ord_succ_mk (family_of_bfamily o f)) }

end ordinal

/-! ### Results about injectivity and surjectivity -/

lemma not_surjective_of_ordinal {α : Type u} (f : α → ordinal.{u}) : ¬ surjective f :=
λ h, ordinal.lsub_not_mem_range.{u u} f (h _)

lemma not_injective_of_ordinal {α : Type u} (f : ordinal.{u} → α) : ¬ injective f :=
λ h, not_surjective_of_ordinal _ (inv_fun_surjective h)

lemma not_surjective_of_ordinal_of_small {α : Type v} [small.{u} α] (f : α → ordinal.{u}) :
  ¬ surjective f :=
λ h, not_surjective_of_ordinal _ (h.comp (equiv_shrink _).symm.surjective)

lemma not_injective_of_ordinal_of_small {α : Type v} [small.{u} α] (f : ordinal.{u} → α) :
  ¬ injective f :=
λ h, not_injective_of_ordinal _ ((equiv_shrink _).injective.comp h)

/-- The type of ordinals in universe `u` is not `small.{u}`. This is the type-theoretic analog of
the Burali-Forti paradox. -/
theorem not_small_ordinal : ¬ small.{u} ordinal.{max u v} :=
λ h, @not_injective_of_ordinal_of_small _ h _ (λ a b, ordinal.lift_inj.1)

/-! ### Enumerating unbounded sets of ordinals with ordinals -/

namespace ordinal

section
variables {S : set ordinal.{u}}

/-- Enumerator function for an unbounded set of ordinals. -/
def enum_ord (S : set ordinal.{u}) : ordinal → ordinal :=
lt_wf.fix (λ o f, Inf (S ∩ set.Ici (blsub.{u u} o f)))

/-- The equation that characterizes `enum_ord` definitionally. This isn't the nicest expression to
    work with, so consider using `enum_ord_def` instead. -/
theorem enum_ord_def' (o) :
  enum_ord S o = Inf (S ∩ set.Ici (blsub.{u u} o (λ a _, enum_ord S a))) :=
lt_wf.fix_eq _ _

/-- The set in `enum_ord_def'` is nonempty. -/
theorem enum_ord_def'_nonempty (hS : unbounded (<) S) (a) : (S ∩ set.Ici a).nonempty :=
let ⟨b, hb, hb'⟩ := hS a in ⟨b, hb, le_of_not_gt hb'⟩

private theorem enum_ord_mem_aux (hS : unbounded (<) S) (o) :
  (enum_ord S o) ∈ S ∩ set.Ici (blsub.{u u} o (λ c _, enum_ord S c)) :=
by { rw enum_ord_def', exact Inf_mem (enum_ord_def'_nonempty hS _) }

theorem enum_ord_mem (hS : unbounded (<) S) (o) : enum_ord S o ∈ S :=
(enum_ord_mem_aux hS o).left

theorem blsub_le_enum_ord (hS : unbounded (<) S) (o) :
  blsub.{u u} o (λ c _, enum_ord S c) ≤ enum_ord S o :=
(enum_ord_mem_aux hS o).right

theorem enum_ord_strict_mono (hS : unbounded (<) S) : strict_mono (enum_ord S) :=
λ _ _ h, (lt_blsub.{u u} _ _ h).trans_le (blsub_le_enum_ord hS _)

/-- A more workable definition for `enum_ord`. -/
theorem enum_ord_def (o) :
  enum_ord S o = Inf (S ∩ {b | ∀ c, c < o → enum_ord S c < b}) :=
begin
  rw enum_ord_def',
  congr, ext,
  exact ⟨λ h a hao, (lt_blsub.{u u} _ _ hao).trans_le h, blsub_le⟩
end

/-- The set in `enum_ord_def` is nonempty. -/
lemma enum_ord_def_nonempty (hS : unbounded (<) S) {o} :
  {x | x ∈ S ∧ ∀ c, c < o → enum_ord S c < x}.nonempty :=
(⟨_, enum_ord_mem hS o, λ _ b, enum_ord_strict_mono hS b⟩)

@[simp] theorem enum_ord_range {f : ordinal → ordinal} (hf : strict_mono f) :
  enum_ord (range f) = f :=
funext (λ o, begin
  apply ordinal.induction o,
  intros a H,
  rw enum_ord_def a,
  have Hfa : f a ∈ range f ∩ {b | ∀ c, c < a → enum_ord (range f) c < b} :=
    ⟨mem_range_self a, λ b hb, (by {rw H b hb, exact hf hb})⟩,
  refine (cInf_le' Hfa).antisymm ((le_cInf_iff'' ⟨_, Hfa⟩).2 _),
  rintros _ ⟨⟨c, rfl⟩, hc : ∀ b < a, enum_ord (range f) b < f c⟩,
  rw hf.le_iff_le,
  contrapose! hc,
  exact ⟨c, hc, (H c hc).ge⟩,
end)

@[simp] theorem enum_ord_univ : enum_ord set.univ = id :=
by { rw ←range_id, exact enum_ord_range strict_mono_id }

@[simp] theorem enum_ord_zero : enum_ord S 0 = Inf S :=
by { rw enum_ord_def, simp [ordinal.not_lt_zero] }

theorem enum_ord_succ_le {a b} (hS : unbounded (<) S) (ha : a ∈ S) (hb : enum_ord S b < a) :
  enum_ord S (succ b) ≤ a :=
begin
  rw enum_ord_def,
  exact cInf_le' ⟨ha, λ c hc, ((enum_ord_strict_mono hS).monotone (le_of_lt_succ hc)).trans_lt hb⟩
end

theorem enum_ord_le_of_subset {S T : set ordinal} (hS : unbounded (<) S) (hST : S ⊆ T) (a) :
  enum_ord T a ≤ enum_ord S a :=
begin
  apply ordinal.induction a,
  intros b H,
  rw enum_ord_def,
  exact cInf_le' ⟨hST (enum_ord_mem hS b), λ c h, (H c h).trans_lt (enum_ord_strict_mono hS h)⟩
end

theorem enum_ord_surjective (hS : unbounded (<) S) : ∀ s ∈ S, ∃ a, enum_ord S a = s :=
λ s hs, ⟨Sup {a | enum_ord S a ≤ s}, begin
  apply le_antisymm,
  { rw enum_ord_def,
    refine cInf_le' ⟨hs, λ a ha, _⟩,
    have : enum_ord S 0 ≤ s := by { rw enum_ord_zero, exact cInf_le' hs },
    rcases exists_lt_of_lt_cSup (by exact ⟨0, this⟩) ha with ⟨b, hb, hab⟩,
    exact (enum_ord_strict_mono hS hab).trans_le hb },
  { by_contra' h,
    exact (le_cSup ⟨s, λ a,
      (lt_wf.self_le_of_strict_mono (enum_ord_strict_mono hS) a).trans⟩
      (enum_ord_succ_le hS hs h)).not_lt (lt_succ _) }
end⟩

/-- An order isomorphism between an unbounded set of ordinals and the ordinals. -/
def enum_ord_order_iso (hS : unbounded (<) S) : ordinal ≃o S :=
strict_mono.order_iso_of_surjective (λ o, ⟨_, enum_ord_mem hS o⟩) (enum_ord_strict_mono hS)
  (λ s, let ⟨a, ha⟩ := enum_ord_surjective hS s s.prop in ⟨a, subtype.eq ha⟩)

theorem range_enum_ord (hS : unbounded (<) S) : range (enum_ord S) = S :=
by { rw range_eq_iff, exact ⟨enum_ord_mem hS, enum_ord_surjective hS⟩ }

/-- A characterization of `enum_ord`: it is the unique strict monotonic function with range `S`. -/
theorem eq_enum_ord (f : ordinal → ordinal) (hS : unbounded (<) S) :
  strict_mono f ∧ range f = S ↔ f = enum_ord S :=
begin
  split,
  { rintro ⟨h₁, h₂⟩,
    rwa [←lt_wf.eq_strict_mono_iff_eq_range h₁ (enum_ord_strict_mono hS), range_enum_ord hS] },
  { rintro rfl,
    exact ⟨enum_ord_strict_mono hS, range_enum_ord hS⟩ }
end

end

/-! ### Ordinal exponential -/

/-- The ordinal exponential, defined by transfinite recursion. -/
instance : has_pow ordinal ordinal :=
⟨λ a b, if a = 0 then 1 - b else limit_rec_on b 1 (λ _ IH, IH * a) (λ b _, bsup.{u u} b)⟩

local infixr ^ := @pow ordinal ordinal ordinal.has_pow

theorem opow_def (a b : ordinal) :
  a ^ b = if a = 0 then 1 - b else limit_rec_on b 1 (λ _ IH, IH * a) (λ b _, bsup.{u u} b) :=
rfl

theorem zero_opow' (a : ordinal) : 0 ^ a = 1 - a :=
by simp only [opow_def, if_pos rfl]

@[simp] theorem zero_opow {a : ordinal} (a0 : a ≠ 0) : 0 ^ a = 0 :=
by rwa [zero_opow', ordinal.sub_eq_zero_iff_le, one_le_iff_ne_zero]

@[simp] theorem opow_zero (a : ordinal) : a ^ 0 = 1 :=
by by_cases a = 0; [simp only [opow_def, if_pos h, sub_zero],
simp only [opow_def, if_neg h, limit_rec_on_zero]]

@[simp] theorem opow_succ (a b : ordinal) : a ^ succ b = a ^ b * a :=
if h : a = 0 then by subst a; simp only [zero_opow (succ_ne_zero _), mul_zero]
else by simp only [opow_def, limit_rec_on_succ, if_neg h]

theorem opow_limit {a b : ordinal} (a0 : a ≠ 0) (h : is_limit b) :
  a ^ b = bsup.{u u} b (λ c _, a ^ c) :=
by simp only [opow_def, if_neg a0]; rw limit_rec_on_limit _ _ _ _ h; refl

theorem opow_le_of_limit {a b c : ordinal} (a0 : a ≠ 0) (h : is_limit b) :
  a ^ b ≤ c ↔ ∀ b' < b, a ^ b' ≤ c :=
by rw [opow_limit a0 h, bsup_le_iff]

theorem lt_opow_of_limit {a b c : ordinal} (b0 : b ≠ 0) (h : is_limit c) :
  a < b ^ c ↔ ∃ c' < c, a < b ^ c' :=
by rw [← not_iff_not, not_exists]; simp only [not_lt, opow_le_of_limit b0 h, exists_prop, not_and]

@[simp] theorem opow_one (a : ordinal) : a ^ 1 = a :=
by rw [← succ_zero, opow_succ]; simp only [opow_zero, one_mul]

@[simp] theorem one_opow (a : ordinal) : 1 ^ a = 1 :=
begin
  apply limit_rec_on a,
  { simp only [opow_zero] },
  { intros _ ih, simp only [opow_succ, ih, mul_one] },
  refine λ b l IH, eq_of_forall_ge_iff (λ c, _),
  rw [opow_le_of_limit ordinal.one_ne_zero l],
  exact ⟨λ H, by simpa only [opow_zero] using H 0 l.pos,
         λ H b' h, by rwa IH _ h⟩,
end

theorem opow_pos {a : ordinal} (b)
  (a0 : 0 < a) : 0 < a ^ b :=
begin
  have h0 : 0 < a ^ 0, {simp only [opow_zero, zero_lt_one]},
  apply limit_rec_on b,
  { exact h0 },
  { intros b IH, rw [opow_succ],
    exact mul_pos IH a0 },
  { exact λ b l _, (lt_opow_of_limit (ordinal.pos_iff_ne_zero.1 a0) l).2
      ⟨0, l.pos, h0⟩ },
end

theorem opow_ne_zero {a : ordinal} (b)
  (a0 : a ≠ 0) : a ^ b ≠ 0 :=
ordinal.pos_iff_ne_zero.1 $ opow_pos b $ ordinal.pos_iff_ne_zero.2 a0

theorem opow_is_normal {a : ordinal} (h : 1 < a) : is_normal ((^) a) :=
have a0 : 0 < a, from lt_trans zero_lt_one h,
⟨λ b, by simpa only [mul_one, opow_succ] using
  (mul_lt_mul_iff_left (opow_pos b a0)).2 h,
 λ b l c, opow_le_of_limit (ne_of_gt a0) l⟩

theorem opow_lt_opow_iff_right {a b c : ordinal}
  (a1 : 1 < a) : a ^ b < a ^ c ↔ b < c :=
(opow_is_normal a1).lt_iff

theorem opow_le_opow_iff_right {a b c : ordinal}
  (a1 : 1 < a) : a ^ b ≤ a ^ c ↔ b ≤ c :=
(opow_is_normal a1).le_iff

theorem opow_right_inj {a b c : ordinal}
  (a1 : 1 < a) : a ^ b = a ^ c ↔ b = c :=
(opow_is_normal a1).inj

theorem opow_is_limit {a b : ordinal}
  (a1 : 1 < a) : is_limit b → is_limit (a ^ b) :=
(opow_is_normal a1).is_limit

theorem opow_is_limit_left {a b : ordinal}
  (l : is_limit a) (hb : b ≠ 0) : is_limit (a ^ b) :=
begin
  rcases zero_or_succ_or_limit b with e|⟨b,rfl⟩|l',
  { exact absurd e hb },
  { rw opow_succ,
    exact mul_is_limit (opow_pos _ l.pos) l },
  { exact opow_is_limit l.one_lt l' }
end

theorem opow_le_opow_right {a b c : ordinal}
  (h₁ : 0 < a) (h₂ : b ≤ c) : a ^ b ≤ a ^ c :=
begin
  cases lt_or_eq_of_le (one_le_iff_pos.2 h₁) with h₁ h₁,
  { exact (opow_le_opow_iff_right h₁).2 h₂ },
  { subst a, simp only [one_opow] }
end

theorem opow_le_opow_left {a b : ordinal} (c)
  (ab : a ≤ b) : a ^ c ≤ b ^ c :=
begin
  by_cases a0 : a = 0,
  { subst a, by_cases c0 : c = 0,
    { subst c, simp only [opow_zero] },
    { simp only [zero_opow c0, ordinal.zero_le] } },
  { apply limit_rec_on c,
    { simp only [opow_zero] },
    { intros c IH, simpa only [opow_succ] using mul_le_mul' IH ab },
    { exact λ c l IH, (opow_le_of_limit a0 l).2
        (λ b' h, le_trans (IH _ h) (opow_le_opow_right
          (lt_of_lt_of_le (ordinal.pos_iff_ne_zero.2 a0) ab) (le_of_lt h))) } }
end

theorem left_le_opow (a : ordinal) {b : ordinal} (b1 : 0 < b) : a ≤ a ^ b :=
begin
  nth_rewrite 0 ←opow_one a,
  cases le_or_gt a 1 with a1 a1,
  { cases lt_or_eq_of_le a1 with a0 a1,
    { rw lt_one_iff_zero at a0,
      rw [a0, zero_opow ordinal.one_ne_zero],
      exact ordinal.zero_le _ },
    rw [a1, one_opow, one_opow] },
  rwa [opow_le_opow_iff_right a1, one_le_iff_pos]
end

theorem right_le_opow {a : ordinal} (b) (a1 : 1 < a) : b ≤ a ^ b :=
(opow_is_normal a1).self_le _

theorem opow_lt_opow_left_of_succ {a b c : ordinal}
  (ab : a < b) : a ^ succ c < b ^ succ c :=
by rw [opow_succ, opow_succ]; exact
  (mul_le_mul_right' (opow_le_opow_left _ (le_of_lt ab)) a).trans_lt
  (mul_lt_mul_of_pos_left ab (opow_pos _ (lt_of_le_of_lt (ordinal.zero_le _) ab)))

theorem opow_add (a b c : ordinal) : a ^ (b + c) = a ^ b * a ^ c :=
begin
  by_cases a0 : a = 0,
  { subst a,
    by_cases c0 : c = 0, {simp only [c0, add_zero, opow_zero, mul_one]},
    have : b+c ≠ 0 := ne_of_gt (lt_of_lt_of_le
      (ordinal.pos_iff_ne_zero.2 c0) (le_add_left _ _)),
    simp only [zero_opow c0, zero_opow this, mul_zero] },
  cases eq_or_lt_of_le (one_le_iff_ne_zero.2 a0) with a1 a1,
  { subst a1, simp only [one_opow, mul_one] },
  apply limit_rec_on c,
  { simp only [add_zero, opow_zero, mul_one] },
  { intros c IH,
    rw [add_succ, opow_succ, IH, opow_succ, mul_assoc] },
  { intros c l IH,
    refine eq_of_forall_ge_iff (λ d, (((opow_is_normal a1).trans
      (add_is_normal b)).limit_le l).trans _),
    simp only [IH] {contextual := tt},
    exact (((mul_is_normal $ opow_pos b (ordinal.pos_iff_ne_zero.2 a0)).trans
      (opow_is_normal a1)).limit_le l).symm }
end

theorem opow_one_add (a b : ordinal) : a ^ (1 + b) = a * a ^ b :=
by rw [opow_add, opow_one]

theorem opow_dvd_opow (a) {b c : ordinal}
  (h : b ≤ c) : a ^ b ∣ a ^ c :=
by { rw [← ordinal.add_sub_cancel_of_le h, opow_add], apply dvd_mul_right }

theorem opow_dvd_opow_iff {a b c : ordinal}
  (a1 : 1 < a) : a ^ b ∣ a ^ c ↔ b ≤ c :=
⟨λ h, le_of_not_lt $ λ hn,
  not_le_of_lt ((opow_lt_opow_iff_right a1).2 hn) $
   le_of_dvd (opow_ne_zero _ $ one_le_iff_ne_zero.1 $ le_of_lt a1) h,
opow_dvd_opow _⟩

theorem opow_mul (a b c : ordinal) : a ^ (b * c) = (a ^ b) ^ c :=
begin
  by_cases b0 : b = 0, {simp only [b0, zero_mul, opow_zero, one_opow]},
  by_cases a0 : a = 0,
  { subst a,
    by_cases c0 : c = 0, {simp only [c0, mul_zero, opow_zero]},
    simp only [zero_opow b0, zero_opow c0, zero_opow (mul_ne_zero b0 c0)] },
  cases eq_or_lt_of_le (one_le_iff_ne_zero.2 a0) with a1 a1,
  { subst a1, simp only [one_opow] },
  apply limit_rec_on c,
  { simp only [mul_zero, opow_zero] },
  { intros c IH,
    rw [mul_succ, opow_add, IH, opow_succ] },
  { intros c l IH,
    refine eq_of_forall_ge_iff (λ d, (((opow_is_normal a1).trans
      (mul_is_normal (ordinal.pos_iff_ne_zero.2 b0))).limit_le l).trans _),
    simp only [IH] {contextual := tt},
    exact (opow_le_of_limit (opow_ne_zero _ a0) l).symm }
end

/-! ### Ordinal logarithm -/

/-- The ordinal logarithm is the solution `u` to the equation `x = b ^ u * v + w` where `v < b` and
    `w < b ^ u`. -/
@[pp_nodot] def log (b : ordinal) (x : ordinal) : ordinal :=
if h : 1 < b then pred (Inf {o | x < b ^ o}) else 0

/-- The set in the definition of `log` is nonempty. -/
theorem log_nonempty {b x : ordinal} (h : 1 < b) : {o | x < b ^ o}.nonempty :=
⟨_, succ_le_iff.1 (right_le_opow _ h)⟩

theorem log_def {b : ordinal} (b1 : 1 < b) (x : ordinal) : log b x = pred (Inf {o | x < b ^ o}) :=
by simp only [log, dif_pos b1]

theorem log_of_not_one_lt_left {b : ordinal} (b1 : ¬ 1 < b) (x : ordinal) : log b x = 0 :=
by simp only [log, dif_neg b1]

theorem log_of_left_le_one {b : ordinal} (b1 : b ≤ 1) : ∀ x, log b x = 0 :=
log_of_not_one_lt_left b1.not_lt

@[simp] lemma log_zero_left : ∀ b, log 0 b = 0 :=
log_of_left_le_one ordinal.zero_le_one

@[simp] theorem log_zero_right (b : ordinal) : log b 0 = 0 :=
if b1 : 1 < b then begin
  rw [log_def b1, ← ordinal.le_zero, pred_le],
  apply cInf_le',
  dsimp,
  rw [succ_zero, opow_one],
  exact zero_lt_one.trans b1
end
else by simp only [log_of_not_one_lt_left b1]

@[simp] theorem log_one_left : ∀ b, log 1 b = 0 :=
log_of_left_le_one le_rfl

theorem succ_log_def {b x : ordinal} (b1 : 1 < b) (x0 : 0 < x) :
  succ (log b x) = Inf {o | x < b ^ o} :=
begin
  let t := Inf {o | x < b ^ o},
  have : x < b ^ t := Inf_mem (log_nonempty b1),
  rcases zero_or_succ_or_limit t with h|h|h,
  { refine (not_lt_of_le (one_le_iff_pos.2 x0) _).elim,
    simpa only [h, opow_zero] },
  { rw [show log b x = pred t, from log_def b1 x,
        succ_pred_iff_is_succ.2 h] },
  { rcases (lt_opow_of_limit (ne_of_gt $ lt_trans zero_lt_one b1) h).1 this with ⟨a, h₁, h₂⟩,
    exact (not_le_of_lt h₁).elim ((le_cInf_iff'' (log_nonempty b1)).1 (le_refl t) a h₂) }
end

theorem lt_opow_succ_log_self {b : ordinal} (b1 : 1 < b) (x : ordinal) : x < b ^ succ (log b x) :=
begin
  cases lt_or_eq_of_le (ordinal.zero_le x) with x0 x0,
  { rw [succ_log_def b1 x0], exact Inf_mem (log_nonempty b1) },
  { subst x, apply opow_pos _ (lt_trans zero_lt_one b1) }
end

theorem opow_log_le_self (b) {x : ordinal} (x0 : 0 < x) : b ^ log b x ≤ x :=
begin
  by_cases b0 : b = 0,
  { rw [b0, zero_opow'],
    refine le_trans (sub_le_self _ _) (one_le_iff_pos.2 x0) },
  cases lt_or_eq_of_le (one_le_iff_ne_zero.2 b0) with b1 b1,
  { refine le_of_not_lt (λ h, not_le_of_lt (lt_succ (log b x)) _),
    have := @cInf_le' _ _ {o | x < b ^ o} _ h,
    rwa ← succ_log_def b1 x0 at this },
  { rw [← b1, one_opow], exact one_le_iff_pos.2 x0 }
end

/-- `opow b` and `log b` (almost) form a Galois connection. -/
theorem opow_le_iff_le_log {b x c : ordinal} (b1 : 1 < b) (x0 : 0 < x) : b ^ c ≤ x ↔ c ≤ log b x :=
⟨λ h, le_of_not_lt $ λ hn,
   not_le_of_lt (lt_opow_succ_log_self b1 x) $
   le_trans ((opow_le_opow_iff_right b1).2 (succ_le_of_lt hn)) h,
λ h, le_trans ((opow_le_opow_iff_right b1).2 h) (opow_log_le_self b x0)⟩

theorem lt_opow_iff_log_lt {b x c : ordinal} (b1 : 1 < b) (x0 : 0 < x) : x < b ^ c ↔ log b x < c :=
lt_iff_lt_of_le_iff_le (opow_le_iff_le_log b1 x0)

@[mono] theorem log_mono_right (b) {x y : ordinal} (xy : x ≤ y) : log b x ≤ log b y :=
if x0 : x = 0 then by simp only [x0, log_zero_right, ordinal.zero_le] else
have x0 : 0 < x, from ordinal.pos_iff_ne_zero.2 x0,
if b1 : 1 < b then
  (opow_le_iff_le_log b1 (lt_of_lt_of_le x0 xy)).1 $ le_trans (opow_log_le_self _ x0) xy
else by simp only [log_of_not_one_lt_left b1, ordinal.zero_le]

theorem log_le_self (b x : ordinal) : log b x ≤ x :=
if x0 : x = 0 then by simp only [x0, log_zero_right, ordinal.zero_le] else
if b1 : 1 < b then
  le_trans (right_le_opow _ b1) (opow_log_le_self b (ordinal.pos_iff_ne_zero.2 x0))
else by simp only [log_of_not_one_lt_left b1, ordinal.zero_le]

@[simp] theorem log_one_right (b : ordinal) : log b 1 = 0 :=
if hb : 1 < b then by rwa [←lt_one_iff_zero, ←lt_opow_iff_log_lt hb zero_lt_one, opow_one]
else log_of_not_one_lt_left hb 1

theorem mod_opow_log_lt_self {b o : ordinal} (b0 : b ≠ 0) (o0 : o ≠ 0) : o % b ^ log b o < o :=
(mod_lt _ $ opow_ne_zero _ b0).trans_le (opow_log_le_self _ $ ordinal.pos_iff_ne_zero.2 o0)

lemma opow_mul_add_pos {b v : ordinal} (hb : 0 < b) (u) (hv : 0 < v) (w) : 0 < b ^ u * v + w :=
(opow_pos u hb).trans_le ((le_mul_left _ hv).trans (le_add_right _ _))

lemma opow_mul_add_lt_opow_mul_succ {b u w : ordinal} (v : ordinal) (hw : w < b ^ u) :
  b ^ u * v + w < b ^ u * (succ v) :=
by rwa [mul_succ, add_lt_add_iff_left]

lemma opow_mul_add_lt_opow_succ {b u v w : ordinal} (hvb : v < b) (hw : w < b ^ u) :
  b ^ u * v + w < b ^ (succ u) :=
begin
  convert (opow_mul_add_lt_opow_mul_succ v hw).trans_le (mul_le_mul_left' (succ_le_of_lt hvb) _),
  exact opow_succ b u
end

theorem log_opow_mul_add {b u v w : ordinal} (hb : 1 < b) (hv : 0 < v) (hvb : v < b)
  (hw : w < b ^ u) : log b (b ^ u * v + w) = u :=
begin
  have hpos := opow_mul_add_pos (zero_lt_one.trans hb) u hv w,
  by_contra' hne,
  cases lt_or_gt_of_ne hne with h h,
  { rw ←lt_opow_iff_log_lt hb hpos at h,
    exact not_le_of_lt h ((le_mul_left _ hv).trans (le_add_right _ _)) },
  { change _ < _ at h,
    rw [←succ_le_iff, ←opow_le_iff_le_log hb hpos] at h,
    exact (not_lt_of_le h) (opow_mul_add_lt_opow_succ hvb hw) }
end

@[simp] theorem log_opow {b : ordinal} (hb : 1 < b) (x : ordinal) : log b (b ^ x) = x :=
begin
  convert log_opow_mul_add hb zero_lt_one hb (opow_pos x (zero_lt_one.trans hb)),
  rw [add_zero, mul_one]
end

theorem add_log_le_log_mul {x y : ordinal} (b : ordinal) (x0 : 0 < x) (y0 : 0 < y) :
  log b x + log b y ≤ log b (x * y) :=
begin
  by_cases hb : 1 < b,
  { rw [←opow_le_iff_le_log hb (mul_pos x0 y0), opow_add],
    exact mul_le_mul' (opow_log_le_self b x0) (opow_log_le_self b y0) },
  simp only [log_of_not_one_lt_left hb, zero_add]
end

/-! ### The Cantor normal form -/

/-- Proving properties of ordinals by induction over their Cantor normal form. -/
@[elab_as_eliminator] noncomputable def CNF_rec {b : ordinal} (b0 : b ≠ 0)
  {C : ordinal → Sort*} (H0 : C 0) (H : ∀ o, o ≠ 0 → C (o % b ^ log b o) → C o) : ∀ o, C o
| o :=
  if o0 : o = 0 then by rwa o0 else
  have _, from mod_opow_log_lt_self b0 o0,
  H o o0 (CNF_rec (o % b ^ log b o))
using_well_founded {dec_tac := `[assumption]}

@[simp] theorem CNF_rec_zero {b} (b0) {C H0 H} : @CNF_rec b b0 C H0 H 0 = H0 :=
by rw [CNF_rec, dif_pos rfl]; refl

@[simp] theorem CNF_rec_ne_zero {b} (b0) {C H0 H o} (o0) :
  @CNF_rec b b0 C H0 H o = H o o0 (@CNF_rec b b0 C H0 H _) :=
by rw [CNF_rec, dif_neg o0]

/-- The Cantor normal form of an ordinal `o` is the list of coefficients and exponents in the
    base-`b` expansion of `o`.

    `CNF b (b ^ u₁ * v₁ + b ^ u₂ * v₂) = [(u₁, v₁), (u₂, v₂)]` -/
def CNF (b o : ordinal) : list (ordinal × ordinal) :=
if b0 : b = 0 then [] else
CNF_rec b0 [] (λ o o0 IH, (log b o, o / b ^ log b o) :: IH) o

@[simp] theorem zero_CNF (o) : CNF 0 o = [] :=
dif_pos rfl

@[simp] theorem CNF_zero (b) : CNF b 0 = [] :=
if b0 : b = 0 then dif_pos b0 else (dif_neg b0).trans $ CNF_rec_zero _

theorem CNF_ne_zero {b o : ordinal} (b0 : b ≠ 0) (o0 : o ≠ 0) :
  CNF b o = (log b o, o / b ^ log b o) :: CNF b (o % b ^ log b o) :=
by unfold CNF; rw [dif_neg b0, dif_neg b0, CNF_rec_ne_zero b0 o0]

@[simp] theorem one_CNF {o : ordinal} (o0 : o ≠ 0) : CNF 1 o = [(0, o)] :=
by rw [CNF_ne_zero ordinal.one_ne_zero o0, log_of_not_one_lt_left (irrefl _), opow_zero, mod_one,
       CNF_zero, div_one]

theorem CNF_foldr {b : ordinal} (b0 : b ≠ 0) (o) :
  (CNF b o).foldr (λ p r, b ^ p.1 * p.2 + r) 0 = o :=
CNF_rec b0 (by rw CNF_zero; refl)
  (λ o o0 IH, by rw [CNF_ne_zero b0 o0, list.foldr_cons, IH, div_add_mod]) o

/-- This theorem exists to factor out commonalities between the proofs of `ordinal.CNF_pairwise` and
`ordinal.CNF_fst_le_log`. -/
private theorem CNF_pairwise_aux (b o : ordinal.{u}) :
  (∀ p : ordinal × ordinal, p ∈ CNF b o → p.1 ≤ log b o) ∧ (CNF b o).pairwise (λ p q, q.1 < p.1) :=
begin
  by_cases b0 : b = 0,
  { simp only [b0, zero_CNF, list.pairwise.nil, and_true], exact λ _, false.elim },
  cases lt_or_eq_of_le (one_le_iff_ne_zero.2 b0) with b1 b1,
  { refine CNF_rec b0 _ _ o,
    { simp only [CNF_zero, list.pairwise.nil, and_true], exact λ _, false.elim },
    intros o o0 IH, cases IH with IH₁ IH₂,
    simp only [CNF_ne_zero b0 o0, list.forall_mem_cons, list.pairwise_cons, IH₂, and_true],
    refine ⟨⟨le_rfl, λ p m, _⟩, λ p m, _⟩,
    { exact le_trans (IH₁ p m) (log_mono_right _ $ le_of_lt $ mod_opow_log_lt_self b0 o0) },
    { refine (IH₁ p m).trans_lt ((lt_opow_iff_log_lt b1 _).1 _),
      { rw ordinal.pos_iff_ne_zero, intro e,
        rw e at m, simpa only [CNF_zero] using m },
      { exact mod_lt _ (opow_ne_zero _ b0) } } },
  { by_cases o0 : o = 0,
    { simp only [o0, CNF_zero, list.pairwise.nil, and_true], exact λ _, false.elim },
    rw [← b1, one_CNF o0],
    simp only [list.mem_singleton, log_one_left, forall_eq, le_refl, true_and,
      list.pairwise_singleton] }
end

theorem CNF_pairwise (b o : ordinal.{u}) :
  (CNF b o).pairwise (λ p q : ordinal × ordinal, q.1 < p.1) :=
(CNF_pairwise_aux _ _).2

theorem CNF_fst_le_log {b o : ordinal.{u}} :
  ∀ {p : ordinal × ordinal}, p ∈ CNF b o → p.1 ≤ log b o :=
(CNF_pairwise_aux _ _).1

theorem CNF_fst_le {b o : ordinal.{u}} {p : ordinal × ordinal} (hp : p ∈ CNF b o) : p.1 ≤ o :=
(CNF_fst_le_log hp).trans (log_le_self _ _)

/-- This theorem exists to factor out commonalities between the proofs of `ordinal.CNF_snd_lt` and
`ordinal.CNF_lt_snd`. -/
private theorem CNF_snd_lt_aux {b o : ordinal.{u}} (b1 : 1 < b) :
  ∀ {p : ordinal × ordinal}, p ∈ CNF b o → p.2 < b ∧ 0 < p.2 :=
begin
  have b0 := (zero_lt_one.trans b1).ne',
  refine CNF_rec b0 (λ _, by { rw CNF_zero, exact false.elim }) (λ o o0 IH, _) o,
  simp only [CNF_ne_zero b0 o0, list.mem_cons_iff, forall_eq_or_imp, iff_true_intro @IH, and_true],
  nth_rewrite 1 ←@succ_le_iff,
  rw [div_lt (opow_ne_zero _ b0), ←opow_succ, le_div (opow_ne_zero _ b0), succ_zero, mul_one],
  refine ⟨lt_opow_succ_log_self b1 _, opow_log_le_self _ _⟩,
  rwa ordinal.pos_iff_ne_zero
end

theorem CNF_snd_lt {b o : ordinal.{u}} (b1 : 1 < b) {p : ordinal × ordinal} (hp : p ∈ CNF b o) :
  p.2 < b :=
(CNF_snd_lt_aux b1 hp).1

theorem CNF_lt_snd {b o : ordinal.{u}} (b1 : 1 < b) {p : ordinal × ordinal} (hp : p ∈ CNF b o) :
  0 < p.2 :=
(CNF_snd_lt_aux b1 hp).2

theorem CNF_sorted (b o : ordinal) : ((CNF b o).map prod.fst).sorted (>) :=
by { rw [list.sorted, list.pairwise_map], exact CNF_pairwise b o }

/-! ### Casting naturals into ordinals, compatibility with operations -/

@[simp] theorem nat_cast_mul {m n : ℕ} : ((m * n : ℕ) : ordinal) = m * n :=
by induction n with n IH; [simp only [nat.cast_zero, nat.mul_zero, mul_zero],
  rw [nat.mul_succ, nat.cast_add, IH, nat.cast_succ, mul_add_one]]

@[simp] theorem nat_cast_opow {m n : ℕ} : ((pow m n : ℕ) : ordinal) = m ^ n :=
by induction n with n IH; [simp only [pow_zero, nat.cast_zero, opow_zero, nat.cast_one],
  rw [pow_succ', nat_cast_mul, IH, nat.cast_succ, add_one_eq_succ, opow_succ]]

@[simp] theorem nat_cast_le {m n : ℕ} : (m : ordinal) ≤ n ↔ m ≤ n :=
by rw [← cardinal.ord_nat, ← cardinal.ord_nat,
       cardinal.ord_le_ord, cardinal.nat_cast_le]

@[simp] theorem nat_cast_lt {m n : ℕ} : (m : ordinal) < n ↔ m < n :=
by simp only [lt_iff_le_not_le, nat_cast_le]

@[simp] theorem nat_cast_inj {m n : ℕ} : (m : ordinal) = n ↔ m = n :=
by simp only [le_antisymm_iff, nat_cast_le]

@[simp] theorem nat_cast_eq_zero {n : ℕ} : (n : ordinal) = 0 ↔ n = 0 :=
@nat_cast_inj n 0

theorem nat_cast_ne_zero {n : ℕ} : (n : ordinal) ≠ 0 ↔ n ≠ 0 :=
not_congr nat_cast_eq_zero

@[simp] theorem nat_cast_pos {n : ℕ} : (0 : ordinal) < n ↔ 0 < n :=
@nat_cast_lt 0 n

@[simp] theorem nat_cast_sub {m n : ℕ} : ((m - n : ℕ) : ordinal) = m - n :=
(_root_.le_total m n).elim
  (λ h, by rw [tsub_eq_zero_iff_le.2 h, ordinal.sub_eq_zero_iff_le.2 (nat_cast_le.2 h)]; refl)
  (λ h, (add_left_cancel n).1 $ by rw [← nat.cast_add,
     add_tsub_cancel_of_le h, ordinal.add_sub_cancel_of_le (nat_cast_le.2 h)])

@[simp] theorem nat_cast_div {m n : ℕ} : ((m / n : ℕ) : ordinal) = m / n :=
if n0 : n = 0 then by simp only [n0, nat.div_zero, nat.cast_zero, div_zero] else
have n0':_, from nat_cast_ne_zero.2 n0,
le_antisymm
  (by rw [le_div n0', ← nat_cast_mul, nat_cast_le, mul_comm];
      apply nat.div_mul_le_self)
  (by rw [div_le n0', ←add_one_eq_succ, ← nat.cast_succ, ← nat_cast_mul,
          nat_cast_lt, mul_comm, ← nat.div_lt_iff_lt_mul _ _ (nat.pos_of_ne_zero n0)];
      apply nat.lt_succ_self)

@[simp] theorem nat_cast_mod {m n : ℕ} : ((m % n : ℕ) : ordinal) = m % n :=
by rw [← add_left_cancel (n*(m/n)), div_add_mod, ← nat_cast_div, ← nat_cast_mul, ← nat.cast_add,
       nat.div_add_mod]

@[simp] theorem nat_le_card {o} {n : ℕ} : (n : cardinal) ≤ card o ↔ (n : ordinal) ≤ o :=
⟨λ h, by rwa [← cardinal.ord_le, cardinal.ord_nat] at h,
 λ h, card_nat n ▸ card_le_card h⟩

@[simp] theorem nat_lt_card {o} {n : ℕ} : (n : cardinal) < card o ↔ (n : ordinal) < o :=
by { rw [←succ_le_iff, ←succ_le_iff, ←nat_succ, nat_le_card], refl }

@[simp] theorem card_lt_nat {o} {n : ℕ} : card o < n ↔ o < n :=
lt_iff_lt_of_le_iff_le nat_le_card

@[simp] theorem card_le_nat {o} {n : ℕ} : card o ≤ n ↔ o ≤ n :=
le_iff_le_iff_lt_iff_lt.2 nat_lt_card

@[simp] theorem card_eq_nat {o} {n : ℕ} : card o = n ↔ o = n :=
by simp only [le_antisymm_iff, card_le_nat, nat_le_card]

@[simp] theorem type_fin (n : ℕ) : @type (fin n) (<) _ = n :=
by rw [← card_eq_nat, card_type, mk_fin]

@[simp] theorem lift_nat_cast (n : ℕ) : lift n = n :=
by induction n with n ih; [simp only [nat.cast_zero, lift_zero],
  simp only [nat.cast_succ, lift_add, ih, lift_one]]

theorem lift_type_fin (n : ℕ) : lift (@type (fin n) (<) _) = n :=
by simp only [type_fin, lift_nat_cast]

theorem type_fintype (r : α → α → Prop) [is_well_order α r] [fintype α] : type r = fintype.card α :=
by rw [← card_eq_nat, card_type, mk_fintype]

end ordinal

/-! ### Properties of `omega` -/

namespace cardinal
open ordinal

@[simp] theorem ord_omega : ord.{u} omega = ordinal.omega :=
le_antisymm (ord_le.2 $ le_rfl) $
le_of_forall_lt $ λ o h, begin
  rcases ordinal.lt_lift_iff.1 h with ⟨o, rfl, h'⟩,
  rw [lt_ord, ← lift_card, ← lift_omega.{0 u},
      lift_lt, ← typein_enum (<) h'],
  exact lt_omega_iff_fintype.2 ⟨set.fintype_lt_nat _⟩
end

@[simp] theorem add_one_of_omega_le {c} (h : omega ≤ c) : c + 1 = c :=
by rw [add_comm, ← card_ord c, ← card_one,
       ← card_add, one_add_of_omega_le];
   rwa [← ord_omega, ord_le_ord]

end cardinal

namespace ordinal

theorem lt_add_of_limit {a b c : ordinal.{u}}
  (h : is_limit c) : a < b + c ↔ ∃ c' < c, a < b + c' :=
by rw [←is_normal.bsup_eq.{u u} (add_is_normal b) h, lt_bsup]

theorem lt_omega {o : ordinal.{u}} : o < omega ↔ ∃ n : ℕ, o = n :=
by rw [← cardinal.ord_omega, cardinal.lt_ord, lt_omega]; simp only [card_eq_nat]

theorem nat_lt_omega (n : ℕ) : (n : ordinal) < omega :=
lt_omega.2 ⟨_, rfl⟩

theorem omega_pos : 0 < omega := nat_lt_omega 0

theorem omega_ne_zero : omega ≠ 0 := ne_of_gt omega_pos

theorem one_lt_omega : 1 < omega := by simpa only [nat.cast_one] using nat_lt_omega 1

theorem omega_is_limit : is_limit omega :=
⟨omega_ne_zero, λ o h,
  let ⟨n, e⟩ := lt_omega.1 h in
  by rw [e]; exact nat_lt_omega (n+1)⟩

theorem omega_le {o : ordinal.{u}} : omega ≤ o ↔ ∀ n : ℕ, (n : ordinal) ≤ o :=
⟨λ h n, le_trans (le_of_lt (nat_lt_omega _)) h,
 λ H, le_of_forall_lt $ λ a h,
   let ⟨n, e⟩ := lt_omega.1 h in
   by rw [e, ←succ_le_iff]; exact H (n+1)⟩

@[simp] theorem sup_nat_cast : sup nat.cast = omega :=
(sup_le $ λ n, (nat_lt_omega n).le).antisymm $ omega_le.2 $ le_sup _

theorem nat_lt_limit {o} (h : is_limit o) : ∀ n : ℕ, (n : ordinal) < o
| 0     := lt_of_le_of_ne (ordinal.zero_le o) h.1.symm
| (n+1) := h.2 _ (nat_lt_limit n)

theorem omega_le_of_is_limit {o} (h : is_limit o) : omega ≤ o :=
omega_le.2 $ λ n, le_of_lt $ nat_lt_limit h n

theorem is_limit_iff_omega_dvd {a : ordinal} : is_limit a ↔ a ≠ 0 ∧ omega ∣ a :=
begin
  refine ⟨λ l, ⟨l.1, ⟨a / omega, le_antisymm _ (mul_div_le _ _)⟩⟩, λ h, _⟩,
  { refine (limit_le l).2 (λ x hx, le_of_lt _),
    rw [← div_lt omega_ne_zero, ← succ_le_iff, le_div omega_ne_zero,
        mul_succ, add_le_of_limit omega_is_limit],
    intros b hb,
    rcases lt_omega.1 hb with ⟨n, rfl⟩,
    exact le_trans (add_le_add_right (mul_div_le _ _) _)
      (le_of_lt $ lt_sub.1 $ nat_lt_limit (sub_is_limit l hx) _) },
  { rcases h with ⟨a0, b, rfl⟩,
    refine mul_is_limit_left omega_is_limit
      (ordinal.pos_iff_ne_zero.2 $ mt _ a0),
    intro e, simp only [e, mul_zero] }
end

theorem add_mul_limit_aux {a b c : ordinal} (ba : b + a = a)
  (l : is_limit c)
  (IH : ∀ c' < c, (a + b) * succ c' = a * succ c' + b) :
  (a + b) * c = a * c :=
le_antisymm
  ((mul_le_of_limit l).2 $ λ c' h, begin
    apply le_trans (mul_le_mul_left' (le_succ c') _),
    rw IH _ h,
    apply le_trans (add_le_add_left _ _),
    { rw ← mul_succ, exact mul_le_mul_left' (succ_le_of_lt $ l.2 _ h) _ },
    { apply_instance },
    { rw ← ba, exact le_add_right _ _ }
  end)
  (mul_le_mul_right' (le_add_right _ _) _)

theorem add_mul_succ {a b : ordinal} (c) (ba : b + a = a) :
  (a + b) * succ c = a * succ c + b :=
begin
  apply limit_rec_on c,
  { simp only [succ_zero, mul_one] },
  { intros c IH,
    rw [mul_succ, IH, ← add_assoc, add_assoc _ b, ba, ← mul_succ] },
  { intros c l IH,
    have := add_mul_limit_aux ba l IH,
    rw [mul_succ, add_mul_limit_aux ba l IH, mul_succ, add_assoc] }
end

theorem add_mul_limit {a b c : ordinal} (ba : b + a = a)
  (l : is_limit c) : (a + b) * c = a * c :=
add_mul_limit_aux ba l (λ c' _, add_mul_succ c' ba)

theorem add_le_of_forall_add_lt {a b c : ordinal} (hb : 0 < b) (h : ∀ d < b, a + d < c) :
  a + b ≤ c :=
begin
  have H : a + (c - a) = c := ordinal.add_sub_cancel_of_le (by {rw ←add_zero a, exact (h _ hb).le}),
  rw ←H,
  apply add_le_add_left _ a,
  by_contra' hb,
  exact (h _ hb).ne H
end

theorem is_normal.apply_omega {f : ordinal.{u} → ordinal.{u}} (hf : is_normal f) :
  sup.{0 u} (f ∘ nat.cast) = f omega :=
by rw [←sup_nat_cast, is_normal.sup.{0 u u} hf _ ⟨0⟩]

@[simp] theorem sup_add_nat (o : ordinal.{u}) : sup (λ n : ℕ, o + n) = o + omega :=
(add_is_normal o).apply_omega

@[simp] theorem sup_mul_nat (o : ordinal) : sup (λ n : ℕ, o * n) = o * omega :=
begin
  rcases eq_zero_or_pos o with rfl | ho,
  { rw zero_mul, exact sup_eq_zero_iff.2 (λ n, zero_mul n) },
  { exact (mul_is_normal ho).apply_omega }
end

local infixr ^ := @pow ordinal ordinal ordinal.has_pow
theorem sup_opow_nat {o : ordinal.{u}} (ho : 0 < o) : sup (λ n : ℕ, o ^ n) = o ^ omega :=
begin
  rcases lt_or_eq_of_le (one_le_iff_pos.2 ho) with ho₁ | rfl,
  { exact (opow_is_normal ho₁).apply_omega },
  { rw one_opow,
    refine le_antisymm (sup_le (λ n, by rw one_opow)) _,
    convert le_sup _ 0,
    rw [nat.cast_zero, opow_zero] }
end

end ordinal<|MERGE_RESOLUTION|>--- conflicted
+++ resolved
@@ -1442,13 +1442,8 @@
 end
 
 theorem blsub_succ_of_mono {o : ordinal} {f : Π a < succ o, ordinal}
-<<<<<<< HEAD
-  (hf : ∀ {i j} hi hj, i ≤ j → f i hi ≤ f j hj) : blsub _ f = succ (f o (lt_succ_self o)) :=
-bsup_succ_of_mono $ λ i j hi hj h, succ_le_succ.2 (hf hi hj h)
-=======
   (hf : ∀ {i j} hi hj, i ≤ j → f i hi ≤ f j hj) : blsub _ f = succ (f o (lt_succ o)) :=
 bsup_succ_of_mono $ λ i j hi hj h, succ_le_succ (hf hi hj h)
->>>>>>> e1b3351d
 
 @[simp] theorem blsub_eq_zero_iff {o} {f : Π a < o, ordinal} : blsub o f = 0 ↔ o = 0 :=
 by { rw [←lsub_eq_blsub, lsub_eq_zero_iff], exact out_empty_iff_eq_zero }
