/-
Copyright (c) 2019 Mario Carneiro. All rights reserved.
Released under Apache 2.0 license as described in the file LICENSE.
Authors: Mario Carneiro, Scott Morrison
-/
import set_theory.game.ordinal

/-!
# Surreal numbers

The basic theory of surreal numbers, built on top of the theory of combinatorial (pre-)games.

A pregame is `numeric` if all the Left options are strictly smaller than all the Right options, and
all those options are themselves numeric. In terms of combinatorial games, the numeric games have
"frozen"; you can only make your position worse by playing, and Left is some definite "number" of
moves ahead (or behind) Right.

A surreal number is an equivalence class of numeric pregames.

In fact, the surreals form a complete ordered field, containing a copy of the reals (and much else
besides!) but we do not yet have a complete development.

## Order properties

Surreal numbers inherit the relations `≤` and `<` from games (`surreal.has_le` and
`surreal.has_lt`), and these relations satisfy the axioms of a partial order.

## Algebraic operations

We show that the surreals form a linear ordered commutative group.

One can also map all the ordinals into the surreals!

### Multiplication of surreal numbers

The proof that multiplication lifts to surreal numbers is surprisingly difficult and is currently
missing in the library. A sample proof can be found in Theorem 3.8 in the second reference below.
The difficulty lies in the length of the proof and the number of theorems that need to proven
simultaneously. This will make for a fun and challenging project.

The branch `surreal_mul` contains some progress on this proof.

## References

* [Conway, *On numbers and games*][conway2001]
* [Schleicher, Stoll, *An introduction to Conway's games and numbers*][schleicher_stoll]
-/

universes u

local infix ` ≈ ` := pgame.equiv
local infix ` ⧏ `:50 := pgame.lf

namespace pgame

/-- A pre-game is numeric if everything in the L set is less than everything in the R set,
and all the elements of L and R are also numeric. -/
def numeric : pgame → Prop
| ⟨l, r, L, R⟩ :=
  (∀ i j, L i < R j) ∧ (∀ i, numeric (L i)) ∧ (∀ i, numeric (R i))

lemma numeric_def (x : pgame) : numeric x ↔ (∀ i j, x.move_left i < x.move_right j) ∧
  (∀ i, numeric (x.move_left i)) ∧ (∀ i, numeric (x.move_right i)) :=
by { cases x, refl }

lemma numeric.left_lt_right {x : pgame} (o : numeric x) (i : x.left_moves) (j : x.right_moves) :
  x.move_left i < x.move_right j :=
by { cases x with xl xr xL xR, exact o.1 i j }
lemma numeric.move_left {x : pgame} (o : numeric x) (i : x.left_moves) :
  numeric (x.move_left i) :=
by { cases x with xl xr xL xR, exact o.2.1 i }
lemma numeric.move_right {x : pgame} (o : numeric x) (j : x.right_moves) :
  numeric (x.move_right j) :=
by { cases x with xl xr xL xR, exact o.2.2 j }

@[elab_as_eliminator]
theorem numeric_rec {C : pgame → Prop}
  (H : ∀ l r (L : l → pgame) (R : r → pgame),
    (∀ i j, L i < R j) → (∀ i, numeric (L i)) → (∀ i, numeric (R i)) →
    (∀ i, C (L i)) → (∀ i, C (R i)) → C ⟨l, r, L, R⟩) :
  ∀ x, numeric x → C x
| ⟨l, r, L, R⟩ ⟨h, hl, hr⟩ :=
  H _ _ _ _ h hl hr (λ i, numeric_rec _ (hl i)) (λ i, numeric_rec _ (hr i))

theorem lf_asymm {x y : pgame} (ox : numeric x) (oy : numeric y) : x ⧏ y → ¬ y ⧏ x :=
begin
  refine numeric_rec (λ xl xr xL xR hx oxl oxr IHxl IHxr, _) x ox y oy,
  refine numeric_rec (λ yl yr yL yR hy oyl oyr IHyl IHyr, _),
  rw [mk_lf_mk, mk_lf_mk], rintro (⟨i, h₁⟩ | ⟨j, h₁⟩) (⟨i, h₂⟩ | ⟨j, h₂⟩),
  { exact IHxl _ _ (oyl _) (move_left_lf_of_le _ h₁) (move_left_lf_of_le _ h₂) },
  { exact (le_trans h₂ h₁).not_lf (lf_of_lt (hy _ _)) },
  { exact (le_trans h₁ h₂).not_lf (lf_of_lt (hx _ _)) },
  { exact IHxr _ _ (oyr _) (lf_move_right_of_le _ h₁) (lf_move_right_of_le _ h₂) },
end

theorem le_of_lf {x y : pgame} (h : x ⧏ y) (ox : numeric x) (oy : numeric y) : x ≤ y :=
not_lf.1 (lf_asymm ox oy h)

alias le_of_lf ← pgame.lf.le

theorem lt_of_lf {x y : pgame} (h : x ⧏ y) (ox : numeric x) (oy : numeric y) : x < y :=
(lt_or_fuzzy_of_lf h).resolve_right (not_fuzzy_of_le (h.le ox oy))

alias lt_of_lf ← pgame.lf.lt

theorem lf_iff_lt {x y : pgame} (ox : numeric x) (oy : numeric y) : x ⧏ y ↔ x < y :=
⟨λ h, h.lt ox oy, lf_of_lt⟩

/-- Definition of `x ≤ y` on numeric pre-games, in terms of `<` -/
theorem le_iff_forall_lt {x y : pgame} (ox : x.numeric) (oy : y.numeric) :
  x ≤ y ↔ (∀ i, x.move_left i < y) ∧ ∀ j, x < y.move_right j :=
begin
  rw le_iff_forall_lf,
  refine and_congr _ _;
    refine forall_congr (λ i, (lf_iff_lt _ _));
    apply_rules [numeric.move_left, numeric.move_right]
end

theorem le_of_forall_lt {x y : pgame} (ox : x.numeric) (oy : y.numeric) :
  ((∀ i, x.move_left i < y) ∧ ∀ j, x < y.move_right j) → x ≤ y :=
(le_iff_forall_lt ox oy).2

/-- Definition of `x < y` on numeric pre-games, in terms of `≤` -/
theorem lt_iff_forall_le {x y : pgame} (ox : x.numeric) (oy : y.numeric) :
  x < y ↔ (∃ i, x ≤ y.move_left i) ∨ ∃ j, x.move_right j ≤ y :=
by rw [←lf_iff_lt ox oy, lf_iff_forall_le]

theorem lt_of_forall_le {x y : pgame} (ox : x.numeric) (oy : y.numeric) :
  ((∃ i, x ≤ y.move_left i) ∨ ∃ j, x.move_right j ≤ y) → x < y :=
(lt_iff_forall_le ox oy).2

/-- The definition of `x < y` on numeric pre-games, in terms of `<` two moves later. -/
theorem lt_def {x y : pgame} (ox : x.numeric) (oy : y.numeric) : x < y ↔
  (∃ i, (∀ i', x.move_left i' < y.move_left i)  ∧ ∀ j, x < (y.move_left i).move_right j) ∨
   ∃ j, (∀ i, (x.move_right j).move_left i < y) ∧ ∀ j', x.move_right j < y.move_right j' :=
begin
  rw [←lf_iff_lt ox oy, lf_def],
  refine or_congr _ _;
    refine exists_congr (λ x_1, _);
    refine and_congr _ _;
    refine (forall_congr $ λ i, lf_iff_lt _ _);
    apply_rules [numeric.move_left, numeric.move_right]
end

theorem not_fuzzy {x y : pgame} (ox : numeric x) (oy : numeric y) : ¬ fuzzy x y :=
λ h, not_lf.2 ((lf_of_fuzzy h).le ox oy) h.2

theorem lt_or_equiv_or_gt {x y : pgame} (ox : numeric x) (oy : numeric y) : x < y ∨ x ≈ y ∨ y < x :=
(lf_or_equiv_or_gf x y).imp (λ h, h.lt ox oy) $ or.imp_right $ λ h, h.lt oy ox

theorem numeric_of_is_empty (x : pgame) [is_empty x.left_moves] [is_empty x.right_moves] :
  numeric x :=
(numeric_def x).2 ⟨is_empty_elim, is_empty_elim, is_empty_elim⟩

theorem numeric_of_is_empty_left_moves (x : pgame) [is_empty x.left_moves]
  (H : ∀ j, numeric (x.move_right j)) : numeric x :=
(numeric_def x).2 ⟨is_empty_elim, is_empty_elim, H⟩

theorem numeric_of_is_empty_right_moves (x : pgame) [is_empty x.right_moves]
  (H : ∀ i, numeric (x.move_left i)) : numeric x :=
(numeric_def x).2 ⟨λ _, is_empty_elim, H, is_empty_elim⟩

theorem numeric_zero : numeric 0 := numeric_of_is_empty 0

theorem numeric.of_left {x} (ox : numeric x) : numeric P{x |} :=
numeric_of_is_empty_right_moves _ $ λ _, ox

theorem numeric.of_right {x} (ox : numeric x) : numeric P{| x} :=
numeric_of_is_empty_left_moves _ $ λ _, ox

theorem numeric_of_of_lt {x y} (ox : numeric x) (oy : numeric y) (h : x < y) : numeric P{x | y} :=
by { rw numeric_def, simp [ox, oy, h] }

theorem numeric.lt_of_left {x} (ox : numeric x) : x < P{x |} :=
lt_of_lf (lf_of_left x) ox ox.of_left

theorem numeric.of_right_lt {x} (ox : numeric x) : P{| x} < x :=
lt_of_lf (of_right_lf x) ox.of_right ox

theorem lt_of {x y} (ox : numeric x) (oy : numeric y) (h : x < y) : x < P{x | y} :=
lt_of_lf (lf_of x y) ox (numeric_of_of_lt ox oy h)

theorem of_lt {x y} (ox : numeric x) (oy : numeric y) (h : x < y) : P{x | y} < y :=
lt_of_lf (of_lf x y) (numeric_of_of_lt ox oy h) oy

theorem numeric_one : numeric 1 := numeric_zero.of_left

theorem numeric.neg : Π {x : pgame} (o : numeric x), numeric (-x)
| ⟨l, r, L, R⟩ o := ⟨λ j i, neg_lt_neg_iff.2 (o.1 i j), λ j, (o.2.2 j).neg, λ i, (o.2.1 i).neg⟩

theorem numeric.move_left_lt {x : pgame} (o : numeric x) (i) : x.move_left i < x :=
(pgame.move_left_lf i).lt (o.move_left i) o
theorem numeric.move_left_le {x : pgame} (o : numeric x) (i) : x.move_left i ≤ x :=
(o.move_left_lt i).le

theorem numeric.lt_move_right {x : pgame} (o : numeric x) (j) : x < x.move_right j :=
(pgame.lf_move_right j).lt o (o.move_right j)
theorem numeric.le_move_right {x : pgame} (o : numeric x) (j) : x ≤ x.move_right j :=
(o.lt_move_right j).le

theorem numeric.add : Π {x y : pgame} (ox : numeric x) (oy : numeric y), numeric (x + y)
| ⟨xl, xr, xL, xR⟩ ⟨yl, yr, yL, yR⟩ ox oy :=
⟨begin
   rintros (ix|iy) (jx|jy),
   { exact add_lt_add_right (ox.1 ix jx) _ },
   { exact (add_lf_add_of_lf_of_le (pgame.lf_mk _ _ ix) (oy.le_move_right jy)).lt
     ((ox.move_left ix).add oy) (ox.add (oy.move_right jy)) },
   { exact (add_lf_add_of_lf_of_le (pgame.mk_lf _ _ jx) (oy.move_left_le iy)).lt
      (ox.add (oy.move_left iy)) ((ox.move_right jx).add oy) },
   { exact add_lt_add_left (oy.1 iy jy) ⟨xl, xr, xL, xR⟩ }
 end,
 begin
   split,
   { rintros (ix|iy),
     { exact (ox.move_left ix).add oy },
     { exact ox.add (oy.move_left iy) } },
   { rintros (jx|jy),
     { apply (ox.move_right jx).add oy },
     { apply ox.add (oy.move_right jy) } }
 end⟩
using_well_founded { dec_tac := pgame_wf_tac }

lemma numeric.sub {x y : pgame} (ox : numeric x) (oy : numeric y) : numeric (x - y) := ox.add oy.neg

/-- Pre-games defined by natural numbers are numeric. -/
theorem numeric_nat : Π (n : ℕ), numeric n
| 0 := numeric_zero
| (n + 1) := (numeric_nat n).add numeric_one

<<<<<<< HEAD
/-- The pre-game `half` is numeric. -/
theorem numeric_half : numeric half :=
numeric_of_of_lt numeric_zero numeric_one zero_lt_one

=======
>>>>>>> 6cdc30d7
/-- Ordinal games are numeric. -/
theorem numeric_to_pgame (o : ordinal) : o.to_pgame.numeric :=
begin
  induction o using ordinal.induction with o IH,
  apply numeric_of_is_empty_right_moves,
  simpa using λ i, IH _ (ordinal.to_left_moves_to_pgame_symm_lt i)
end

end pgame

/-- The equivalence on numeric pre-games. -/
def surreal.equiv (x y : {x // pgame.numeric x}) : Prop := x.1.equiv y.1

open pgame

instance surreal.setoid : setoid {x // pgame.numeric x} :=
⟨λ x y, x.1 ≈ y.1,
 λ x, equiv_rfl,
 λ x y, pgame.equiv.symm,
 λ x y z, pgame.equiv.trans⟩

/-- The type of surreal numbers. These are the numeric pre-games quotiented
by the equivalence relation `x ≈ y ↔ x ≤ y ∧ y ≤ x`. In the quotient,
the order becomes a total order. -/
def surreal := quotient surreal.setoid

namespace surreal

/-- Construct a surreal number from a numeric pre-game. -/
def mk (x : pgame) (h : x.numeric) : surreal := ⟦⟨x, h⟩⟧

instance : has_zero surreal := ⟨mk 0 numeric_zero⟩
instance : has_one surreal := ⟨mk 1 numeric_one⟩
instance : inhabited surreal := ⟨0⟩

/-- Lift an equivalence-respecting function on pre-games to surreals. -/
def lift {α} (f : ∀ x, numeric x → α)
  (H : ∀ {x y} (hx : numeric x) (hy : numeric y), x.equiv y → f x hx = f y hy) : surreal → α :=
quotient.lift (λ x : {x // numeric x}, f x.1 x.2) (λ x y, H x.2 y.2)

/-- Lift a binary equivalence-respecting function on pre-games to surreals. -/
def lift₂ {α} (f : ∀ x y, numeric x → numeric y → α)
  (H : ∀ {x₁ y₁ x₂ y₂} (ox₁ : numeric x₁) (oy₁ : numeric y₁) (ox₂ : numeric x₂) (oy₂ : numeric y₂),
    x₁.equiv x₂ → y₁.equiv y₂ → f x₁ y₁ ox₁ oy₁ = f x₂ y₂ ox₂ oy₂) : surreal → surreal → α :=
lift (λ x ox, lift (λ y oy, f x y ox oy) (λ y₁ y₂ oy₁ oy₂, H _ _ _ _ equiv_rfl))
  (λ x₁ x₂ ox₁ ox₂ h, funext $ quotient.ind $ by exact λ ⟨y, oy⟩, H _ _ _ _ h equiv_rfl)

instance : has_le surreal :=
⟨lift₂ (λ x y _ _, x ≤ y) (λ x₁ y₁ x₂ y₂ _ _ _ _ hx hy, propext (le_congr hx hy))⟩

instance : has_lt surreal :=
⟨lift₂ (λ x y _ _, x < y) (λ x₁ y₁ x₂ y₂ _ _ _ _ hx hy, propext (lt_congr hx hy))⟩

/-- Addition on surreals is inherited from pre-game addition:
the sum of `x = {xL | xR}` and `y = {yL | yR}` is `{xL + y, x + yL | xR + y, x + yR}`. -/
instance : has_add surreal  :=
⟨surreal.lift₂
  (λ (x y : pgame) (ox) (oy), ⟦⟨x + y, ox.add oy⟩⟧)
  (λ x₁ y₁ x₂ y₂ _ _ _ _ hx hy, quotient.sound (pgame.add_congr hx hy))⟩

/-- Negation for surreal numbers is inherited from pre-game negation:
the negation of `{L | R}` is `{-R | -L}`. -/
instance : has_neg surreal  :=
⟨surreal.lift
  (λ x ox, ⟦⟨-x, ox.neg⟩⟧)
  (λ _ _ _ _ a, quotient.sound (pgame.neg_equiv_neg_iff.2 a))⟩

instance : ordered_add_comm_group surreal :=
{ add               := (+),
  add_assoc         := by { rintros ⟨_⟩ ⟨_⟩ ⟨_⟩, exact quotient.sound add_assoc_equiv },
  zero              := 0,
  zero_add          := by { rintros ⟨_⟩, exact quotient.sound (pgame.zero_add_equiv a) },
  add_zero          := by { rintros ⟨_⟩, exact quotient.sound (pgame.add_zero_equiv a) },
  neg               := has_neg.neg,
  add_left_neg      := by { rintros ⟨_⟩, exact quotient.sound (pgame.add_left_neg_equiv a) },
  add_comm          := by { rintros ⟨_⟩ ⟨_⟩, exact quotient.sound pgame.add_comm_equiv },
  le                := (≤),
  lt                := (<),
  le_refl           := by { rintros ⟨_⟩, apply @le_rfl pgame },
  le_trans          := by { rintros ⟨_⟩ ⟨_⟩ ⟨_⟩, apply @le_trans pgame },
  lt_iff_le_not_le  := by { rintros ⟨_, ox⟩ ⟨_, oy⟩, exact lt_iff_le_not_le },
  le_antisymm       := by { rintros ⟨_⟩ ⟨_⟩ h₁ h₂, exact quotient.sound ⟨h₁, h₂⟩ },
  add_le_add_left   := by { rintros ⟨_⟩ ⟨_⟩ hx ⟨_⟩, exact @add_le_add_left pgame _ _ _ _ _ hx _ } }

noncomputable instance : linear_ordered_add_comm_group surreal :=
{ le_total := by rintro ⟨⟨x, ox⟩⟩ ⟨⟨y, oy⟩⟩; classical; exact
    or_iff_not_imp_left.2 (λ h, (pgame.not_le.1 h).le oy ox),
  decidable_le := classical.dec_rel _,
  ..surreal.ordered_add_comm_group }

end surreal

open surreal

namespace ordinal

/-- Converts an ordinal into the corresponding surreal. -/
noncomputable def to_surreal : ordinal ↪o surreal :=
{ to_fun := λ o, mk _ (numeric_to_pgame o),
  inj' := λ a b h, to_pgame_equiv_iff.1 (quotient.exact h),
  map_rel_iff' := @to_pgame_le_iff }

end ordinal

-- We conclude with some ideas for further work on surreals; these would make fun projects.

-- TODO define the inclusion of groups `surreal → game`
-- TODO define the field structure on the surreals<|MERGE_RESOLUTION|>--- conflicted
+++ resolved
@@ -227,13 +227,6 @@
 | 0 := numeric_zero
 | (n + 1) := (numeric_nat n).add numeric_one
 
-<<<<<<< HEAD
-/-- The pre-game `half` is numeric. -/
-theorem numeric_half : numeric half :=
-numeric_of_of_lt numeric_zero numeric_one zero_lt_one
-
-=======
->>>>>>> 6cdc30d7
 /-- Ordinal games are numeric. -/
 theorem numeric_to_pgame (o : ordinal) : o.to_pgame.numeric :=
 begin
