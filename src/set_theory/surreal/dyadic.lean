/-
Copyright (c) 2021 Apurva Nakade. All rights reserved.
Released under Apache 2.0 license as described in the file LICENSE.
Authors: Apurva Nakade
-/
import algebra.algebra.basic
import ring_theory.localization.away
import set_theory.game.birthday
import set_theory.surreal.basic

/-!
# Dyadic numbers
Dyadic numbers are obtained by localizing ℤ away from 2. They are the initial object in the category
of rings with no 2-torsion.

## Dyadic surreal numbers
We construct dyadic surreal numbers using the canonical map from ℤ[2 ^ {-1}] to surreals.
As we currently do not have a ring structure on `surreal` we construct this map explicitly. Once we
have the ring structure, this map can be constructed directly by sending `2 ^ {-1}` to `half`.

## Embeddings
The above construction gives us an abelian group embedding of ℤ into `surreal`. The goal is to
extend this to an embedding of dyadic rationals into `surreal` and use Cauchy sequences of dyadic
rational numbers to construct an ordered field embedding of ℝ into `surreal`.
-/

universes u

local infix ` ≈ ` := pgame.equiv

namespace pgame

/-- For a natural number `n`, the pre-game `pow_half (n + 1)` is recursively defined as
`{0 | pow_half n}`. These are the explicit expressions of powers of `1 / 2`. By definition, we have
`pow_half 0 = 1` and `pow_half 1 ≈ 1 / 2` and we prove later on that
`pow_half (n + 1) + pow_half (n + 1) ≈ pow_half n`. -/
def pow_half : ℕ → pgame
| 0       := 1
| (n + 1) := ⟨punit, punit, 0, λ _, pow_half n⟩

@[simp] lemma pow_half_zero : pow_half 0 = 1 := rfl

lemma pow_half_left_moves (n) : (pow_half n).left_moves = punit := by cases n; refl
lemma pow_half_zero_right_moves : (pow_half 0).right_moves = pempty := rfl
lemma pow_half_succ_right_moves (n) : (pow_half (n + 1)).right_moves = punit := rfl

@[simp] lemma pow_half_move_left (n i) : (pow_half n).move_left i = 0 :=
by cases n; cases i; refl
@[simp] lemma pow_half_succ_move_right (n i) : (pow_half (n + 1)).move_right i = pow_half n :=
rfl

instance unique_pow_half_left_moves (n) : unique (pow_half n).left_moves :=
by cases n; exact punit.unique
instance is_empty_pow_half_zero_right_moves : is_empty (pow_half 0).right_moves :=
pempty.is_empty
instance unique_pow_half_succ_right_moves (n) : unique (pow_half (n + 1)).right_moves :=
punit.unique

<<<<<<< HEAD
@[simp] theorem birthday_pow_half (n) : birthday (pow_half n) = n + 1 :=
begin
  induction n with n hn,
  { simp },
  { rw [pow_half, birthday],
    simpa [hn] using ordinal.one_le_succ _ }
end
=======
@[simp] theorem birthday_half : birthday (pow_half 1) = 2 :=
by { rw birthday_def, dsimp, simpa using order.le_succ (1 : ordinal) }
>>>>>>> a6b4ee51

/-- For all natural numbers `n`, the pre-games `pow_half n` are numeric. -/
theorem numeric_pow_half (n) : (pow_half n).numeric :=
begin
  induction n with n hn,
  { exact numeric_one },
  { split,
    { simpa using hn.move_left_lt default },
    { exact ⟨λ _, numeric_zero, λ _, hn⟩ } }
end

theorem pow_half_succ_lt_pow_half (n : ℕ) : pow_half (n + 1) < pow_half n :=
(numeric_pow_half (n + 1)).lt_move_right default

theorem pow_half_succ_le_pow_half (n : ℕ) : pow_half (n + 1) ≤ pow_half n :=
(pow_half_succ_lt_pow_half n).le

theorem pow_half_le_one (n : ℕ) : pow_half n ≤ 1 :=
begin
  induction n with n hn,
  { exact le_rfl },
  { exact (pow_half_succ_le_pow_half n).trans hn }
end

theorem pow_half_succ_lt_one (n : ℕ) : pow_half (n + 1) < 1 :=
(pow_half_succ_lt_pow_half n).trans_le $ pow_half_le_one n

theorem pow_half_pos (n : ℕ) : 0 < pow_half n :=
by { rw [←lf_iff_lt numeric_zero (numeric_pow_half n), zero_lf_le], simp }

theorem zero_le_pow_half (n : ℕ) : 0 ≤ pow_half n :=
(pow_half_pos n).le

theorem add_pow_half_succ_self_eq_pow_half (n) : pow_half (n + 1) + pow_half (n + 1) ≈ pow_half n :=
begin
  induction n using nat.strong_induction_on with n hn,
  { split; rw le_iff_forall_lf; split,
    { rintro (⟨⟨ ⟩⟩ | ⟨⟨ ⟩⟩); apply lf_of_lt,
      { apply lt_of_equiv_of_lt (zero_add_equiv _) (pow_half_succ_lt_pow_half n) },
      { apply lt_of_equiv_of_lt (add_zero_equiv _) (pow_half_succ_lt_pow_half n) } },
    { cases n, { rintro ⟨ ⟩ }, 
      rintro ⟨ ⟩,
      refine lf_of_forall_le (or.inr ⟨sum.inl punit.star, _⟩),
      apply le_of_le_of_equiv (add_le_add_left (pow_half_succ_le_pow_half _) _)
        (hn _ (nat.lt_succ_self n)) },
    { simp only [pow_half_move_left, forall_const],
      apply lf_of_lt,
      calc 0 ≈ 0 + 0                            : (add_zero_equiv 0).symm
        ... ≤ pow_half n.succ + 0               : add_le_add_right (zero_le_pow_half _) _
        ... < pow_half n.succ + pow_half n.succ : add_lt_add_left (pow_half_pos _) _ },
    { rintro (⟨⟨ ⟩⟩ | ⟨⟨ ⟩⟩); apply lf_of_lt,
      { apply lt_of_equiv_of_lt ((add_zero_equiv _).symm)
          (add_lt_add_left (pow_half_pos n.succ) _) },
      { apply lt_of_equiv_of_lt ((zero_add_equiv _).symm)
          (add_lt_add_right (pow_half_pos n.succ) _) } } }
end

theorem half_add_half_equiv_one : pow_half 1 + pow_half 1 ≈ 1 :=
add_pow_half_succ_self_eq_pow_half 0

end pgame

namespace surreal
open pgame

/-- Powers of the surreal number `half`. -/
def pow_half (n : ℕ) : surreal := ⟦⟨pgame.pow_half n, pgame.numeric_pow_half n⟩⟧

@[simp] lemma pow_half_zero : pow_half 0 = 1 := rfl

@[simp] lemma double_pow_half_succ_eq_pow_half (n : ℕ) : 2 • pow_half n.succ = pow_half n :=
by { rw two_nsmul, exact quotient.sound (pgame.add_pow_half_succ_self_eq_pow_half n) }

@[simp] lemma nsmul_pow_two_pow_half (n : ℕ) : 2 ^ n • pow_half n = 1 :=
begin
  induction n with n hn,
  { simp only [nsmul_one, pow_half_zero, nat.cast_one, pow_zero] },
  { rw [← hn, ← double_pow_half_succ_eq_pow_half n, smul_smul (2^n) 2 (pow_half n.succ),
        mul_comm, pow_succ] }
end

@[simp] lemma nsmul_pow_two_pow_half' (n k : ℕ) : 2 ^ n • pow_half (n + k) = pow_half k :=
begin
  induction k with k hk,
  { simp only [add_zero, surreal.nsmul_pow_two_pow_half, nat.nat_zero_eq_zero, eq_self_iff_true,
               surreal.pow_half_zero] },
  { rw [← double_pow_half_succ_eq_pow_half (n + k), ← double_pow_half_succ_eq_pow_half k,
        smul_algebra_smul_comm] at hk,
    rwa ← zsmul_eq_zsmul_iff' two_ne_zero }
end

lemma zsmul_pow_two_pow_half (m : ℤ) (n k : ℕ) :
  (m * 2 ^ n) • pow_half (n + k) = m • pow_half k :=
begin
  rw mul_zsmul,
  congr,
  norm_cast,
  exact nsmul_pow_two_pow_half' n k
end

lemma dyadic_aux {m₁ m₂ : ℤ} {y₁ y₂ : ℕ} (h₂ : m₁ * (2 ^ y₁) = m₂ * (2 ^ y₂)) :
  m₁ • pow_half y₂ = m₂ • pow_half y₁ :=
begin
  revert m₁ m₂,
  wlog h : y₁ ≤ y₂,
  intros m₁ m₂ h₂,
  obtain ⟨c, rfl⟩ := le_iff_exists_add.mp h,
  rw [add_comm, pow_add, ← mul_assoc, mul_eq_mul_right_iff] at h₂,
  cases h₂,
  { rw [h₂, add_comm, zsmul_pow_two_pow_half m₂ c y₁] },
  { have := nat.one_le_pow y₁ 2 nat.succ_pos',
    linarith }
end

/-- The additive monoid morphism `dyadic_map` sends ⟦⟨m, 2^n⟩⟧ to m • half ^ n. -/
def dyadic_map : localization.away (2 : ℤ) →+ surreal :=
{ to_fun :=
  λ x, localization.lift_on x (λ x y, x • pow_half (submonoid.log y)) $
  begin
    intros m₁ m₂ n₁ n₂ h₁,
    obtain ⟨⟨n₃, y₃, hn₃⟩, h₂⟩ := localization.r_iff_exists.mp h₁,
    simp only [subtype.coe_mk, mul_eq_mul_right_iff] at h₂,
    cases h₂,
    { simp only,
      obtain ⟨a₁, ha₁⟩ := n₁.prop,
      obtain ⟨a₂, ha₂⟩ := n₂.prop,
      have hn₁ : n₁ = submonoid.pow 2 a₁ := subtype.ext ha₁.symm,
      have hn₂ : n₂ = submonoid.pow 2 a₂ := subtype.ext ha₂.symm,
      have h₂ : 1 < (2 : ℤ).nat_abs, from one_lt_two,
      rw [hn₁, hn₂, submonoid.log_pow_int_eq_self h₂, submonoid.log_pow_int_eq_self h₂],
      apply dyadic_aux,
      rwa [ha₁, ha₂] },
    { have := nat.one_le_pow y₃ 2 nat.succ_pos',
      linarith }
    end,
  map_zero' := localization.lift_on_zero _ _,
  map_add' := λ x y, localization.induction_on₂ x y $
  begin
    rintro ⟨a, ⟨b, ⟨b', rfl⟩⟩⟩ ⟨c, ⟨d, ⟨d', rfl⟩⟩⟩,
    have h₂ : 1 < (2 : ℤ).nat_abs, from one_lt_two,
    have hpow₂ := submonoid.log_pow_int_eq_self h₂,
    simp_rw submonoid.pow_apply at hpow₂,
    simp_rw [localization.add_mk, localization.lift_on_mk, subtype.coe_mk,
      submonoid.log_mul (int.pow_right_injective h₂), hpow₂],
    calc (2 ^ b' * c + 2 ^ d' * a) • pow_half (b' + d')
        = (c * 2 ^ b') • pow_half (b' + d') + (a * 2 ^ d') • pow_half (d' + b')
        : by simp only [add_smul, mul_comm,add_comm]
    ... = c • pow_half d' + a • pow_half b' : by simp only [zsmul_pow_two_pow_half]
    ... = a • pow_half b' + c • pow_half d' : add_comm _ _,
  end }

@[simp] lemma dyadic_map_apply (m : ℤ) (p : submonoid.powers (2 : ℤ)) :
  dyadic_map (is_localization.mk' (localization (submonoid.powers 2)) m p) =
  m • pow_half (submonoid.log p) :=
by { rw ← localization.mk_eq_mk', refl }

@[simp] lemma dyadic_map_apply_pow (m : ℤ) (n : ℕ) :
  dyadic_map (is_localization.mk' (localization (submonoid.powers 2)) m (submonoid.pow 2 n)) =
  m • pow_half n :=
by rw [dyadic_map_apply, @submonoid.log_pow_int_eq_self 2 one_lt_two]

/-- We define dyadic surreals as the range of the map `dyadic_map`. -/
def dyadic : set surreal := set.range dyadic_map

-- We conclude with some ideas for further work on surreals; these would make fun projects.

-- TODO show that the map from dyadic rationals to surreals is injective

-- TODO map the reals into the surreals, using dyadic Dedekind cuts
-- TODO show this is a group homomorphism, and injective

-- TODO show the maps from the dyadic rationals and from the reals
-- into the surreals are multiplicative

end surreal<|MERGE_RESOLUTION|>--- conflicted
+++ resolved
@@ -56,7 +56,6 @@
 instance unique_pow_half_succ_right_moves (n) : unique (pow_half (n + 1)).right_moves :=
 punit.unique
 
-<<<<<<< HEAD
 @[simp] theorem birthday_pow_half (n) : birthday (pow_half n) = n + 1 :=
 begin
   induction n with n hn,
@@ -64,10 +63,6 @@
   { rw [pow_half, birthday],
     simpa [hn] using ordinal.one_le_succ _ }
 end
-=======
-@[simp] theorem birthday_half : birthday (pow_half 1) = 2 :=
-by { rw birthday_def, dsimp, simpa using order.le_succ (1 : ordinal) }
->>>>>>> a6b4ee51
 
 /-- For all natural numbers `n`, the pre-games `pow_half n` are numeric. -/
 theorem numeric_pow_half (n) : (pow_half n).numeric :=
@@ -108,7 +103,7 @@
     { rintro (⟨⟨ ⟩⟩ | ⟨⟨ ⟩⟩); apply lf_of_lt,
       { apply lt_of_equiv_of_lt (zero_add_equiv _) (pow_half_succ_lt_pow_half n) },
       { apply lt_of_equiv_of_lt (add_zero_equiv _) (pow_half_succ_lt_pow_half n) } },
-    { cases n, { rintro ⟨ ⟩ }, 
+    { cases n, { rintro ⟨ ⟩ },
       rintro ⟨ ⟩,
       refine lf_of_forall_le (or.inr ⟨sum.inl punit.star, _⟩),
       apply le_of_le_of_equiv (add_le_add_left (pow_half_succ_le_pow_half _) _)
