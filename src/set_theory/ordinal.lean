--- conflicted
+++ resolved
@@ -772,11 +772,7 @@
 end
 
 @[simp] theorem out_nonempty_iff_ne_zero {o : ordinal} : nonempty o.out.α ↔ o ≠ 0 :=
-<<<<<<< HEAD
-by { rw [←not_iff_not, ←not_is_empty_iff, not_not, not_not], exact out_empty_iff_eq_zero }
-=======
 by rw [←not_iff_not, ←not_is_empty_iff, not_not, not_not, out_empty_iff_eq_zero]
->>>>>>> 4ba9098e
 
 instance : has_one ordinal :=
 ⟨⟦⟨punit, empty_relation, by apply_instance⟩⟧⟩
