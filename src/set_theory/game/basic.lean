--- conflicted
+++ resolved
@@ -46,37 +46,6 @@
 
 namespace game
 
-<<<<<<< HEAD
-instance : has_le game :=
-⟨quotient.lift₂ (λ x y, x ≤ y) (λ x₁ y₁ x₂ y₂ hx hy, propext (le_congr hx hy))⟩
-
--- Adding `@[refl]` and `@[trans]` attributes here would override the ones on
--- `preorder.le_refl` and `preorder.le_trans`, which breaks all non-`game` uses of `≤`!
-theorem le_refl : ∀ x : game, x ≤ x :=
-by { rintro ⟨x⟩, apply pgame.le_refl }
-theorem le_trans : ∀ x y z : game, x ≤ y → y ≤ z → x ≤ z :=
-by { rintro ⟨x⟩ ⟨y⟩ ⟨z⟩, apply pgame.le_trans }
-theorem le_antisymm : ∀ x y : game, x ≤ y → y ≤ x → x = y :=
-by { rintro ⟨x⟩ ⟨y⟩ h₁ h₂, apply quot.sound, exact ⟨h₁, h₂⟩ }
-
-instance : has_lt game :=
-⟨quotient.lift₂ (λ x y, x < y) (λ x₁ y₁ x₂ y₂ hx hy, propext (lt_congr hx hy))⟩
-
-@[simp] theorem not_le : ∀ {x y : game}, ¬ x ≤ y ↔ y < x :=
-by { rintro ⟨x⟩ ⟨y⟩, exact not_le }
-
-@[simp] theorem not_lt : ∀ {x y : game}, ¬ x < y ↔ y ≤ x :=
-by { rintro ⟨x⟩ ⟨y⟩, exact not_lt }
-
-theorem lt_or_eq_of_le : ∀ {x y : game}, x ≤ y → x < y ∨ x = y :=
-by { rintro ⟨x⟩ ⟨y⟩, change _ → _ ∨ ⟦x⟧ = ⟦y⟧, rw quotient.eq, exact lt_or_equiv_of_le }
-
-instance : is_trichotomous game (<) :=
-⟨by { rintro ⟨x⟩ ⟨y⟩, change _ ∨ ⟦x⟧ = ⟦y⟧ ∨ _, rw quotient.eq, apply lt_or_equiv_or_gt }⟩
-
-instance : has_zero game := ⟨⟦0⟧⟩
-instance : inhabited game := ⟨0⟩
-=======
 instance : add_comm_group game :=
 { zero := ⟦0⟧,
   neg := quot.lift (λ x, ⟦-x⟧) (λ x y h, quot.sound (@neg_congr x y h)),
@@ -88,42 +57,9 @@
   add_left_neg := by { rintro ⟨x⟩, exact quot.sound (add_left_neg_equiv x) },
   add_comm := by { rintros ⟨x⟩ ⟨y⟩, exact quot.sound add_comm_equiv } }
 
->>>>>>> 4cf20164
 instance : has_one game := ⟨⟦1⟧⟩
 instance : inhabited game := ⟨0⟩
 
-<<<<<<< HEAD
-/-- The negation of `{L | R}` is `{-R | -L}`. -/
-instance : has_neg game :=
-⟨quot.lift (λ x, ⟦-x⟧) (λ x y h, quot.sound (@neg_congr x y h))⟩
-
-/-- The sum of `x = {xL | xR}` and `y = {yL | yR}` is `{xL + y, x + yL | xR + y, x + yR}`. -/
-instance : has_add game :=
-⟨quotient.lift₂ (λ x y : pgame, ⟦x + y⟧) (λ x₁ y₁ x₂ y₂ hx hy, quot.sound (pgame.add_congr hx hy))⟩
-
-instance : add_semigroup game.{u} :=
-{ add_assoc := by { rintros ⟨x⟩ ⟨y⟩ ⟨z⟩, exact quot.sound add_assoc_equiv },
-  ..game.has_add }
-
-instance : add_monoid game :=
-{ add_zero := by { rintro ⟨x⟩, exact quot.sound (add_zero_equiv x) },
-  zero_add := by { rintro ⟨x⟩, exact quot.sound (zero_add_equiv x) },
-  ..game.has_zero,
-  ..game.add_semigroup }
-
-instance : add_group game :=
-{ add_left_neg := by { rintro ⟨x⟩, exact quot.sound (add_left_neg_equiv x) },
-  ..game.has_neg,
-  ..game.add_monoid }
-
-instance : add_comm_semigroup game :=
-{ add_comm := by { rintros ⟨x⟩ ⟨y⟩, exact quot.sound add_comm_equiv },
-  ..game.add_semigroup }
-
-instance : add_comm_group game :=
-{ ..game.add_comm_semigroup,
-  ..game.add_group }
-=======
 instance : partial_order game :=
 { le := quotient.lift₂ (λ x y, x ≤ y) (λ x₁ y₁ x₂ y₂ hx hy, propext (le_congr hx hy)),
   le_refl := by { rintro ⟨x⟩, exact le_refl x },
@@ -154,22 +90,12 @@
 If `x ∥ 0`, then the first player can always win `x`. -/
 def fuzzy : game → game → Prop :=
 quotient.lift₂ fuzzy (λ x₁ y₁ x₂ y₂ hx hy, propext (fuzzy_congr hx hy))
->>>>>>> 4cf20164
 
 instance covariant_class_add_le : covariant_class game game (+) (≤) :=
 ⟨by { rintro ⟨a⟩ ⟨b⟩ ⟨c⟩ h, exact @add_le_add_left _ _ _ _ b c h a }⟩
 
 instance covariant_class_swap_add_le : covariant_class game game (swap (+)) (≤) :=
 ⟨by { rintro ⟨a⟩ ⟨b⟩ ⟨c⟩ h, exact @add_le_add_right _ _ _ _ b c h a }⟩
-<<<<<<< HEAD
-
-instance covariant_class_add_lt : covariant_class game game (+) (<) :=
-⟨by { rintro ⟨a⟩ ⟨b⟩ ⟨c⟩ h, exact @add_lt_add_left _ _ _ _ b c h a }⟩
-
-instance covariant_class_swap_add_lt : covariant_class game game (swap (+)) (<) :=
-⟨by { rintro ⟨a⟩ ⟨b⟩ ⟨c⟩ h, exact @add_lt_add_right _ _ _ _ b c h a }⟩
-=======
->>>>>>> 4cf20164
 
 instance covariant_class_add_lt : covariant_class game game (+) (<) :=
 ⟨by { rintro ⟨a⟩ ⟨b⟩ ⟨c⟩ h, exact @add_lt_add_left _ _ _ _ b c h a }⟩
