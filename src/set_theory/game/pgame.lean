/-
Copyright (c) 2019 Mario Carneiro. All rights reserved.
Released under Apache 2.0 license as described in the file LICENSE.
Authors: Reid Barton, Mario Carneiro, Isabel Longbottom, Scott Morrison
-/
import data.fin.basic
import data.list.basic
import logic.relation

/-!
# Combinatorial (pre-)games.

The basic theory of combinatorial games, following Conway's book `On Numbers and Games`. We
construct "pregames", define an ordering and arithmetic operations on them, then show that the
operations descend to "games", defined via the equivalence relation `p ≈ q ↔ p ≤ q ∧ q ≤ p`.

The surreal numbers will be built as a quotient of a subtype of pregames.

A pregame (`pgame` below) is axiomatised via an inductive type, whose sole constructor takes two
types (thought of as indexing the possible moves for the players Left and Right), and a pair of
functions out of these types to `pgame` (thought of as describing the resulting game after making a
move).

Combinatorial games themselves, as a quotient of pregames, are constructed in `game.lean`.

## Conway induction

By construction, the induction principle for pregames is exactly "Conway induction". That is, to
prove some predicate `pgame → Prop` holds for all pregames, it suffices to prove that for every
pregame `g`, if the predicate holds for every game resulting from making a move, then it also holds
for `g`.

While it is often convenient to work "by induction" on pregames, in some situations this becomes
awkward, so we also define accessor functions `pgame.left_moves`, `pgame.right_moves`,
`pgame.move_left` and `pgame.move_right`. There is a relation `pgame.subsequent p q`, saying that
`p` can be reached by playing some non-empty sequence of moves starting from `q`, an instance
`well_founded subsequent`, and a local tactic `pgame_wf_tac` which is helpful for discharging proof
obligations in inductive proofs relying on this relation.

## Order properties

Pregames have both a `≤` and a `<` relation, satisfying the usual properties of a `preorder`. The
relation `0 < x` means that `x` can always be won by Left, while `0 ≤ x` means that `x` can be won
by Left as the second player.

It turns out to be quite convenient to define various relations on top of these. We define the "less
or fuzzy" relation `x ⧏ y` as `¬ y ≤ x`, the equivalence relation `x ≈ y` as `x ≤ y ∧ y ≤ x`, and
the fuzzy relation `x ∥ y` as `x ⧏ y ∧ y ⧏ x`. If `0 ⧏ x`, then `x` can be won by Left as the
first player. If `x ≈ 0`, then `x` can be won by the second player. If `x ∥ 0`, then `x` can be won
by the first player.

<<<<<<< HEAD
Statements like `zero_le`, `zero_lf`, etc. unfold these definitions. The theorems `le_def` and
`lf_def` give a recursive characterisation of each relation in terms of
themselves two moves later.
=======
Statements like `zero_le_lf`, `zero_lf_le`, etc. unfold these definitions. The theorems `le_def` and
`lf_def` give a recursive characterisation of each relation in terms of themselves two moves later.
The theorems `zero_le`, `zero_lf`, etc. also take into account that `0` has no moves.
>>>>>>> b8d8a5e4

Later, games will be defined as the quotient by the `≈` relation; that is to say, the
`antisymmetrization` of `pgame`.

## Algebraic structures

We next turn to defining the operations necessary to make games into a commutative additive group.
Addition is defined for $x = \{xL | xR\}$ and $y = \{yL | yR\}$ by $x + y = \{xL + y, x + yL | xR +
y, x + yR\}$. Negation is defined by $\{xL | xR\} = \{-xR | -xL\}$.

The order structures interact in the expected way with addition, so we have
```
theorem le_iff_sub_nonneg {x y : pgame} : x ≤ y ↔ 0 ≤ y - x := sorry
theorem lt_iff_sub_pos {x y : pgame} : x < y ↔ 0 < y - x := sorry
```

We show that these operations respect the equivalence relation, and hence descend to games. At the
level of games, these operations satisfy all the laws of a commutative group. To prove the necessary
equivalence relations at the level of pregames, we introduce the notion of a `relabelling` of a
game, and show, for example, that there is a relabelling between `x + (y + z)` and `(x + y) + z`.

## Future work

* The theory of dominated and reversible positions, and unique normal form for short games.
* Analysis of basic domineering positions.
* Hex.
* Temperature.
* The development of surreal numbers, based on this development of combinatorial games, is still
  quite incomplete.

## References

The material here is all drawn from
* [Conway, *On numbers and games*][conway2001]

An interested reader may like to formalise some of the material from
* [Andreas Blass, *A game semantics for linear logic*][MR1167694]
* [André Joyal, *Remarques sur la théorie des jeux à deux personnes*][joyal1997]
-/

open function relation

universes u

/-- The type of pre-games, before we have quotiented
  by equivalence (`pgame.setoid`). In ZFC, a combinatorial game is constructed from
  two sets of combinatorial games that have been constructed at an earlier
  stage. To do this in type theory, we say that a pre-game is built
  inductively from two families of pre-games indexed over any type
  in Type u. The resulting type `pgame.{u}` lives in `Type (u+1)`,
  reflecting that it is a proper class in ZFC. -/
inductive pgame : Type (u+1)
| mk : ∀ α β : Type u, (α → pgame) → (β → pgame) → pgame

namespace pgame

/-- The indexing type for allowable moves by Left. -/
def left_moves : pgame → Type u
| (mk l _ _ _) := l
/-- The indexing type for allowable moves by Right. -/
def right_moves : pgame → Type u
| (mk _ r _ _) := r

/-- The new game after Left makes an allowed move. -/
def move_left : Π (g : pgame), left_moves g → pgame
| (mk l _ L _) := L
/-- The new game after Right makes an allowed move. -/
def move_right : Π (g : pgame), right_moves g → pgame
| (mk _ r _ R) := R

@[simp] lemma left_moves_mk {xl xr xL xR} : (⟨xl, xr, xL, xR⟩ : pgame).left_moves = xl := rfl
@[simp] lemma move_left_mk {xl xr xL xR} : (⟨xl, xr, xL, xR⟩ : pgame).move_left = xL := rfl
@[simp] lemma right_moves_mk {xl xr xL xR} : (⟨xl, xr, xL, xR⟩ : pgame).right_moves = xr := rfl
@[simp] lemma move_right_mk {xl xr xL xR} : (⟨xl, xr, xL, xR⟩ : pgame).move_right = xR := rfl

/--
Construct a pre-game from list of pre-games describing the available moves for Left and Right.
-/
-- TODO define this at the level of games, as well, and perhaps also for finsets of games.
def of_lists (L R : list pgame.{u}) : pgame.{u} :=
mk (ulift (fin L.length)) (ulift (fin R.length))
  (λ i, L.nth_le i.down i.down.is_lt) (λ j, R.nth_le j.down j.down.prop)

lemma left_moves_of_lists (L R : list pgame) : (of_lists L R).left_moves = ulift (fin L.length) :=
rfl
lemma right_moves_of_lists (L R : list pgame) : (of_lists L R).right_moves = ulift (fin R.length) :=
rfl

/-- Converts a number into a left move for `of_lists`. -/
def to_of_lists_left_moves {L R : list pgame} : fin L.length ≃ (of_lists L R).left_moves :=
((equiv.cast (left_moves_of_lists L R).symm).trans equiv.ulift).symm

/-- Converts a number into a right move for `of_lists`. -/
def to_of_lists_right_moves {L R : list pgame} : fin R.length ≃ (of_lists L R).right_moves :=
((equiv.cast (right_moves_of_lists L R).symm).trans equiv.ulift).symm

theorem of_lists_move_left {L R : list pgame} (i : fin L.length) :
  (of_lists L R).move_left (to_of_lists_left_moves i) = L.nth_le i i.is_lt :=
rfl

@[simp] theorem of_lists_move_left' {L R : list pgame} (i : (of_lists L R).left_moves) :
  (of_lists L R).move_left i =
  L.nth_le (to_of_lists_left_moves.symm i) (to_of_lists_left_moves.symm i).is_lt :=
rfl

theorem of_lists_move_right {L R : list pgame} (i : fin R.length) :
  (of_lists L R).move_right (to_of_lists_right_moves i) = R.nth_le i i.is_lt :=
rfl

@[simp] theorem of_lists_move_right' {L R : list pgame} (i : (of_lists L R).right_moves) :
  (of_lists L R).move_right i =
  R.nth_le (to_of_lists_right_moves.symm i) (to_of_lists_right_moves.symm i).is_lt :=
rfl

/-- A variant of `pgame.rec_on` expressed in terms of `pgame.move_left` and `pgame.move_right`.

Both this and `pgame.rec_on` describe Conway induction on games. -/
@[elab_as_eliminator] def move_rec_on {C : pgame → Sort*} (x : pgame)
  (IH : ∀ (y : pgame), (∀ i, C (y.move_left i)) → (∀ j, C (y.move_right j)) → C y) : C x :=
x.rec_on $ λ yl yr yL yR, IH (mk yl yr yL yR)

/-- `is_option x y` means that `x` is either a left or right option for `y`. -/
@[mk_iff] inductive is_option : pgame → pgame → Prop
| move_left {x : pgame} (i : x.left_moves) : is_option (x.move_left i) x
| move_right {x : pgame} (i : x.right_moves) : is_option (x.move_right i) x

theorem is_option.mk_left {xl xr : Type u} (xL : xl → pgame) (xR : xr → pgame) (i : xl) :
  (xL i).is_option (mk xl xr xL xR) :=
@is_option.move_left (mk _ _ _ _) i

theorem is_option.mk_right {xl xr : Type u} (xL : xl → pgame) (xR : xr → pgame) (i : xr) :
  (xR i).is_option (mk xl xr xL xR) :=
@is_option.move_right (mk _ _ _ _) i

theorem wf_is_option : well_founded is_option :=
⟨λ x, move_rec_on x $ λ x IHl IHr, acc.intro x $ λ y h, begin
  induction h with _ i _ j,
  { exact IHl i },
  { exact IHr j }
end⟩

/-- `subsequent x y` says that `x` can be obtained by playing some nonempty sequence of moves from
`y`. It is the transitive closure of `is_option`. -/
def subsequent : pgame → pgame → Prop :=
trans_gen is_option

instance : is_trans _ subsequent := trans_gen.is_trans

@[trans] theorem subsequent.trans : ∀ {x y z}, subsequent x y → subsequent y z → subsequent x z :=
@trans_gen.trans _ _

theorem wf_subsequent : well_founded subsequent := wf_is_option.trans_gen

instance : has_well_founded pgame := ⟨_, wf_subsequent⟩

lemma subsequent.move_left {x : pgame} (i : x.left_moves) : subsequent (x.move_left i) x :=
trans_gen.single (is_option.move_left i)

lemma subsequent.move_right {x : pgame} (j : x.right_moves) : subsequent (x.move_right j) x :=
trans_gen.single (is_option.move_right j)

lemma subsequent.mk_left {xl xr} (xL : xl → pgame) (xR : xr → pgame) (i : xl) :
  subsequent (xL i) (mk xl xr xL xR) :=
@subsequent.move_left (mk _ _ _ _) i

lemma subsequent.mk_right {xl xr} (xL : xl → pgame) (xR : xr → pgame) (j : xr) :
  subsequent (xR j) (mk xl xr xL xR) :=
@subsequent.move_right (mk _ _ _ _) j

/-- A local tactic for proving well-foundedness of recursive definitions involving pregames. -/
meta def pgame_wf_tac :=
`[solve_by_elim
  [psigma.lex.left, psigma.lex.right, subsequent.move_left, subsequent.move_right,
   subsequent.mk_left, subsequent.mk_right, subsequent.trans]
  { max_depth := 6 }]

/-- The pre-game `zero` is defined by `0 = { | }`. -/
instance : has_zero pgame := ⟨⟨pempty, pempty, pempty.elim, pempty.elim⟩⟩

@[simp] lemma zero_left_moves : left_moves 0 = pempty := rfl
@[simp] lemma zero_right_moves : right_moves 0 = pempty := rfl

instance is_empty_zero_left_moves : is_empty (left_moves 0) := pempty.is_empty
instance is_empty_zero_right_moves : is_empty (right_moves 0) := pempty.is_empty

instance : inhabited pgame := ⟨0⟩

/-- The pre-game `one` is defined by `1 = { 0 | }`. -/
instance : has_one pgame := ⟨⟨punit, pempty, λ _, 0, pempty.elim⟩⟩

@[simp] lemma one_left_moves : left_moves 1 = punit := rfl
@[simp] lemma one_move_left (x) : move_left 1 x = 0 := rfl
@[simp] lemma one_right_moves : right_moves 1 = pempty := rfl

instance unique_one_left_moves : unique (left_moves 1) := punit.unique
instance is_empty_one_right_moves : is_empty (right_moves 1) := pempty.is_empty

<<<<<<< HEAD
/-- Define simultaneously by mutual induction the `≤` relation and its converse `⧏` on pre-games.
=======
/-- Define simultaneously by mutual induction the `≤` relation and its swapped converse `⧏` on
  pre-games.
>>>>>>> b8d8a5e4

  The ZFC definition says that `x = {xL | xR}` is less or equal to `y = {yL | yR}` if
  `∀ x₁ ∈ xL, x₁ ⧏ y` and `∀ y₂ ∈ yR, x ⧏ y₂`, where `x ⧏ y` means `¬ y ≤ x`. This is a tricky
  induction because it only decreases one side at a time, and it also swaps the arguments in the
  definition of `≤`. The solution is to define `x ≤ y` and `x ⧏ y` simultaneously. -/
def le_lf : Π (x y : pgame.{u}), Prop × Prop
| (mk xl xr xL xR) (mk yl yr yL yR) :=
  -- the orderings of the clauses here are carefully chosen so that
  --   and.left/or.inl refer to moves by Left, and
  --   and.right/or.inr refer to moves by Right.
((∀ i, (le_lf (xL i) ⟨yl, yr, yL, yR⟩).2) ∧ ∀ j, (le_lf ⟨xl, xr, xL, xR⟩ (yR j)).2,
 (∃ i, (le_lf ⟨xl, xr, xL, xR⟩ (yL i)).1) ∨ ∃ j, (le_lf (xR j) ⟨yl, yr, yL, yR⟩).1)
using_well_founded { dec_tac := pgame_wf_tac }

/-- The less or equal relation on pre-games.

If `0 ≤ x`, then Left can win `x` as the second player. -/
instance : has_le pgame := ⟨λ x y, (le_lf x y).1⟩

/-- The less or fuzzy relation on pre-games.

If `0 ⧏ x`, then Left can win `x` as the first player. -/
def lf (x y : pgame) : Prop := (le_lf x y).2

local infix ` ⧏ `:50 := lf

/-- Definition of `x ≤ y` on pre-games built using the constructor. -/
@[simp] theorem mk_le_mk {xl xr xL xR yl yr yL yR} :
  mk xl xr xL xR ≤ mk yl yr yL yR ↔
  (∀ i, xL i ⧏ mk yl yr yL yR) ∧ ∀ j, mk xl xr xL xR ⧏ yR j :=
show (le_lf _ _).1 ↔ _, by { rw le_lf, refl }

/-- Definition of `x ≤ y` on pre-games, in terms of `⧏` -/
theorem le_def_lf {x y : pgame} : x ≤ y ↔ (∀ i, x.move_left i ⧏ y) ∧ ∀ j, x ⧏ y.move_right j :=
by { cases x, cases y, rw mk_le_mk, refl }

/-- Definition of `x ⧏ y` on pre-games built using the constructor. -/
@[simp] theorem mk_lf_mk {xl xr xL xR yl yr yL yR} :
  mk xl xr xL xR ⧏ mk yl yr yL yR ↔
  (∃ i, mk xl xr xL xR ≤ yL i) ∨ ∃ j, xR j ≤ mk yl yr yL yR :=
show (le_lf _ _).2 ↔ _, by { rw le_lf, refl }

/-- Definition of `x ⧏ y` on pre-games, in terms of `≤` -/
theorem lf_def_le {x y : pgame} : x ⧏ y ↔ (∃ i, x ≤ y.move_left i) ∨ ∃ j, x.move_right j ≤ y :=
by { cases x, cases y, rw mk_lf_mk, refl }

private theorem not_le_lf {x y : pgame} :
  (¬ x ≤ y ↔ y ⧏ x) ∧ (¬ x ⧏ y ↔ y ≤ x) :=
begin
  induction x with xl xr xL xR IHxl IHxr generalizing y,
  induction y with yl yr yL yR IHyl IHyr,
  simp only [mk_le_mk, mk_lf_mk, IHxl, IHxr, IHyl, IHyr,
    not_and_distrib, not_or_distrib, not_forall, not_exists,
    and_comm, or_comm, iff_self, and_self]
end

@[simp] protected theorem not_le {x y : pgame} : ¬ x ≤ y ↔ y ⧏ x := not_le_lf.1
@[simp] theorem not_lf {x y : pgame} : ¬ x ⧏ y ↔ y ≤ x := not_le_lf.2
<<<<<<< HEAD
theorem _root_.has_le.le.not_lf {x y : pgame} : x ≤ y → ¬ y ⧏ x := not_lf.2
theorem lf.not_le {x y : pgame} : x ⧏ y → ¬ y ≤ x := pgame.not_le.2
=======
>>>>>>> b8d8a5e4

theorem le_or_gf (x y : pgame) : x ≤ y ∨ y ⧏ x :=
by { rw ←pgame.not_le, apply em }

theorem move_left_lf_of_le {x y : pgame} (i) : x ≤ y → x.move_left i ⧏ y :=
by { cases x, cases y, rw mk_le_mk, tauto }

theorem lf_move_right_of_le {x y : pgame} (j) : x ≤ y → x ⧏ y.move_right j :=
by { cases x, cases y, rw mk_le_mk, tauto }

theorem lf_of_move_right_le {x y : pgame} {j} : x.move_right j ≤ y → x ⧏ y :=
by { cases x, cases y, rw mk_lf_mk, tauto }

theorem lf_of_le_move_left {x y : pgame} {i} : x ≤ y.move_left i → x ⧏ y :=
by { cases x, cases y, rw mk_lf_mk, exact λ h, or.inl ⟨_, h⟩ }

<<<<<<< HEAD
private theorem le_trans_aux
  {xl xr} {xL : xl → pgame} {xR : xr → pgame}
  {yl yr} {yL : yl → pgame} {yR : yr → pgame}
  {zl zr} {zL : zl → pgame} {zR : zr → pgame}
  (h₁ : ∀ i, mk yl yr yL yR ≤ mk zl zr zL zR → mk zl zr zL zR ≤ xL i → mk yl yr yL yR ≤ xL i)
  (h₂ : ∀ i, zR i ≤ mk xl xr xL xR → mk xl xr xL xR ≤ mk yl yr yL yR → zR i ≤ mk yl yr yL yR) :
  mk xl xr xL xR ≤ mk yl yr yL yR →
  mk yl yr yL yR ≤ mk zl zr zL zR →
  mk xl xr xL xR ≤ mk zl zr zL zR :=
by simp only [mk_le_mk] at *; exact
λ ⟨xLy, xyR⟩ ⟨yLz, yzR⟩, ⟨
  λ i, pgame.not_le.1 (λ h, (h₁ _ ⟨yLz, yzR⟩ h).not_lf (xLy _)),
  λ i, pgame.not_le.1 (λ h, (h₂ _ h ⟨xLy, xyR⟩).not_lf (yzR _))⟩

instance : preorder pgame :=
{ le_refl := λ x, begin
    induction x with _ _ _ _ IHl IHr,
    exact le_def_lf.2 ⟨λ i, lf_of_le_move_left (IHl i), λ i, lf_of_move_right_le (IHr i)⟩
  end,
  le_trans := λ x y z, suffices ∀ {x y z : pgame},
    (x ≤ y → y ≤ z → x ≤ z) ∧ (y ≤ z → z ≤ x → y ≤ x) ∧ (z ≤ x → x ≤ y → z ≤ y),
  from this.1, begin
    clear x y z, intros,
    induction x with xl xr xL xR IHxl IHxr generalizing y z,
    induction y with yl yr yL yR IHyl IHyr generalizing z,
    induction z with zl zr zL zR IHzl IHzr,
    exact ⟨
      le_trans_aux (λ i, (IHxl _).2.1) (λ i, (IHzr _).2.2),
      le_trans_aux (λ i, (IHyl _).2.2) (λ i, (IHxr _).1),
      le_trans_aux (λ i, (IHzl _).1) (λ i, (IHyr _).2.1)⟩,
  end,
  ..pgame.has_le }

theorem lf_irrefl (x : pgame) : ¬ x ⧏ x := le_rfl.not_lf
instance : is_irrefl _ (⧏) := ⟨lf_irrefl⟩

@[trans] theorem lf_of_le_of_lf {x y z : pgame} (h₁ : x ≤ y) (h₂ : y ⧏ z) : x ⧏ z :=
by { rw ←pgame.not_le at h₂ ⊢, exact λ h₃, h₂ (h₃.trans h₁) }
@[trans] theorem lf_of_lf_of_le {x y z : pgame} (h₁ : x ⧏ y) (h₂ : y ≤ z) : x ⧏ z :=
by { rw ←pgame.not_le at h₁ ⊢, exact λ h₃, h₁ (h₂.trans h₃) }

alias lf_of_le_of_lf ← has_le.le.trans_lf
alias lf_of_lf_of_le ← pgame.lf.trans_le

theorem move_left_lf {x : pgame} (i) : x.move_left i ⧏ x :=
move_left_lf_of_le i le_rfl

theorem lf_move_right {x : pgame} (j) : x ⧏ x.move_right j :=
lf_move_right_of_le j le_rfl

theorem lt_iff_le_and_lf {x y : pgame} : x < y ↔ x ≤ y ∧ x ⧏ y :=
by rw [lt_iff_le_not_le, pgame.not_le]

theorem lt_of_le_of_lf {x y : pgame} (h₁ : x ≤ y) (h₂ : x ⧏ y) : x < y :=
lt_iff_le_and_lf.2 ⟨h₁, h₂⟩

theorem lf_of_lt {x y : pgame} (h : x < y) : x ⧏ y := (lt_iff_le_and_lf.1 h).2
alias lf_of_lt ← has_lt.lt.lf

/-- The definition of `x ≤ y` on pre-games, in terms of `≤` two moves later. -/
theorem le_def {x y : pgame} : x ≤ y ↔
  (∀ i, (∃ i', x.move_left i ≤ y.move_left i')  ∨ ∃ j, (x.move_left i).move_right j ≤ y) ∧
   ∀ j, (∃ i, x ≤ (y.move_right j).move_left i) ∨ ∃ j', x.move_right j' ≤ y.move_right j :=
by { rw le_def_lf, conv { to_lhs, simp only [lf_def_le] } }

/-- The definition of `x ⧏ y` on pre-games, in terms of `⧏` two moves later. -/
theorem lf_def {x y : pgame} : x ⧏ y ↔
  (∃ i, (∀ i', x.move_left i' ⧏ y.move_left i)  ∧ ∀ j, x ⧏ (y.move_left i).move_right j) ∨
   ∃ j, (∀ i, (x.move_right j).move_left i ⧏ y) ∧ ∀ j', x.move_right j ⧏ y.move_right j' :=
by { rw lf_def_le, conv { to_lhs, simp only [le_def_lf] } }

/-- The definition of `0 ≤ x` on pre-games, in terms of `0 ⧏`. -/
theorem zero_le_lf {x : pgame} : 0 ≤ x ↔ ∀ j, 0 ⧏ x.move_right j :=
by { rw le_def_lf, dsimp, simp }

/-- The definition of `x ≤ 0` on pre-games, in terms of `⧏ 0`. -/
theorem le_zero_lf {x : pgame} : x ≤ 0 ↔ ∀ i, x.move_left i ⧏ 0 :=
by { rw le_def_lf, dsimp, simp }

/-- The definition of `0 ⧏ x` on pre-games, in terms of `0 ≤`. -/
theorem zero_lf_le {x : pgame} : 0 ⧏ x ↔ ∃ i, 0 ≤ x.move_left i :=
by { rw lf_def_le, dsimp, simp }

/-- The definition of `x ⧏ 0` on pre-games, in terms of `≤ 0`. -/
theorem lf_zero_le {x : pgame} : x ⧏ 0 ↔ ∃ j, x.move_right j ≤ 0 :=
by { rw lf_def_le, dsimp, simp }

/-- The definition of `0 ≤ x` on pre-games, in terms of `0 ≤` two moves later. -/
theorem zero_le {x : pgame} : 0 ≤ x ↔ ∀ j, ∃ i, 0 ≤ (x.move_right j).move_left i :=
by { rw le_def, dsimp, simp }

/-- The definition of `x ≤ 0` on pre-games, in terms of `≤ 0` two moves later. -/
theorem le_zero {x : pgame} : x ≤ 0 ↔ ∀ i, ∃ j, (x.move_left i).move_right j ≤ 0 :=
by { rw le_def, dsimp, simp }

/-- The definition of `0 ⧏ x` on pre-games, in terms of `0 ⧏` two moves later. -/
theorem zero_lf {x : pgame} : 0 ⧏ x ↔ ∃ i, ∀ j, 0 ⧏ (x.move_left i).move_right j :=
by { rw lf_def, dsimp, simp }

/-- The definition of `x ⧏ 0` on pre-games, in terms of `⧏ 0` two moves later. -/
theorem lf_zero {x : pgame} : x ⧏ 0 ↔ ∃ j, ∀ i, (x.move_right j).move_left i ⧏ 0 :=
by { rw lf_def, dsimp, simp }

@[simp] theorem zero_le_of_is_empty_right_moves (x : pgame) [is_empty x.right_moves] : 0 ≤ x :=
zero_le.2 is_empty_elim

@[simp] theorem le_zero_of_is_empty_left_moves (x : pgame) [is_empty x.left_moves] : x ≤ 0 :=
le_zero.2 is_empty_elim

/-- Given a game won by the right player when they play second, provide a response to any move by
left. -/
noncomputable def right_response {x : pgame} (h : x ≤ 0) (i : x.left_moves) :
  (x.move_left i).right_moves :=
classical.some $ (le_zero.1 h) i

/-- Show that the response for right provided by `right_response` preserves the right-player-wins
condition. -/
lemma right_response_spec {x : pgame} (h : x ≤ 0) (i : x.left_moves) :
  (x.move_left i).move_right (right_response h i) ≤ 0 :=
classical.some_spec $ (le_zero.1 h) i

/-- Given a game won by the left player when they play second, provide a response to any move by
right. -/
noncomputable def left_response {x : pgame} (h : 0 ≤ x) (j : x.right_moves) :
  (x.move_right j).left_moves :=
classical.some $ (zero_le.1 h) j

/-- Show that the response for left provided by `left_response` preserves the left-player-wins
condition. -/
lemma left_response_spec {x : pgame} (h : 0 ≤ x) (j : x.right_moves) :
  0 ≤ (x.move_right j).move_left (left_response h j) :=
classical.some_spec $ (zero_le.1 h) j

/-- The equivalence relation on pre-games. Two pre-games `x`, `y` are equivalent if `x ≤ y` and
`y ≤ x`.

=======
theorem lf_of_le_mk {xl xr xL xR y} : ∀ i, mk xl xr xL xR ≤ y → xL i ⧏ y :=
@move_left_lf_of_le (mk _ _ _ _) y

theorem lf_of_mk_le {x yl yr yL yR} : ∀ j, x ≤ mk yl yr yL yR → x ⧏ yR j :=
@lf_move_right_of_le x (mk _ _ _ _)

theorem mk_lf_of_le {xl xr y j} (xL) {xR : xr → pgame} : xR j ≤ y → mk xl xr xL xR ⧏ y :=
@lf_of_move_right_le (mk _ _ _ _) y j

theorem lf_mk_of_le {x yl yr} {yL : yl → pgame} (yR) {i} : x ≤ yL i → x ⧏ mk yl yr yL yR :=
@lf_of_le_move_left x (mk _ _ _ _) i

private theorem le_trans_aux
  {xl xr} {xL : xl → pgame} {xR : xr → pgame}
  {yl yr} {yL : yl → pgame} {yR : yr → pgame}
  {zl zr} {zL : zl → pgame} {zR : zr → pgame}
  (h₁ : ∀ i, mk yl yr yL yR ≤ mk zl zr zL zR → mk zl zr zL zR ≤ xL i → mk yl yr yL yR ≤ xL i)
  (h₂ : ∀ i, zR i ≤ mk xl xr xL xR → mk xl xr xL xR ≤ mk yl yr yL yR → zR i ≤ mk yl yr yL yR) :
  mk xl xr xL xR ≤ mk yl yr yL yR →
  mk yl yr yL yR ≤ mk zl zr zL zR →
  mk xl xr xL xR ≤ mk zl zr zL zR :=
by simp only [mk_le_mk] at *; exact
λ ⟨xLy, xyR⟩ ⟨yLz, yzR⟩, ⟨
  λ i, pgame.not_le.1 (λ h, not_lf.2 (h₁ _ ⟨yLz, yzR⟩ h) (xLy _)),
  λ i, pgame.not_le.1 (λ h, not_lf.2 (h₂ _ h ⟨xLy, xyR⟩) (yzR _))⟩

instance : preorder pgame :=
{ le_refl := λ x, begin
    induction x with _ _ _ _ IHl IHr,
    exact le_def_lf.2 ⟨λ i, lf_of_le_move_left (IHl i), λ i, lf_of_move_right_le (IHr i)⟩
  end,
  le_trans := λ x y z, suffices ∀ {x y z : pgame},
    (x ≤ y → y ≤ z → x ≤ z) ∧ (y ≤ z → z ≤ x → y ≤ x) ∧ (z ≤ x → x ≤ y → z ≤ y),
  from this.1, begin
    clear x y z, intros,
    induction x with xl xr xL xR IHxl IHxr generalizing y z,
    induction y with yl yr yL yR IHyl IHyr generalizing z,
    induction z with zl zr zL zR IHzl IHzr,
    exact ⟨
      le_trans_aux (λ i, (IHxl _).2.1) (λ i, (IHzr _).2.2),
      le_trans_aux (λ i, (IHyl _).2.2) (λ i, (IHxr _).1),
      le_trans_aux (λ i, (IHzl _).1) (λ i, (IHyr _).2.1)⟩,
  end,
  ..pgame.has_le }

theorem lf_irrefl (x : pgame) : ¬ x ⧏ x := pgame.not_lf.2 le_rfl
instance : is_irrefl _ (⧏) := ⟨lf_irrefl⟩

@[trans] theorem lf_of_le_of_lf {x y z : pgame} (h₁ : x ≤ y) (h₂ : y ⧏ z) : x ⧏ z :=
by { rw ←pgame.not_le at h₂ ⊢, exact λ h₃, h₂ (h₃.trans h₁) }

@[trans] theorem lf_of_lf_of_le {x y z : pgame} (h₁ : x ⧏ y) (h₂ : y ≤ z) : x ⧏ z :=
by { rw ←pgame.not_le at h₁ ⊢, exact λ h₃, h₁ (h₂.trans h₃) }

@[trans] theorem lf_of_lt_of_lf {x y z : pgame} (h₁ : x < y) (h₂ : y ⧏ z) : x ⧏ z :=
lf_of_le_of_lf h₁.le h₂

@[trans] theorem lf_of_lf_of_lt {x y z : pgame} (h₁ : x ⧏ y) (h₂ : y < z) : x ⧏ z :=
lf_of_lf_of_le h₁ h₂.le

theorem move_left_lf {x : pgame} (i) : x.move_left i ⧏ x :=
move_left_lf_of_le i le_rfl

theorem lf_move_right {x : pgame} (j) : x ⧏ x.move_right j :=
lf_move_right_of_le j le_rfl

theorem lf_mk {xl xr} (xL : xl → pgame) (xR : xr → pgame) (i) : xL i ⧏ mk xl xr xL xR :=
@move_left_lf (mk _ _ _ _) i

theorem mk_lf {xl xr} (xL : xl → pgame) (xR : xr → pgame) (j) : mk xl xr xL xR ⧏ xR j :=
@lf_move_right (mk _ _ _ _) j

theorem lt_iff_le_and_lf {x y : pgame} : x < y ↔ x ≤ y ∧ x ⧏ y :=
by rw [lt_iff_le_not_le, pgame.not_le]

theorem lt_of_le_of_lf {x y : pgame} (h₁ : x ≤ y) (h₂ : x ⧏ y) : x < y :=
lt_iff_le_and_lf.2 ⟨h₁, h₂⟩

theorem lf_of_lt {x y : pgame} (h : x < y) : x ⧏ y :=
(lt_iff_le_and_lf.1 h).2

/-- The definition of `x ≤ y` on pre-games, in terms of `≤` two moves later. -/
theorem le_def {x y : pgame} : x ≤ y ↔
  (∀ i, (∃ i', x.move_left i ≤ y.move_left i')  ∨ ∃ j, (x.move_left i).move_right j ≤ y) ∧
   ∀ j, (∃ i, x ≤ (y.move_right j).move_left i) ∨ ∃ j', x.move_right j' ≤ y.move_right j :=
by { rw le_def_lf, conv { to_lhs, simp only [lf_def_le] } }

/-- The definition of `x ⧏ y` on pre-games, in terms of `⧏` two moves later. -/
theorem lf_def {x y : pgame} : x ⧏ y ↔
  (∃ i, (∀ i', x.move_left i' ⧏ y.move_left i)  ∧ ∀ j, x ⧏ (y.move_left i).move_right j) ∨
   ∃ j, (∀ i, (x.move_right j).move_left i ⧏ y) ∧ ∀ j', x.move_right j ⧏ y.move_right j' :=
by { rw lf_def_le, conv { to_lhs, simp only [le_def_lf] } }

/-- The definition of `0 ≤ x` on pre-games, in terms of `0 ⧏`. -/
theorem zero_le_lf {x : pgame} : 0 ≤ x ↔ ∀ j, 0 ⧏ x.move_right j :=
by { rw le_def_lf, dsimp, simp }

/-- The definition of `x ≤ 0` on pre-games, in terms of `⧏ 0`. -/
theorem le_zero_lf {x : pgame} : x ≤ 0 ↔ ∀ i, x.move_left i ⧏ 0 :=
by { rw le_def_lf, dsimp, simp }

/-- The definition of `0 ⧏ x` on pre-games, in terms of `0 ≤`. -/
theorem zero_lf_le {x : pgame} : 0 ⧏ x ↔ ∃ i, 0 ≤ x.move_left i :=
by { rw lf_def_le, dsimp, simp }

/-- The definition of `x ⧏ 0` on pre-games, in terms of `≤ 0`. -/
theorem lf_zero_le {x : pgame} : x ⧏ 0 ↔ ∃ j, x.move_right j ≤ 0 :=
by { rw lf_def_le, dsimp, simp }

/-- The definition of `0 ≤ x` on pre-games, in terms of `0 ≤` two moves later. -/
theorem zero_le {x : pgame} : 0 ≤ x ↔ ∀ j, ∃ i, 0 ≤ (x.move_right j).move_left i :=
by { rw le_def, dsimp, simp }

/-- The definition of `x ≤ 0` on pre-games, in terms of `≤ 0` two moves later. -/
theorem le_zero {x : pgame} : x ≤ 0 ↔ ∀ i, ∃ j, (x.move_left i).move_right j ≤ 0 :=
by { rw le_def, dsimp, simp }

/-- The definition of `0 ⧏ x` on pre-games, in terms of `0 ⧏` two moves later. -/
theorem zero_lf {x : pgame} : 0 ⧏ x ↔ ∃ i, ∀ j, 0 ⧏ (x.move_left i).move_right j :=
by { rw lf_def, dsimp, simp }

/-- The definition of `x ⧏ 0` on pre-games, in terms of `⧏ 0` two moves later. -/
theorem lf_zero {x : pgame} : x ⧏ 0 ↔ ∃ j, ∀ i, (x.move_right j).move_left i ⧏ 0 :=
by { rw lf_def, dsimp, simp }

@[simp] theorem zero_le_of_is_empty_right_moves (x : pgame) [is_empty x.right_moves] : 0 ≤ x :=
zero_le.2 is_empty_elim

@[simp] theorem le_zero_of_is_empty_left_moves (x : pgame) [is_empty x.left_moves] : x ≤ 0 :=
le_zero.2 is_empty_elim

/-- Given a game won by the right player when they play second, provide a response to any move by
left. -/
noncomputable def right_response {x : pgame} (h : x ≤ 0) (i : x.left_moves) :
  (x.move_left i).right_moves :=
classical.some $ (le_zero.1 h) i

/-- Show that the response for right provided by `right_response` preserves the right-player-wins
condition. -/
lemma right_response_spec {x : pgame} (h : x ≤ 0) (i : x.left_moves) :
  (x.move_left i).move_right (right_response h i) ≤ 0 :=
classical.some_spec $ (le_zero.1 h) i

/-- Given a game won by the left player when they play second, provide a response to any move by
right. -/
noncomputable def left_response {x : pgame} (h : 0 ≤ x) (j : x.right_moves) :
  (x.move_right j).left_moves :=
classical.some $ (zero_le.1 h) j

/-- Show that the response for left provided by `left_response` preserves the left-player-wins
condition. -/
lemma left_response_spec {x : pgame} (h : 0 ≤ x) (j : x.right_moves) :
  0 ≤ (x.move_right j).move_left (left_response h j) :=
classical.some_spec $ (zero_le.1 h) j

/-- The equivalence relation on pre-games. Two pre-games `x`, `y` are equivalent if `x ≤ y` and
`y ≤ x`.

>>>>>>> b8d8a5e4
If `x ≈ 0`, then the second player can always win `x`. -/
def equiv (x y : pgame) : Prop := x ≤ y ∧ y ≤ x

-- TODO: add `equiv.le` and `equiv.ge` synonyms for `equiv.1` and `equiv.2`.

local infix ` ≈ ` := pgame.equiv

<<<<<<< HEAD
instance : is_equiv _ (≈) :=
{ refl := λ x, ⟨le_rfl, le_rfl⟩,
  trans := λ x y z ⟨xy, yx⟩ ⟨yz, zy⟩, ⟨xy.trans yz, zy.trans yx⟩,
  symm := λ x y, and.symm }

theorem equiv.le {x y : pgame} (h : x ≈ y) : x ≤ y := h.1
theorem equiv.ge {x y : pgame} (h : x ≈ y) : y ≤ x := h.2

@[refl, simp] theorem equiv_rfl {x} : x ≈ x := refl x
theorem equiv_refl (x) : x ≈ x := refl x
@[symm] protected theorem equiv.symm {x y} : x ≈ y → y ≈ x := symm
@[trans] protected theorem equiv.trans {x y z} : x ≈ y → y ≈ z → x ≈ z := trans
=======
@[refl, simp] theorem equiv_rfl {x} : x ≈ x := ⟨le_rfl, le_rfl⟩
theorem equiv_refl (x) : x ≈ x := equiv_rfl

-- TODO: use dot notation on these.
@[symm] theorem equiv_symm {x y} : x ≈ y → y ≈ x | ⟨xy, yx⟩ := ⟨yx, xy⟩
@[trans] theorem equiv_trans {x y z} : x ≈ y → y ≈ z → x ≈ z
| ⟨xy, yx⟩ ⟨yz, zy⟩ := ⟨le_trans xy yz, le_trans zy yx⟩
>>>>>>> b8d8a5e4

@[trans] theorem le_of_le_of_equiv {x y z} (h₁ : x ≤ y) (h₂ : y ≈ z) : x ≤ z := h₁.trans h₂.1
@[trans] theorem le_of_equiv_of_le {x y z} (h₁ : x ≈ y) : y ≤ z → x ≤ z := h₁.1.trans

theorem le_congr_imp {x₁ y₁ x₂ y₂} (hx : x₁ ≈ x₂) (hy : y₁ ≈ y₂) (h : x₁ ≤ y₁) : x₂ ≤ y₂ :=
hx.2.trans (h.trans hy.1)
theorem le_congr {x₁ y₁ x₂ y₂} (hx : x₁ ≈ x₂) (hy : y₁ ≈ y₂) : x₁ ≤ y₁ ↔ x₂ ≤ y₂ :=
<<<<<<< HEAD
⟨le_congr_imp hx hy, le_congr_imp hx.symm hy.symm⟩
=======
⟨le_congr_imp hx hy, le_congr_imp (equiv_symm hx) (equiv_symm hy)⟩
>>>>>>> b8d8a5e4
theorem le_congr_left {x₁ x₂ y} (hx : x₁ ≈ x₂) : x₁ ≤ y ↔ x₂ ≤ y :=
le_congr hx equiv_rfl
theorem le_congr_right {x y₁ y₂} (hy : y₁ ≈ y₂) : x ≤ y₁ ↔ x ≤ y₂ :=
le_congr equiv_rfl hy

theorem lf_congr {x₁ y₁ x₂ y₂} (hx : x₁ ≈ x₂) (hy : y₁ ≈ y₂) : x₁ ⧏ y₁ ↔ x₂ ⧏ y₂ :=
pgame.not_le.symm.trans $ (not_congr (le_congr hy hx)).trans pgame.not_le
theorem lf_congr_imp {x₁ y₁ x₂ y₂} (hx : x₁ ≈ x₂) (hy : y₁ ≈ y₂) : x₁ ⧏ y₁ → x₂ ⧏ y₂ :=
(lf_congr hx hy).1
theorem lf_congr_left {x₁ x₂ y} (hx : x₁ ≈ x₂) : x₁ ⧏ y ↔ x₂ ⧏ y :=
lf_congr hx equiv_rfl
theorem lf_congr_right {x y₁ y₂} (hy : y₁ ≈ y₂) : x ⧏ y₁ ↔ x ⧏ y₂ :=
lf_congr equiv_rfl hy

@[trans] theorem lf_of_lf_of_equiv {x y z} (h₁ : x ⧏ y) (h₂ : y ≈ z) : x ⧏ z :=
lf_congr_imp equiv_rfl h₂ h₁
@[trans] theorem lf_of_equiv_of_lf {x y z} (h₁ : x ≈ y) : y ⧏ z → x ⧏ z :=
<<<<<<< HEAD
lf_congr_imp h₁.symm equiv_rfl
=======
lf_congr_imp (equiv_symm h₁) equiv_rfl
>>>>>>> b8d8a5e4

@[trans] theorem lt_of_lt_of_equiv {x y z} (h₁ : x < y) (h₂ : y ≈ z) : x < z := h₁.trans_le h₂.1
@[trans] theorem lt_of_equiv_of_lt {x y z} (h₁ : x ≈ y) : y < z → x < z := h₁.1.trans_lt

theorem lt_congr_imp {x₁ y₁ x₂ y₂} (hx : x₁ ≈ x₂) (hy : y₁ ≈ y₂) (h : x₁ < y₁) : x₂ < y₂ :=
hx.2.trans_lt (h.trans_le hy.1)
theorem lt_congr {x₁ y₁ x₂ y₂} (hx : x₁ ≈ x₂) (hy : y₁ ≈ y₂) : x₁ < y₁ ↔ x₂ < y₂ :=
<<<<<<< HEAD
⟨lt_congr_imp hx hy, lt_congr_imp hx.symm hy.symm⟩
=======
⟨lt_congr_imp hx hy, lt_congr_imp (equiv_symm hx) (equiv_symm hy)⟩
>>>>>>> b8d8a5e4
theorem lt_congr_left {x₁ x₂ y} (hx : x₁ ≈ x₂) : x₁ < y ↔ x₂ < y :=
lt_congr hx equiv_rfl
theorem lt_congr_right {x y₁ y₂} (hy : y₁ ≈ y₂) : x < y₁ ↔ x < y₂ :=
lt_congr equiv_rfl hy

theorem lf_or_equiv_of_le {x y : pgame} (h : x ≤ y) : x ⧏ y ∨ x ≈ y :=
or_iff_not_imp_left.2 $ λ h', ⟨h, pgame.not_lf.1 h'⟩

theorem lf_or_equiv_or_gf (x y : pgame) : x ⧏ y ∨ x ≈ y ∨ y ⧏ x :=
begin
  by_cases h : x ⧏ y,
  { exact or.inl h },
  { right,
    cases (lf_or_equiv_of_le (pgame.not_lf.1 h)) with h' h',
    { exact or.inr h' },
    { exact or.inl (equiv_symm h') } }
end

theorem equiv_congr_left {y₁ y₂} : y₁ ≈ y₂ ↔ ∀ x₁, x₁ ≈ y₁ ↔ x₁ ≈ y₂ :=
<<<<<<< HEAD
⟨λ h x₁, ⟨λ h', h'.trans h, λ h', h'.trans h.symm⟩,
=======
⟨λ h x₁, ⟨λ h', equiv_trans h' h, λ h', equiv_trans h' (equiv_symm h)⟩,
>>>>>>> b8d8a5e4
 λ h, (h y₁).1 $ equiv_rfl⟩

theorem equiv_congr_right {x₁ x₂} : x₁ ≈ x₂ ↔ ∀ y₁, x₁ ≈ y₁ ↔ x₂ ≈ y₁ :=
⟨λ h y₁, ⟨λ h', h.symm.trans h', λ h', h.trans h'⟩,
 λ h, (h x₂).2 $ equiv_rfl⟩

theorem equiv_of_mk_equiv {x y : pgame}
  (L : x.left_moves ≃ y.left_moves) (R : x.right_moves ≃ y.right_moves)
  (hl : ∀ (i : x.left_moves), x.move_left i ≈ y.move_left (L i))
  (hr : ∀ (j : y.right_moves), x.move_right (R.symm j) ≈ y.move_right j) :
  x ≈ y :=
begin
  fsplit; rw le_def,
  { exact ⟨λ i, or.inl ⟨L i, (hl i).1⟩, λ j, or.inr ⟨R.symm j, (hr j).1⟩⟩ },
  { fsplit,
    { intro i,
      left,
      specialize hl (L.symm i),
      simp only [move_left_mk, equiv.apply_symm_apply] at hl,
      use ⟨L.symm i, hl.2⟩ },
    { intro j,
      right,
      specialize hr (R j),
      simp only [move_right_mk, equiv.symm_apply_apply] at hr,
      use ⟨R j, hr.2⟩ } }
end

/-- The fuzzy, confused, or incomparable relation on pre-games.

If `x ∥ 0`, then the first player can always win `x`. -/
def fuzzy (x y : pgame) : Prop := x ⧏ y ∧ y ⧏ x

local infix ` ∥ `:50 := fuzzy

@[symm] theorem fuzzy.swap {x y : pgame} : x ∥ y → y ∥ x := and.swap
instance : is_symm _ (∥) := ⟨λ x y, fuzzy.swap⟩
<<<<<<< HEAD
=======
theorem fuzzy.swap_iff {x y : pgame} : x ∥ y ↔ y ∥ x := ⟨fuzzy.swap, fuzzy.swap⟩
>>>>>>> b8d8a5e4

theorem fuzzy_irrefl (x : pgame) : ¬ x ∥ x := λ h, lf_irrefl x h.1
instance : is_irrefl _ (∥) := ⟨fuzzy_irrefl⟩

theorem lf_iff_lt_or_fuzzy {x y : pgame} : x ⧏ y ↔ x < y ∨ x ∥ y :=
by { simp only [lt_iff_le_and_lf, fuzzy, ←pgame.not_le], tauto! }

<<<<<<< HEAD
theorem lf_of_fuzzy {x y : pgame} (h : x ∥ y) : x ⧏ y := lf_iff_lt_or_fuzzy.2 (or.inr h)
alias lf_of_fuzzy ← pgame.fuzzy.lf
=======
theorem lf_of_fuzzy {x y : pgame} (h : x ∥ y) : x ⧏ y :=
lf_iff_lt_or_fuzzy.2 (or.inr h)
>>>>>>> b8d8a5e4

theorem lt_or_fuzzy_of_lf {x y : pgame} : x ⧏ y → x < y ∨ x ∥ y :=
lf_iff_lt_or_fuzzy.1

theorem fuzzy.not_equiv {x y : pgame} (h : x ∥ y) : ¬ x ≈ y :=
<<<<<<< HEAD
λ h', h'.1.not_lf h.2
theorem fuzzy.not_equiv' {x y : pgame} (h : x ∥ y) : ¬ y ≈ x :=
λ h', h'.2.not_lf h.2

theorem not_fuzzy_of_le {x y : pgame} (h : x ≤ y) : ¬ x ∥ y :=
λ h', h'.2.not_le h
theorem not_fuzzy_of_ge {x y : pgame} (h : y ≤ x) : ¬ x ∥ y :=
λ h', h'.1.not_le h
=======
λ h', not_lf.2 h'.1 h.2
theorem fuzzy.not_equiv' {x y : pgame} (h : x ∥ y) : ¬ y ≈ x :=
λ h', not_lf.2 h'.2 h.2

theorem not_fuzzy_of_le {x y : pgame} (h : x ≤ y) : ¬ x ∥ y :=
λ h', pgame.not_le.2 h'.2 h
theorem not_fuzzy_of_ge {x y : pgame} (h : y ≤ x) : ¬ x ∥ y :=
λ h', pgame.not_le.2 h'.1 h
>>>>>>> b8d8a5e4

theorem equiv.not_fuzzy {x y : pgame} (h : x ≈ y) : ¬ x ∥ y :=
not_fuzzy_of_le h.1
theorem equiv.not_fuzzy' {x y : pgame} (h : x ≈ y) : ¬ y ∥ x :=
not_fuzzy_of_le h.2

theorem fuzzy_congr {x₁ y₁ x₂ y₂ : pgame} (hx : x₁ ≈ x₂) (hy : y₁ ≈ y₂) : x₁ ∥ y₁ ↔ x₂ ∥ y₂ :=
show _ ∧ _ ↔ _ ∧ _, by rw [lf_congr hx hy, lf_congr hy hx]
theorem fuzzy_congr_imp {x₁ y₁ x₂ y₂ : pgame} (hx : x₁ ≈ x₂) (hy : y₁ ≈ y₂) : x₁ ∥ y₁ → x₂ ∥ y₂ :=
(fuzzy_congr hx hy).1
theorem fuzzy_congr_left {x₁ x₂ y} (hx : x₁ ≈ x₂) : x₁ ∥ y ↔ x₂ ∥ y :=
fuzzy_congr hx equiv_rfl
theorem fuzzy_congr_right {x y₁ y₂} (hy : y₁ ≈ y₂) : x ∥ y₁ ↔ x ∥ y₂ :=
fuzzy_congr equiv_rfl hy

@[trans] theorem fuzzy_of_fuzzy_of_equiv {x y z} (h₁ : x ∥ y) (h₂ : y ≈ z) : x ∥ z :=
(fuzzy_congr_right h₂).1 h₁
@[trans] theorem fuzzy_of_equiv_of_fuzzy {x y z} (h₁ : x ≈ y) (h₂ : y ∥ z) : x ∥ z :=
(fuzzy_congr_left h₁).2 h₂

/-- Exactly one of the following is true (although we don't prove this here). -/
theorem lt_or_equiv_or_gt_or_fuzzy (x y : pgame) : x < y ∨ x ≈ y ∨ y < x ∨ x ∥ y :=
begin
  cases le_or_gf x y with h₁ h₁;
  cases le_or_gf y x with h₂ h₂,
  { right, left, exact ⟨h₁, h₂⟩ },
  { left, exact lt_of_le_of_lf h₁ h₂ },
  { right, right, left, exact lt_of_le_of_lf h₂ h₁ },
  { right, right, right, exact ⟨h₂, h₁⟩ }
end

/-- `restricted x y` says that Left always has no more moves in `x` than in `y`,
     and Right always has no more moves in `y` than in `x` -/
inductive restricted : pgame.{u} → pgame.{u} → Type (u+1)
| mk : Π {x y : pgame} (L : x.left_moves → y.left_moves) (R : y.right_moves → x.right_moves),
         (∀ (i : x.left_moves), restricted (x.move_left i) (y.move_left (L i))) →
         (∀ (j : y.right_moves), restricted (x.move_right (R j)) (y.move_right j)) → restricted x y

/-- The identity restriction. -/
@[refl] def restricted.refl : Π (x : pgame), restricted x x
| (mk xl xr xL xR) :=
  restricted.mk
    id id
    (λ i, restricted.refl _) (λ j, restricted.refl _)
using_well_founded { dec_tac := pgame_wf_tac }

instance (x : pgame) : inhabited (restricted x x) := ⟨restricted.refl _⟩

-- TODO trans for restricted

theorem restricted.le : Π {x y : pgame} (r : restricted x y), x ≤ y
| (mk xl xr xL xR) (mk yl yr yL yR)
  (restricted.mk L_embedding R_embedding L_restriction R_restriction) :=
begin
  rw le_def,
  exact
    ⟨λ i, or.inl ⟨L_embedding i, (L_restriction i).le⟩,
     λ i, or.inr ⟨R_embedding i, (R_restriction i).le⟩⟩
end

/--
`relabelling x y` says that `x` and `y` are really the same game, just dressed up differently.
Specifically, there is a bijection between the moves for Left in `x` and in `y`, and similarly
for Right, and under these bijections we inductively have `relabelling`s for the consequent games.

In ZFC, relabellings would indeed be the same games.
-/
inductive relabelling : pgame.{u} → pgame.{u} → Type (u+1)
| mk : Π {x y : pgame} (L : x.left_moves ≃ y.left_moves) (R : x.right_moves ≃ y.right_moves),
         (∀ (i : x.left_moves), relabelling (x.move_left i) (y.move_left (L i))) →
         (∀ (j : y.right_moves), relabelling (x.move_right (R.symm j)) (y.move_right j)) →
       relabelling x y

/-- If `x` is a relabelling of `y`, then Left and Right have the same moves in either game,
    so `x` is a restriction of `y`. -/
def relabelling.restricted : Π {x y : pgame} (r : relabelling x y), restricted x y
| (mk xl xr xL xR) (mk yl yr yL yR) (relabelling.mk L_equiv R_equiv L_relabelling R_relabelling) :=
restricted.mk L_equiv.to_embedding R_equiv.symm.to_embedding
  (λ i, (L_relabelling i).restricted)
  (λ j, (R_relabelling j).restricted)

-- It's not the case that `restricted x y → restricted y x → relabelling x y`,
-- but if we insisted that the maps in a restriction were injective, then one
-- could use Schröder-Bernstein for do this.

/-- The identity relabelling. -/
@[refl] def relabelling.refl : Π (x : pgame), relabelling x x
| (mk xl xr xL xR) :=
  relabelling.mk (equiv.refl _) (equiv.refl _)
    (λ i, relabelling.refl _) (λ j, relabelling.refl _)
using_well_founded { dec_tac := pgame_wf_tac }

instance (x : pgame) : inhabited (relabelling x x) := ⟨relabelling.refl _⟩

/-- Reverse a relabelling. -/
@[symm] def relabelling.symm : Π {x y : pgame}, relabelling x y → relabelling y x
| (mk xl xr xL xR) (mk yl yr yL yR) (relabelling.mk L_equiv R_equiv L_relabelling R_relabelling) :=
begin
  refine relabelling.mk L_equiv.symm R_equiv.symm _ _,
  { intro i, simpa using (L_relabelling (L_equiv.symm i)).symm },
  { intro j, simpa using (R_relabelling (R_equiv j)).symm }
end

/-- Transitivity of relabelling -/
@[trans] def relabelling.trans :
  Π {x y z : pgame}, relabelling x y → relabelling y z → relabelling x z
| (mk xl xr xL xR) (mk yl yr yL yR) (mk zl zr zL zR)
  (relabelling.mk L_equiv₁ R_equiv₁ L_relabelling₁ R_relabelling₁)
  (relabelling.mk L_equiv₂ R_equiv₂ L_relabelling₂ R_relabelling₂) :=
begin
  refine relabelling.mk (L_equiv₁.trans L_equiv₂) (R_equiv₁.trans R_equiv₂) _ _,
  { intro i, simpa using (L_relabelling₁ _).trans (L_relabelling₂ _) },
  { intro j, simpa using (R_relabelling₁ _).trans (R_relabelling₂ _) },
end

/-- Any game without left or right moves is a relabelling of 0. -/
def relabelling.is_empty (x : pgame) [is_empty (x.left_moves)] [is_empty (x.right_moves)] :
  relabelling x 0 :=
⟨equiv.equiv_pempty _, equiv.equiv_pempty _, is_empty_elim, is_empty_elim⟩

theorem relabelling.le {x y : pgame} (r : relabelling x y) : x ≤ y :=
r.restricted.le

/-- A relabelling lets us prove equivalence of games. -/
theorem relabelling.equiv {x y : pgame} (r : relabelling x y) : x ≈ y :=
⟨r.le, r.symm.le⟩

theorem equiv.is_empty (x : pgame) [is_empty (x.left_moves)] [is_empty (x.right_moves)] : x ≈ 0 :=
(relabelling.is_empty x).equiv

instance {x y : pgame} : has_coe (relabelling x y) (x ≈ y) := ⟨relabelling.equiv⟩

/-- Replace the types indexing the next moves for Left and Right by equivalent types. -/
def relabel {x : pgame} {xl' xr'} (el : x.left_moves ≃ xl') (er : x.right_moves ≃ xr') :=
pgame.mk xl' xr' (λ i, x.move_left (el.symm i)) (λ j, x.move_right (er.symm j))

@[simp] lemma relabel_move_left' {x : pgame} {xl' xr'}
  (el : x.left_moves ≃ xl') (er : x.right_moves ≃ xr') (i : xl') :
  move_left (relabel el er) i = x.move_left (el.symm i) :=
rfl
@[simp] lemma relabel_move_left {x : pgame} {xl' xr'}
  (el : x.left_moves ≃ xl') (er : x.right_moves ≃ xr') (i : x.left_moves) :
  move_left (relabel el er) (el i) = x.move_left i :=
by simp

@[simp] lemma relabel_move_right' {x : pgame} {xl' xr'}
  (el : x.left_moves ≃ xl') (er : x.right_moves ≃ xr') (j : xr') :
  move_right (relabel el er) j = x.move_right (er.symm j) :=
rfl
@[simp] lemma relabel_move_right {x : pgame} {xl' xr'}
  (el : x.left_moves ≃ xl') (er : x.right_moves ≃ xr') (j : x.right_moves) :
  move_right (relabel el er) (er j) = x.move_right j :=
by simp

/-- The game obtained by relabelling the next moves is a relabelling of the original game. -/
def relabel_relabelling {x : pgame} {xl' xr'} (el : x.left_moves ≃ xl') (er : x.right_moves ≃ xr') :
  relabelling x (relabel el er) :=
relabelling.mk el er (λ i, by simp) (λ j, by simp)

/-- The negation of `{L | R}` is `{-R | -L}`. -/
def neg : pgame → pgame
| ⟨l, r, L, R⟩ := ⟨r, l, λ i, neg (R i), λ i, neg (L i)⟩

instance : has_neg pgame := ⟨neg⟩

@[simp] lemma neg_def {xl xr xL xR} : -(mk xl xr xL xR) = mk xr xl (λ j, -(xR j)) (λ i, -(xL i)) :=
rfl

instance : has_involutive_neg pgame :=
{ neg_neg := λ x, begin
    induction x with xl xr xL xR ihL ihR,
    simp_rw [neg_def, ihL, ihR],
    exact ⟨rfl, rfl, heq.rfl, heq.rfl⟩,
  end,
  ..pgame.has_neg }

@[simp] protected lemma neg_zero : -(0 : pgame) = 0 :=
begin
  dsimp [has_zero.zero, has_neg.neg, neg],
  congr; funext i; cases i
end

@[simp] lemma neg_of_lists (L R : list pgame) :
  -of_lists L R = of_lists (R.map (λ x, -x)) (L.map (λ x, -x)) :=
begin
  simp only [of_lists, neg_def, list.length_map, list.nth_le_map', eq_self_iff_true, true_and],
  split, all_goals
  { apply hfunext,
    { simp },
    { intros a a' ha,
      congr' 2,
      have : ∀ {m n} (h₁ : m = n) {b : ulift (fin m)} {c : ulift (fin n)} (h₂ : b == c),
        (b.down : ℕ) = ↑c.down,
      { rintros m n rfl b c rfl, refl },
      exact this (list.length_map _ _).symm ha } }
end

theorem left_moves_neg : ∀ x : pgame, (-x).left_moves = x.right_moves
| ⟨_, _, _, _⟩ := rfl

theorem right_moves_neg : ∀ x : pgame, (-x).right_moves = x.left_moves
| ⟨_, _, _, _⟩ := rfl

/-- Turns a right move for `x` into a left move for `-x` and vice versa.

Even though these types are the same (not definitionally so), this is the preferred way to convert
between them. -/
def to_left_moves_neg {x : pgame} : x.right_moves ≃ (-x).left_moves :=
equiv.cast (left_moves_neg x).symm

/-- Turns a left move for `x` into a right move for `-x` and vice versa.

Even though these types are the same (not definitionally so), this is the preferred way to convert
between them. -/
def to_right_moves_neg {x : pgame} : x.left_moves ≃ (-x).right_moves :=
equiv.cast (right_moves_neg x).symm

lemma move_left_neg {x : pgame} (i) :
  (-x).move_left (to_left_moves_neg i) = -x.move_right i :=
by { cases x, refl }

@[simp] lemma move_left_neg' {x : pgame} (i) :
  (-x).move_left i = -x.move_right (to_left_moves_neg.symm i) :=
by { cases x, refl }

lemma move_right_neg {x : pgame} (i) :
  (-x).move_right (to_right_moves_neg i) = -(x.move_left i) :=
by { cases x, refl }

@[simp] lemma move_right_neg' {x : pgame} (i) :
  (-x).move_right i = -x.move_left (to_right_moves_neg.symm i) :=
by { cases x, refl }

lemma move_left_neg_symm {x : pgame} (i) :
  x.move_left (to_right_moves_neg.symm i) = -(-x).move_right i :=
by simp

lemma move_left_neg_symm' {x : pgame} (i) :
  x.move_left i = -(-x).move_right (to_right_moves_neg i) :=
by simp

lemma move_right_neg_symm {x : pgame} (i) :
  x.move_right (to_left_moves_neg.symm i) = -(-x).move_left i :=
by simp

lemma move_right_neg_symm' {x : pgame} (i) :
  x.move_right i = -(-x).move_left (to_left_moves_neg i) :=
by simp

/-- If `x` has the same moves as `y`, then `-x` has the sames moves as `-y`. -/
def relabelling.neg_congr : ∀ {x y : pgame}, x.relabelling y → (-x).relabelling (-y)
| (mk xl xr xL xR) (mk yl yr yL yR) ⟨L_equiv, R_equiv, L_relabelling, R_relabelling⟩ :=
  ⟨R_equiv, L_equiv,
    λ i, relabelling.neg_congr (by simpa using R_relabelling (R_equiv i)),
    λ i, relabelling.neg_congr (by simpa using L_relabelling (L_equiv.symm i))⟩

@[simp] theorem neg_le_iff : Π {x y : pgame}, -y ≤ -x ↔ x ≤ y
| (mk xl xr xL xR) (mk yl yr yL yR) :=
begin
  rw [le_def, le_def], dsimp,
  refine ⟨λ h, ⟨λ i, _, λ j, _⟩, λ h, ⟨λ i, _, λ j, _⟩⟩,
  { rcases h.right i with ⟨w, h⟩ | ⟨w, h⟩,
    { refine or.inr ⟨to_left_moves_neg.symm w, neg_le_iff.1 _⟩,
      rwa [move_right_neg_symm, neg_neg] },
    { exact or.inl ⟨w, neg_le_iff.1 h⟩ } },
  { rcases h.left j with ⟨w, h⟩ | ⟨w, h⟩,
    { exact or.inr ⟨w, neg_le_iff.1 h⟩ },
    { refine or.inl ⟨to_right_moves_neg.symm w, neg_le_iff.1 _⟩,
      rwa [move_left_neg_symm, neg_neg] } },
  { rcases h.right i with ⟨w, h⟩ | ⟨w, h⟩,
    { refine or.inr ⟨to_right_moves_neg w, _⟩,
      convert neg_le_iff.2 h,
      rw move_right_neg },
    { exact or.inl ⟨w, neg_le_iff.2 h⟩ } },
  { rcases h.left j with ⟨w, h⟩ | ⟨w, h⟩,
    { exact or.inr ⟨w, neg_le_iff.2 h⟩ },
    { refine or.inl ⟨to_left_moves_neg w, _⟩,
      convert neg_le_iff.2 h,
      rw move_left_neg } }
end
using_well_founded { dec_tac := pgame_wf_tac }

theorem neg_congr {x y : pgame} (h : x ≈ y) : -x ≈ -y :=
⟨neg_le_iff.2 h.2, neg_le_iff.2 h.1⟩

@[simp] theorem neg_lf_iff {x y : pgame} : -y ⧏ -x ↔ x ⧏ y :=
by rw [←pgame.not_le, ←pgame.not_le, not_iff_not, neg_le_iff]

@[simp] theorem neg_lt_iff {x y : pgame} : -y < -x ↔ x < y :=
by rw [lt_iff_le_and_lf, lt_iff_le_and_lf, neg_le_iff, neg_lf_iff]

@[simp] theorem neg_le_zero_iff {x : pgame} : -x ≤ 0 ↔ 0 ≤ x :=
by { convert neg_le_iff, rw pgame.neg_zero }

@[simp] theorem zero_le_neg_iff {x : pgame} : 0 ≤ -x ↔ x ≤ 0 :=
by { convert neg_le_iff, rw pgame.neg_zero }

@[simp] theorem neg_lf_zero_iff {x : pgame} : -x ⧏ 0 ↔ 0 ⧏ x :=
by { convert neg_lf_iff, rw pgame.neg_zero }

@[simp] theorem zero_lf_neg_iff {x : pgame} : 0 ⧏ -x ↔ x ⧏ 0 :=
by { convert neg_lf_iff, rw pgame.neg_zero }

@[simp] theorem neg_lt_zero_iff {x : pgame} : -x < 0 ↔ 0 < x :=
by { convert neg_lt_iff, rw pgame.neg_zero }

@[simp] theorem zero_lt_neg_iff {x : pgame} : 0 < -x ↔ x < 0 :=
by { convert neg_lt_iff, rw pgame.neg_zero }

/-- The sum of `x = {xL | xR}` and `y = {yL | yR}` is `{xL + y, x + yL | xR + y, x + yR}`. -/
instance : has_add pgame.{u} := ⟨λ x y, begin
  induction x with xl xr xL xR IHxl IHxr generalizing y,
  induction y with yl yr yL yR IHyl IHyr,
  have y := mk yl yr yL yR,
  refine ⟨xl ⊕ yl, xr ⊕ yr, sum.rec _ _, sum.rec _ _⟩,
  { exact λ i, IHxl i y },
  { exact IHyl },
  { exact λ i, IHxr i y },
  { exact IHyr }
end⟩

@[simp] theorem nat_one : ((1 : ℕ) : pgame) = 0 + 1 := rfl

/-- `x + 0` has exactly the same moves as `x`. -/
def add_zero_relabelling : Π (x : pgame.{u}), relabelling (x + 0) x
| (mk xl xr xL xR) :=
begin
  refine ⟨equiv.sum_empty xl pempty, equiv.sum_empty xr pempty, _, _⟩,
  { rintro (⟨i⟩|⟨⟨⟩⟩),
    apply add_zero_relabelling, },
  { rintro j,
    apply add_zero_relabelling, }
end

/-- `x + 0` is equivalent to `x`. -/
lemma add_zero_equiv (x : pgame.{u}) : x + 0 ≈ x :=
(add_zero_relabelling x).equiv

/-- `0 + x` has exactly the same moves as `x`. -/
def zero_add_relabelling : Π (x : pgame.{u}), relabelling (0 + x) x
| (mk xl xr xL xR) :=
begin
  refine ⟨equiv.empty_sum pempty xl, equiv.empty_sum pempty xr, _, _⟩,
  { rintro (⟨⟨⟩⟩|⟨i⟩),
    apply zero_add_relabelling, },
  { rintro j,
    apply zero_add_relabelling, }
end

/-- `0 + x` is equivalent to `x`. -/
lemma zero_add_equiv (x : pgame.{u}) : 0 + x ≈ x :=
(zero_add_relabelling x).equiv

theorem left_moves_add : ∀ (x y : pgame.{u}),
  (x + y).left_moves = (x.left_moves ⊕ y.left_moves)
| ⟨_, _, _, _⟩ ⟨_, _, _, _⟩ := rfl

theorem right_moves_add : ∀ (x y : pgame.{u}),
  (x + y).right_moves = (x.right_moves ⊕ y.right_moves)
| ⟨_, _, _, _⟩ ⟨_, _, _, _⟩ := rfl

/-- Converts a left move for `x` or `y` into a left move for `x + y` and vice versa.

Even though these types are the same (not definitionally so), this is the preferred way to convert
between them. -/
def to_left_moves_add {x y : pgame} :
  x.left_moves ⊕ y.left_moves ≃ (x + y).left_moves :=
equiv.cast (left_moves_add x y).symm

/-- Converts a right move for `x` or `y` into a right move for `x + y` and vice versa.

Even though these types are the same (not definitionally so), this is the preferred way to convert
between them. -/
def to_right_moves_add {x y : pgame} :
  x.right_moves ⊕ y.right_moves ≃ (x + y).right_moves :=
equiv.cast (right_moves_add x y).symm

@[simp] lemma mk_add_move_left_inl {xl xr yl yr} {xL xR yL yR} {i} :
  (mk xl xr xL xR + mk yl yr yL yR).move_left (sum.inl i) =
    (mk xl xr xL xR).move_left i + (mk yl yr yL yR) :=
rfl
@[simp] lemma add_move_left_inl {x : pgame} (y : pgame) (i) :
  (x + y).move_left (to_left_moves_add (sum.inl i)) = x.move_left i + y :=
by { cases x, cases y, refl }

@[simp] lemma mk_add_move_right_inl {xl xr yl yr} {xL xR yL yR} {i} :
  (mk xl xr xL xR + mk yl yr yL yR).move_right (sum.inl i) =
    (mk xl xr xL xR).move_right i + (mk yl yr yL yR) :=
rfl
@[simp] lemma add_move_right_inl {x : pgame} (y : pgame) (i) :
  (x + y).move_right (to_right_moves_add (sum.inl i)) = x.move_right i + y :=
by { cases x, cases y, refl }

@[simp] lemma mk_add_move_left_inr {xl xr yl yr} {xL xR yL yR} {i} :
  (mk xl xr xL xR + mk yl yr yL yR).move_left (sum.inr i) =
    (mk xl xr xL xR) + (mk yl yr yL yR).move_left i :=
rfl
@[simp] lemma add_move_left_inr (x : pgame) {y : pgame} (i) :
  (x + y).move_left (to_left_moves_add (sum.inr i)) = x + y.move_left i :=
by { cases x, cases y, refl }

@[simp] lemma mk_add_move_right_inr {xl xr yl yr} {xL xR yL yR} {i} :
  (mk xl xr xL xR + mk yl yr yL yR).move_right (sum.inr i) =
    (mk xl xr xL xR) + (mk yl yr yL yR).move_right i :=
rfl
@[simp] lemma add_move_right_inr (x : pgame) {y : pgame} (i) :
  (x + y).move_right (to_right_moves_add (sum.inr i)) = x + y.move_right i :=
by { cases x, cases y, refl }

lemma left_moves_add_cases {x y : pgame} (i : (x + y).left_moves) :
  (∃ j, i = to_left_moves_add (sum.inl j)) ∨ ∃ j, i = to_left_moves_add (sum.inr j) :=
begin
  rw ←to_left_moves_add.apply_symm_apply i,
  cases to_left_moves_add.symm i with j j,
  { exact or.inl ⟨j, rfl⟩ },
  { exact or.inr ⟨j, rfl⟩ }
end

lemma right_moves_add_cases {x y : pgame} (i : (x + y).right_moves) :
  (∃ j, i = to_right_moves_add (sum.inl j)) ∨ ∃ j, i = to_right_moves_add (sum.inr j) :=
begin
  rw ←to_right_moves_add.apply_symm_apply i,
  cases to_right_moves_add.symm i with j j,
  { exact or.inl ⟨j, rfl⟩ },
  { exact or.inr ⟨j, rfl⟩ }
end

instance is_empty_nat_right_moves : ∀ n : ℕ, is_empty (right_moves n)
| 0 := pempty.is_empty
| (n + 1) := begin
  haveI := is_empty_nat_right_moves n,
  rw [nat.cast_succ, right_moves_add],
  apply_instance
end

/-- If `w` has the same moves as `x` and `y` has the same moves as `z`,
then `w + y` has the same moves as `x + z`. -/
def relabelling.add_congr : ∀ {w x y z : pgame.{u}},
  w.relabelling x → y.relabelling z → (w + y).relabelling (x + z)
| (mk wl wr wL wR) (mk xl xr xL xR) (mk yl yr yL yR) (mk zl zr zL zR)
  ⟨L_equiv₁, R_equiv₁, L_relabelling₁, R_relabelling₁⟩
  ⟨L_equiv₂, R_equiv₂, L_relabelling₂, R_relabelling₂⟩ :=
begin
  refine ⟨equiv.sum_congr L_equiv₁ L_equiv₂, equiv.sum_congr R_equiv₁ R_equiv₂, _, _⟩,
  { rintro (i|j),
    { exact relabelling.add_congr
        (L_relabelling₁ i)
        (⟨L_equiv₂, R_equiv₂, L_relabelling₂, R_relabelling₂⟩) },
    { exact relabelling.add_congr
        (⟨L_equiv₁, R_equiv₁, L_relabelling₁, R_relabelling₁⟩)
        (L_relabelling₂ j) }},
  { rintro (i|j),
    { exact relabelling.add_congr
        (R_relabelling₁ i)
        (⟨L_equiv₂, R_equiv₂, L_relabelling₂, R_relabelling₂⟩) },
    { exact relabelling.add_congr
        (⟨L_equiv₁, R_equiv₁, L_relabelling₁, R_relabelling₁⟩)
        (R_relabelling₂ j) }}
end
using_well_founded { dec_tac := pgame_wf_tac }

instance : has_sub pgame := ⟨λ x y, x + -y⟩

@[simp] theorem sub_zero (x : pgame) : x - 0 = x + 0 :=
show x + -0 = x + 0, by rw pgame.neg_zero

/-- If `w` has the same moves as `x` and `y` has the same moves as `z`,
then `w - y` has the same moves as `x - z`. -/
def relabelling.sub_congr {w x y z : pgame}
  (h₁ : w.relabelling x) (h₂ : y.relabelling z) : (w - y).relabelling (x - z) :=
h₁.add_congr h₂.neg_congr

/-- `-(x+y)` has exactly the same moves as `-x + -y`. -/
def neg_add_relabelling : Π (x y : pgame), relabelling (-(x + y)) (-x + -y)
| (mk xl xr xL xR) (mk yl yr yL yR) :=
⟨equiv.refl _, equiv.refl _,
 λ j, sum.cases_on j
   (λ j, neg_add_relabelling (xR j) (mk yl yr yL yR))
   (λ j, neg_add_relabelling (mk xl xr xL xR) (yR j)),
 λ i, sum.cases_on i
   (λ i, neg_add_relabelling (xL i) (mk yl yr yL yR))
   (λ i, neg_add_relabelling (mk xl xr xL xR) (yL i))⟩
using_well_founded { dec_tac := pgame_wf_tac }

theorem neg_add_le {x y : pgame} : -(x + y) ≤ -x + -y :=
(neg_add_relabelling x y).le

/-- `x + y` has exactly the same moves as `y + x`. -/
def add_comm_relabelling : Π (x y : pgame.{u}), relabelling (x + y) (y + x)
| (mk xl xr xL xR) (mk yl yr yL yR) :=
begin
  refine ⟨equiv.sum_comm _ _, equiv.sum_comm _ _, _, _⟩;
  rintros (_|_);
  { simp [left_moves_add, right_moves_add], apply add_comm_relabelling }
end
using_well_founded { dec_tac := pgame_wf_tac }

theorem add_comm_le {x y : pgame} : x + y ≤ y + x :=
(add_comm_relabelling x y).le

theorem add_comm_equiv {x y : pgame} : x + y ≈ y + x :=
(add_comm_relabelling x y).equiv

/-- `(x + y) + z` has exactly the same moves as `x + (y + z)`. -/
def add_assoc_relabelling : Π (x y z : pgame.{u}), relabelling ((x + y) + z) (x + (y + z))
| (mk xl xr xL xR) (mk yl yr yL yR) (mk zl zr zL zR) :=
begin
  refine ⟨equiv.sum_assoc _ _ _, equiv.sum_assoc _ _ _, _, _⟩,
  { rintro (⟨i|i⟩|i),
    { apply add_assoc_relabelling, },
    { change relabelling
        (mk xl xr xL xR + yL i + mk zl zr zL zR) (mk xl xr xL xR + (yL i + mk zl zr zL zR)),
      apply add_assoc_relabelling, },
    { change relabelling
        (mk xl xr xL xR + mk yl yr yL yR + zL i) (mk xl xr xL xR + (mk yl yr yL yR + zL i)),
      apply add_assoc_relabelling, } },
  { rintro (j|⟨j|j⟩),
    { apply add_assoc_relabelling, },
    { change relabelling
        (mk xl xr xL xR + yR j + mk zl zr zL zR) (mk xl xr xL xR + (yR j + mk zl zr zL zR)),
      apply add_assoc_relabelling, },
    { change relabelling
        (mk xl xr xL xR + mk yl yr yL yR + zR j) (mk xl xr xL xR + (mk yl yr yL yR + zR j)),
      apply add_assoc_relabelling, } },
end
using_well_founded { dec_tac := pgame_wf_tac }

theorem add_assoc_equiv {x y z : pgame} : (x + y) + z ≈ x + (y + z) :=
(add_assoc_relabelling x y z).equiv

theorem add_left_neg_le_zero : ∀ (x : pgame), -x + x ≤ 0
| ⟨xl, xr, xL, xR⟩ :=
begin
<<<<<<< HEAD
  rw le_def,
  refine ⟨λ i : xr ⊕ xl, _, is_empty_elim⟩,
  cases i,
  { -- If Left played in -x, Right responds with the same move in x.
    refine or.inr ⟨@to_right_moves_add _ ⟨_, _, _, _⟩ (sum.inr i), _⟩,
    convert @add_left_neg_le_zero (xR i),
    apply add_move_right_inr },
  { -- If Left in x, Right responds with the same move in -x.
    dsimp,
    refine or.inr ⟨@to_right_moves_add ⟨_, _, _, _⟩ _ (sum.inl i), _⟩,
    convert @add_left_neg_le_zero (xL i),
    apply add_move_right_inl }
=======
  rw [le_def],
  split,
  { intro i,
    change xr ⊕ xl at i,
    cases i,
    { -- If Left played in -x, Right responds with the same move in x.
      right,
      refine ⟨(right_moves_add _ _).inv_fun (sum.inr i), _⟩,
      convert @add_left_neg_le_zero (xR i),
      exact add_move_right_inr },
    { -- If Left in x, Right responds with the same move in -x.
      right,
      dsimp,
      refine ⟨(right_moves_add _ _).inv_fun (sum.inl i), _⟩,
      convert @add_left_neg_le_zero (xL i),
      exact add_move_right_inl }, },
  { rintro ⟨⟩, }
>>>>>>> b8d8a5e4
end
using_well_founded { dec_tac := pgame_wf_tac }

theorem zero_le_add_left_neg (x : pgame) : 0 ≤ -x + x :=
<<<<<<< HEAD
=======
begin
  rw [←neg_le_iff, pgame.neg_zero],
  exact neg_add_le.trans (add_left_neg_le_zero _)
end

theorem add_left_neg_equiv (x : pgame) : -x + x ≈ 0 :=
⟨add_left_neg_le_zero x, zero_le_add_left_neg x⟩

theorem add_right_neg_le_zero (x : pgame) : x + -x ≤ 0 :=
add_comm_le.trans (add_left_neg_le_zero x)

theorem zero_le_add_right_neg (x : pgame) : 0 ≤ x + -x :=
(zero_le_add_left_neg x).trans add_comm_le

theorem add_right_neg_equiv (x : pgame) : x + -x ≈ 0 :=
⟨add_right_neg_le_zero x, zero_le_add_right_neg x⟩

private lemma add_le_add_right_aux : ∀ {x y z : pgame} (h : x ≤ y), x + z ≤ y + z
| (mk xl xr xL xR) (mk yl yr yL yR) (mk zl zr zL zR) :=
>>>>>>> b8d8a5e4
begin
  rw [←neg_le_iff, pgame.neg_zero],
  exact neg_add_le.trans (add_left_neg_le_zero _)
end

theorem add_left_neg_equiv (x : pgame) : -x + x ≈ 0 :=
⟨add_left_neg_le_zero x, zero_le_add_left_neg x⟩

theorem add_right_neg_le_zero (x : pgame) : x + -x ≤ 0 :=
add_comm_le.trans (add_left_neg_le_zero x)

theorem zero_le_add_right_neg (x : pgame) : 0 ≤ x + -x :=
(zero_le_add_left_neg x).trans add_comm_le

theorem add_right_neg_equiv (x : pgame) : x + -x ≈ 0 :=
⟨add_right_neg_le_zero x, zero_le_add_right_neg x⟩

private lemma add_le_add_right' : ∀ {x y z : pgame} (h : x ≤ y), x + z ≤ y + z
| (mk xl xr xL xR) (mk yl yr yL yR) (mk zl zr zL zR) :=
λ h, begin
  rw le_def,
  refine ⟨λ i : xl ⊕ zl, _, λ j : yr ⊕ zr, _⟩,
  { -- if Left plays first
    cases i,
    { -- either they play in x
      rw le_def at h,
      cases h,
      have t := h_left i,
      rcases t with ⟨i', ih⟩ | ⟨j, jh⟩,
<<<<<<< HEAD
      { exact or.inl ⟨to_left_moves_add (sum.inl i'), add_le_add_right' ih⟩ },
      { refine or.inr ⟨to_right_moves_add (sum.inl j), _⟩,
        convert add_le_add_right' jh,
        apply add_move_right_inl } },
    { -- or play in z
      exact or.inl ⟨@to_left_moves_add _ ⟨_, _, _, _⟩ (sum.inr i), add_le_add_right' h⟩ } },
=======
      { left,
        refine ⟨(left_moves_add _ _).inv_fun (sum.inl i'), _⟩,
        exact add_le_add_right_aux ih, },
      { right,
        refine ⟨(right_moves_add _ _).inv_fun (sum.inl j), _⟩,
        convert add_le_add_right_aux jh,
        apply add_move_right_inl } },
    { -- or play in z
      left,
      refine ⟨(left_moves_add _ _).inv_fun (sum.inr i), _⟩,
      exact add_le_add_right_aux h, }, },
>>>>>>> b8d8a5e4
  { -- if Right plays first
    cases j,
    { -- either they play in y
      rw le_def at h,
      cases h,
      have t := h_right j,
      rcases t with ⟨i, ih⟩ | ⟨j', jh⟩,
<<<<<<< HEAD
      { refine or.inl ⟨to_left_moves_add (sum.inl i), _⟩,
        convert add_le_add_right' ih,
        apply add_move_left_inl },
      { exact or.inr ⟨to_right_moves_add (sum.inl j'), add_le_add_right' jh⟩ } },
    { -- or play in z
      exact or.inr ⟨@to_right_moves_add _ ⟨_, _, _, _⟩ (sum.inr j), add_le_add_right' h⟩ } }
=======
      { left,
        refine ⟨(left_moves_add _ _).inv_fun (sum.inl i), _⟩,
        convert add_le_add_right_aux ih,
        apply add_move_left_inl },
      { right,
        refine ⟨(right_moves_add _ _).inv_fun (sum.inl j'), _⟩,
        exact add_le_add_right_aux jh } },
    { -- or play in z
      right,
      refine ⟨(right_moves_add _ _).inv_fun (sum.inr j), _⟩,
      exact add_le_add_right_aux h } }
>>>>>>> b8d8a5e4
end
using_well_founded { dec_tac := pgame_wf_tac }

instance covariant_class_swap_add_le : covariant_class pgame pgame (swap (+)) (≤) :=
<<<<<<< HEAD
⟨λ x y z, add_le_add_right'⟩
=======
⟨λ x y z, add_le_add_right_aux⟩
>>>>>>> b8d8a5e4

instance covariant_class_add_le : covariant_class pgame pgame (+) (≤) :=
⟨λ x y z h, (add_comm_le.trans (add_le_add_right h x)).trans add_comm_le⟩

theorem add_lf_add_right {y z : pgame} (h : y ⧏ z) (x) : y + x ⧏ z + x :=
suffices z + x ≤ y + x → z ≤ y, by { rw ←pgame.not_le at ⊢ h, exact mt this h }, λ w,
  calc z ≤ z + 0        : (add_zero_relabelling _).symm.le
     ... ≤ z + (x + -x) : add_le_add_left (zero_le_add_right_neg x) _
     ... ≤ z + x + -x   : (add_assoc_relabelling _ _ _).symm.le
     ... ≤ y + x + -x   : add_le_add_right w _
     ... ≤ y + (x + -x) : (add_assoc_relabelling _ _ _).le
     ... ≤ y + 0        : add_le_add_left (add_right_neg_le_zero x) _
     ... ≤ y            : (add_zero_relabelling _).le

theorem add_lf_add_left {y z : pgame} (h : y ⧏ z) (x) : x + y ⧏ x + z :=
by { rw lf_congr add_comm_equiv add_comm_equiv, apply add_lf_add_right h }

instance covariant_class_swap_add_lt : covariant_class pgame pgame (swap (+)) (<) :=
⟨λ x y z h, begin
  rw lt_iff_le_and_lf at h ⊢,
  exact ⟨add_le_add_right h.1 x, add_lf_add_right h.2 x⟩
end⟩
instance covariant_class_add_lt : covariant_class pgame pgame (+) (<) :=
⟨λ x y z h, begin
  rw lt_iff_le_and_lf at h ⊢,
  exact ⟨add_le_add_left h.1 x, add_lf_add_left h.2 x⟩
end⟩

theorem add_congr {w x y z : pgame} (h₁ : w ≈ x) (h₂ : y ≈ z) : w + y ≈ x + z :=
⟨(add_le_add_left h₂.1 w).trans (add_le_add_right h₁.1 z),
  (add_le_add_left h₂.2 x).trans (add_le_add_right h₁.2 y)⟩

theorem add_congr_left {x y z : pgame} (h : x ≈ y) : x + z ≈ y + z :=
add_congr h equiv_rfl

theorem add_congr_right {x y z : pgame} : y ≈ z → x + y ≈ x + z :=
add_congr equiv_rfl

theorem sub_congr {w x y z : pgame} (h₁ : w ≈ x) (h₂ : y ≈ z) : w - y ≈ x - z :=
add_congr h₁ (neg_congr h₂)

theorem sub_congr_left {x y z : pgame} (h : x ≈ y) : x - z ≈ y - z :=
sub_congr h equiv_rfl

theorem sub_congr_right {x y z : pgame} : y ≈ z → x - y ≈ x - z :=
sub_congr equiv_rfl

theorem le_iff_sub_nonneg {x y : pgame} : x ≤ y ↔ 0 ≤ y - x :=
⟨λ h, (zero_le_add_right_neg x).trans (add_le_add_right h _),
 λ h,
  calc x ≤ 0 + x : (zero_add_relabelling x).symm.le
     ... ≤ y - x + x : add_le_add_right h _
     ... ≤ y + (-x + x) : (add_assoc_relabelling _ _ _).le
     ... ≤ y + 0 : add_le_add_left (add_left_neg_le_zero x) _
     ... ≤ y : (add_zero_relabelling y).le⟩
<<<<<<< HEAD
theorem lf_iff_sub_zero_lf {x y : pgame} : x ⧏ y ↔ 0 ⧏ y - x :=
⟨λ h, (zero_le_add_right_neg x).trans_lf (add_lf_add_right h _),
=======

theorem lf_iff_sub_zero_lf {x y : pgame} : x ⧏ y ↔ 0 ⧏ y - x :=
⟨λ h, lf_of_le_of_lf (zero_le_add_right_neg x) (add_lf_add_right h _),
>>>>>>> b8d8a5e4
 λ h,
  calc x ≤ 0 + x : (zero_add_relabelling x).symm.le
     ... ⧏ y - x + x : add_lf_add_right h _
     ... ≤ y + (-x + x) : (add_assoc_relabelling _ _ _).le
     ... ≤ y + 0 : add_le_add_left (add_left_neg_le_zero x) _
     ... ≤ y : (add_zero_relabelling y).le⟩
<<<<<<< HEAD
=======

>>>>>>> b8d8a5e4
theorem lt_iff_sub_pos {x y : pgame} : x < y ↔ 0 < y - x :=
⟨λ h, lt_of_le_of_lt (zero_le_add_right_neg x) (add_lt_add_right h _),
 λ h,
  calc x ≤ 0 + x : (zero_add_relabelling x).symm.le
     ... < y - x + x : add_lt_add_right h _
     ... ≤ y + (-x + x) : (add_assoc_relabelling _ _ _).le
     ... ≤ y + 0 : add_le_add_left (add_left_neg_le_zero x) _
     ... ≤ y : (add_zero_relabelling y).le⟩

/-- The pre-game `star`, which is fuzzy with zero. -/
def star : pgame.{u} := ⟨punit, punit, λ _, 0, λ _, 0⟩

@[simp] theorem star_left_moves : star.left_moves = punit := rfl
@[simp] theorem star_right_moves : star.right_moves = punit := rfl

@[simp] theorem star_move_left (x) : star.move_left x = 0 := rfl
@[simp] theorem star_move_right (x) : star.move_right x = 0 := rfl

instance unique_star_left_moves : unique star.left_moves := punit.unique
instance unique_star_right_moves : unique star.right_moves := punit.unique

theorem star_fuzzy_zero : star ∥ 0 :=
⟨by { rw lf_zero, use default, rintros ⟨⟩ }, by { rw zero_lf, use default, rintros ⟨⟩ }⟩

@[simp] theorem neg_star : -star = star :=
by simp [star]

@[simp] theorem zero_lt_one : (0 : pgame) < 1 :=
lt_of_le_of_lf (zero_le_of_is_empty_right_moves 1) (zero_lf_le.2 ⟨default, le_rfl⟩)
<<<<<<< HEAD

@[simp] theorem zero_le_one : (0 : pgame) ≤ 1 :=
zero_lt_one.le

@[simp] theorem zero_lf_one : (0 : pgame) ⧏ 1 :=
zero_lt_one.lf
=======

@[simp] theorem zero_le_one : (0 : pgame) ≤ 1 :=
le_of_lt zero_lt_one

@[simp] theorem zero_lf_one : (0 : pgame) ⧏ 1 :=
lf_of_lt zero_lt_one
>>>>>>> b8d8a5e4

/-- The pre-game `half` is defined as `{0 | 1}`. -/
def half : pgame := ⟨punit, punit, 0, 1⟩

@[simp] theorem half_left_moves : half.left_moves = punit := rfl
@[simp] theorem half_right_moves : half.right_moves = punit := rfl
@[simp] lemma half_move_left (x) : half.move_left x = 0 := rfl
@[simp] lemma half_move_right (x) : half.move_right x = 1 := rfl

instance unique_half_left_moves : unique half.left_moves := punit.unique
instance unique_half_right_moves : unique half.right_moves := punit.unique

protected theorem zero_lt_half : 0 < half :=
lt_of_le_of_lf (zero_le.2 (λ j, ⟨punit.star, le_rfl⟩))
  (zero_lf.2 ⟨default, is_empty.elim pempty.is_empty⟩)
<<<<<<< HEAD

protected theorem zero_le_half : 0 ≤ half :=
pgame.zero_lt_half.le
=======
>>>>>>> b8d8a5e4

theorem half_lt_one : half < 1 :=
lt_of_le_of_lf (le_def_lf.2 ⟨by simp, is_empty_elim⟩) (lf_def_le.2 (or.inr ⟨default, le_rfl⟩))

theorem half_add_half_equiv_one : half + half ≈ 1 :=
begin
  split; rw le_def; split,
  { rintro (⟨⟨ ⟩⟩ | ⟨⟨ ⟩⟩),
<<<<<<< HEAD
    { exact or.inr ⟨sum.inr punit.star, (le_congr_left (zero_add_equiv 1)).2 le_rfl⟩ },
    { exact or.inr ⟨sum.inl punit.star, (le_congr_left (add_zero_equiv 1)).2 le_rfl⟩ } },
  { rintro ⟨ ⟩ },
  { rintro ⟨ ⟩,
    exact or.inl ⟨sum.inl punit.star, (le_congr_right (zero_add_equiv _)).2 pgame.zero_le_half⟩ },
=======
    { right,
      use (sum.inr punit.star),
      calc ((half + half).move_left (sum.inl punit.star)).move_right (sum.inr punit.star)
          = (half.move_left punit.star + half).move_right (sum.inr punit.star) : by fsplit
      ... = (0 + half).move_right (sum.inr punit.star) : by fsplit
      ... ≈ 1 : zero_add_equiv 1
      ... ≤ 1 : le_rfl },
    { right,
      use (sum.inl punit.star),
      calc ((half + half).move_left (sum.inr punit.star)).move_right (sum.inl punit.star)
          = (half + half.move_left punit.star).move_right (sum.inl punit.star) : by fsplit
      ... = (half + 0).move_right (sum.inl punit.star) : by fsplit
      ... ≈ 1 : add_zero_equiv 1
      ... ≤ 1 : le_rfl } },
  { rintro ⟨ ⟩ },
  { rintro ⟨ ⟩,
    left,
    use (sum.inl punit.star),
    calc 0 ≤ half : pgame.zero_lt_half.le
    ... ≈ 0 + half : equiv_symm (zero_add_equiv half)
    ... = (half + half).move_left (sum.inl punit.star) : by fsplit },
>>>>>>> b8d8a5e4
  { rintro (⟨⟨ ⟩⟩ | ⟨⟨ ⟩⟩); left,
    { exact ⟨sum.inr punit.star, (add_zero_equiv _).2⟩ },
    { exact ⟨sum.inl punit.star, (zero_add_equiv _).2⟩ } }
end

end pgame<|MERGE_RESOLUTION|>--- conflicted
+++ resolved
@@ -49,15 +49,9 @@
 first player. If `x ≈ 0`, then `x` can be won by the second player. If `x ∥ 0`, then `x` can be won
 by the first player.
 
-<<<<<<< HEAD
-Statements like `zero_le`, `zero_lf`, etc. unfold these definitions. The theorems `le_def` and
-`lf_def` give a recursive characterisation of each relation in terms of
-themselves two moves later.
-=======
 Statements like `zero_le_lf`, `zero_lf_le`, etc. unfold these definitions. The theorems `le_def` and
 `lf_def` give a recursive characterisation of each relation in terms of themselves two moves later.
 The theorems `zero_le`, `zero_lf`, etc. also take into account that `0` has no moves.
->>>>>>> b8d8a5e4
 
 Later, games will be defined as the quotient by the `≈` relation; that is to say, the
 `antisymmetrization` of `pgame`.
@@ -255,12 +249,8 @@
 instance unique_one_left_moves : unique (left_moves 1) := punit.unique
 instance is_empty_one_right_moves : is_empty (right_moves 1) := pempty.is_empty
 
-<<<<<<< HEAD
-/-- Define simultaneously by mutual induction the `≤` relation and its converse `⧏` on pre-games.
-=======
 /-- Define simultaneously by mutual induction the `≤` relation and its swapped converse `⧏` on
   pre-games.
->>>>>>> b8d8a5e4
 
   The ZFC definition says that `x = {xL | xR}` is less or equal to `y = {yL | yR}` if
   `∀ x₁ ∈ xL, x₁ ⧏ y` and `∀ y₂ ∈ yR, x ⧏ y₂`, where `x ⧏ y` means `¬ y ≤ x`. This is a tricky
@@ -319,11 +309,8 @@
 
 @[simp] protected theorem not_le {x y : pgame} : ¬ x ≤ y ↔ y ⧏ x := not_le_lf.1
 @[simp] theorem not_lf {x y : pgame} : ¬ x ⧏ y ↔ y ≤ x := not_le_lf.2
-<<<<<<< HEAD
 theorem _root_.has_le.le.not_lf {x y : pgame} : x ≤ y → ¬ y ⧏ x := not_lf.2
 theorem lf.not_le {x y : pgame} : x ⧏ y → ¬ y ≤ x := pgame.not_le.2
-=======
->>>>>>> b8d8a5e4
 
 theorem le_or_gf (x y : pgame) : x ≤ y ∨ y ⧏ x :=
 by { rw ←pgame.not_le, apply em }
@@ -340,7 +327,18 @@
 theorem lf_of_le_move_left {x y : pgame} {i} : x ≤ y.move_left i → x ⧏ y :=
 by { cases x, cases y, rw mk_lf_mk, exact λ h, or.inl ⟨_, h⟩ }
 
-<<<<<<< HEAD
+theorem lf_of_le_mk {xl xr xL xR y} : ∀ i, mk xl xr xL xR ≤ y → xL i ⧏ y :=
+@move_left_lf_of_le (mk _ _ _ _) y
+
+theorem lf_of_mk_le {x yl yr yL yR} : ∀ j, x ≤ mk yl yr yL yR → x ⧏ yR j :=
+@lf_move_right_of_le x (mk _ _ _ _)
+
+theorem mk_lf_of_le {xl xr y j} (xL) {xR : xr → pgame} : xR j ≤ y → mk xl xr xL xR ⧏ y :=
+@lf_of_move_right_le (mk _ _ _ _) y j
+
+theorem lf_mk_of_le {x yl yr} {yL : yl → pgame} (yR) {i} : x ≤ yL i → x ⧏ mk yl yr yL yR :=
+@lf_of_le_move_left x (mk _ _ _ _) i
+
 private theorem le_trans_aux
   {xl xr} {xL : xl → pgame} {xR : xr → pgame}
   {yl yr} {yL : yl → pgame} {yR : yr → pgame}
@@ -385,11 +383,26 @@
 alias lf_of_le_of_lf ← has_le.le.trans_lf
 alias lf_of_lf_of_le ← pgame.lf.trans_le
 
+@[trans] theorem lf_of_lt_of_lf {x y z : pgame} (h₁ : x < y) (h₂ : y ⧏ z) : x ⧏ z :=
+lf_of_le_of_lf h₁.le h₂
+
+@[trans] theorem lf_of_lf_of_lt {x y z : pgame} (h₁ : x ⧏ y) (h₂ : y < z) : x ⧏ z :=
+lf_of_lf_of_le h₁ h₂.le
+
+alias lf_of_lt_of_lf ← has_lt.lt.trans_lf
+alias lf_of_lf_of_lt ← pgame.lf.trans_lt
+
 theorem move_left_lf {x : pgame} (i) : x.move_left i ⧏ x :=
 move_left_lf_of_le i le_rfl
 
 theorem lf_move_right {x : pgame} (j) : x ⧏ x.move_right j :=
 lf_move_right_of_le j le_rfl
+
+theorem lf_mk {xl xr} (xL : xl → pgame) (xR : xr → pgame) (i) : xL i ⧏ mk xl xr xL xR :=
+@move_left_lf (mk _ _ _ _) i
+
+theorem mk_lf {xl xr} (xL : xl → pgame) (xR : xr → pgame) (j) : mk xl xr xL xR ⧏ xR j :=
+@lf_move_right (mk _ _ _ _) j
 
 theorem lt_iff_le_and_lf {x y : pgame} : x < y ↔ x ≤ y ∧ x ⧏ y :=
 by rw [lt_iff_le_not_le, pgame.not_le]
@@ -477,166 +490,6 @@
 /-- The equivalence relation on pre-games. Two pre-games `x`, `y` are equivalent if `x ≤ y` and
 `y ≤ x`.
 
-=======
-theorem lf_of_le_mk {xl xr xL xR y} : ∀ i, mk xl xr xL xR ≤ y → xL i ⧏ y :=
-@move_left_lf_of_le (mk _ _ _ _) y
-
-theorem lf_of_mk_le {x yl yr yL yR} : ∀ j, x ≤ mk yl yr yL yR → x ⧏ yR j :=
-@lf_move_right_of_le x (mk _ _ _ _)
-
-theorem mk_lf_of_le {xl xr y j} (xL) {xR : xr → pgame} : xR j ≤ y → mk xl xr xL xR ⧏ y :=
-@lf_of_move_right_le (mk _ _ _ _) y j
-
-theorem lf_mk_of_le {x yl yr} {yL : yl → pgame} (yR) {i} : x ≤ yL i → x ⧏ mk yl yr yL yR :=
-@lf_of_le_move_left x (mk _ _ _ _) i
-
-private theorem le_trans_aux
-  {xl xr} {xL : xl → pgame} {xR : xr → pgame}
-  {yl yr} {yL : yl → pgame} {yR : yr → pgame}
-  {zl zr} {zL : zl → pgame} {zR : zr → pgame}
-  (h₁ : ∀ i, mk yl yr yL yR ≤ mk zl zr zL zR → mk zl zr zL zR ≤ xL i → mk yl yr yL yR ≤ xL i)
-  (h₂ : ∀ i, zR i ≤ mk xl xr xL xR → mk xl xr xL xR ≤ mk yl yr yL yR → zR i ≤ mk yl yr yL yR) :
-  mk xl xr xL xR ≤ mk yl yr yL yR →
-  mk yl yr yL yR ≤ mk zl zr zL zR →
-  mk xl xr xL xR ≤ mk zl zr zL zR :=
-by simp only [mk_le_mk] at *; exact
-λ ⟨xLy, xyR⟩ ⟨yLz, yzR⟩, ⟨
-  λ i, pgame.not_le.1 (λ h, not_lf.2 (h₁ _ ⟨yLz, yzR⟩ h) (xLy _)),
-  λ i, pgame.not_le.1 (λ h, not_lf.2 (h₂ _ h ⟨xLy, xyR⟩) (yzR _))⟩
-
-instance : preorder pgame :=
-{ le_refl := λ x, begin
-    induction x with _ _ _ _ IHl IHr,
-    exact le_def_lf.2 ⟨λ i, lf_of_le_move_left (IHl i), λ i, lf_of_move_right_le (IHr i)⟩
-  end,
-  le_trans := λ x y z, suffices ∀ {x y z : pgame},
-    (x ≤ y → y ≤ z → x ≤ z) ∧ (y ≤ z → z ≤ x → y ≤ x) ∧ (z ≤ x → x ≤ y → z ≤ y),
-  from this.1, begin
-    clear x y z, intros,
-    induction x with xl xr xL xR IHxl IHxr generalizing y z,
-    induction y with yl yr yL yR IHyl IHyr generalizing z,
-    induction z with zl zr zL zR IHzl IHzr,
-    exact ⟨
-      le_trans_aux (λ i, (IHxl _).2.1) (λ i, (IHzr _).2.2),
-      le_trans_aux (λ i, (IHyl _).2.2) (λ i, (IHxr _).1),
-      le_trans_aux (λ i, (IHzl _).1) (λ i, (IHyr _).2.1)⟩,
-  end,
-  ..pgame.has_le }
-
-theorem lf_irrefl (x : pgame) : ¬ x ⧏ x := pgame.not_lf.2 le_rfl
-instance : is_irrefl _ (⧏) := ⟨lf_irrefl⟩
-
-@[trans] theorem lf_of_le_of_lf {x y z : pgame} (h₁ : x ≤ y) (h₂ : y ⧏ z) : x ⧏ z :=
-by { rw ←pgame.not_le at h₂ ⊢, exact λ h₃, h₂ (h₃.trans h₁) }
-
-@[trans] theorem lf_of_lf_of_le {x y z : pgame} (h₁ : x ⧏ y) (h₂ : y ≤ z) : x ⧏ z :=
-by { rw ←pgame.not_le at h₁ ⊢, exact λ h₃, h₁ (h₂.trans h₃) }
-
-@[trans] theorem lf_of_lt_of_lf {x y z : pgame} (h₁ : x < y) (h₂ : y ⧏ z) : x ⧏ z :=
-lf_of_le_of_lf h₁.le h₂
-
-@[trans] theorem lf_of_lf_of_lt {x y z : pgame} (h₁ : x ⧏ y) (h₂ : y < z) : x ⧏ z :=
-lf_of_lf_of_le h₁ h₂.le
-
-theorem move_left_lf {x : pgame} (i) : x.move_left i ⧏ x :=
-move_left_lf_of_le i le_rfl
-
-theorem lf_move_right {x : pgame} (j) : x ⧏ x.move_right j :=
-lf_move_right_of_le j le_rfl
-
-theorem lf_mk {xl xr} (xL : xl → pgame) (xR : xr → pgame) (i) : xL i ⧏ mk xl xr xL xR :=
-@move_left_lf (mk _ _ _ _) i
-
-theorem mk_lf {xl xr} (xL : xl → pgame) (xR : xr → pgame) (j) : mk xl xr xL xR ⧏ xR j :=
-@lf_move_right (mk _ _ _ _) j
-
-theorem lt_iff_le_and_lf {x y : pgame} : x < y ↔ x ≤ y ∧ x ⧏ y :=
-by rw [lt_iff_le_not_le, pgame.not_le]
-
-theorem lt_of_le_of_lf {x y : pgame} (h₁ : x ≤ y) (h₂ : x ⧏ y) : x < y :=
-lt_iff_le_and_lf.2 ⟨h₁, h₂⟩
-
-theorem lf_of_lt {x y : pgame} (h : x < y) : x ⧏ y :=
-(lt_iff_le_and_lf.1 h).2
-
-/-- The definition of `x ≤ y` on pre-games, in terms of `≤` two moves later. -/
-theorem le_def {x y : pgame} : x ≤ y ↔
-  (∀ i, (∃ i', x.move_left i ≤ y.move_left i')  ∨ ∃ j, (x.move_left i).move_right j ≤ y) ∧
-   ∀ j, (∃ i, x ≤ (y.move_right j).move_left i) ∨ ∃ j', x.move_right j' ≤ y.move_right j :=
-by { rw le_def_lf, conv { to_lhs, simp only [lf_def_le] } }
-
-/-- The definition of `x ⧏ y` on pre-games, in terms of `⧏` two moves later. -/
-theorem lf_def {x y : pgame} : x ⧏ y ↔
-  (∃ i, (∀ i', x.move_left i' ⧏ y.move_left i)  ∧ ∀ j, x ⧏ (y.move_left i).move_right j) ∨
-   ∃ j, (∀ i, (x.move_right j).move_left i ⧏ y) ∧ ∀ j', x.move_right j ⧏ y.move_right j' :=
-by { rw lf_def_le, conv { to_lhs, simp only [le_def_lf] } }
-
-/-- The definition of `0 ≤ x` on pre-games, in terms of `0 ⧏`. -/
-theorem zero_le_lf {x : pgame} : 0 ≤ x ↔ ∀ j, 0 ⧏ x.move_right j :=
-by { rw le_def_lf, dsimp, simp }
-
-/-- The definition of `x ≤ 0` on pre-games, in terms of `⧏ 0`. -/
-theorem le_zero_lf {x : pgame} : x ≤ 0 ↔ ∀ i, x.move_left i ⧏ 0 :=
-by { rw le_def_lf, dsimp, simp }
-
-/-- The definition of `0 ⧏ x` on pre-games, in terms of `0 ≤`. -/
-theorem zero_lf_le {x : pgame} : 0 ⧏ x ↔ ∃ i, 0 ≤ x.move_left i :=
-by { rw lf_def_le, dsimp, simp }
-
-/-- The definition of `x ⧏ 0` on pre-games, in terms of `≤ 0`. -/
-theorem lf_zero_le {x : pgame} : x ⧏ 0 ↔ ∃ j, x.move_right j ≤ 0 :=
-by { rw lf_def_le, dsimp, simp }
-
-/-- The definition of `0 ≤ x` on pre-games, in terms of `0 ≤` two moves later. -/
-theorem zero_le {x : pgame} : 0 ≤ x ↔ ∀ j, ∃ i, 0 ≤ (x.move_right j).move_left i :=
-by { rw le_def, dsimp, simp }
-
-/-- The definition of `x ≤ 0` on pre-games, in terms of `≤ 0` two moves later. -/
-theorem le_zero {x : pgame} : x ≤ 0 ↔ ∀ i, ∃ j, (x.move_left i).move_right j ≤ 0 :=
-by { rw le_def, dsimp, simp }
-
-/-- The definition of `0 ⧏ x` on pre-games, in terms of `0 ⧏` two moves later. -/
-theorem zero_lf {x : pgame} : 0 ⧏ x ↔ ∃ i, ∀ j, 0 ⧏ (x.move_left i).move_right j :=
-by { rw lf_def, dsimp, simp }
-
-/-- The definition of `x ⧏ 0` on pre-games, in terms of `⧏ 0` two moves later. -/
-theorem lf_zero {x : pgame} : x ⧏ 0 ↔ ∃ j, ∀ i, (x.move_right j).move_left i ⧏ 0 :=
-by { rw lf_def, dsimp, simp }
-
-@[simp] theorem zero_le_of_is_empty_right_moves (x : pgame) [is_empty x.right_moves] : 0 ≤ x :=
-zero_le.2 is_empty_elim
-
-@[simp] theorem le_zero_of_is_empty_left_moves (x : pgame) [is_empty x.left_moves] : x ≤ 0 :=
-le_zero.2 is_empty_elim
-
-/-- Given a game won by the right player when they play second, provide a response to any move by
-left. -/
-noncomputable def right_response {x : pgame} (h : x ≤ 0) (i : x.left_moves) :
-  (x.move_left i).right_moves :=
-classical.some $ (le_zero.1 h) i
-
-/-- Show that the response for right provided by `right_response` preserves the right-player-wins
-condition. -/
-lemma right_response_spec {x : pgame} (h : x ≤ 0) (i : x.left_moves) :
-  (x.move_left i).move_right (right_response h i) ≤ 0 :=
-classical.some_spec $ (le_zero.1 h) i
-
-/-- Given a game won by the left player when they play second, provide a response to any move by
-right. -/
-noncomputable def left_response {x : pgame} (h : 0 ≤ x) (j : x.right_moves) :
-  (x.move_right j).left_moves :=
-classical.some $ (zero_le.1 h) j
-
-/-- Show that the response for left provided by `left_response` preserves the left-player-wins
-condition. -/
-lemma left_response_spec {x : pgame} (h : 0 ≤ x) (j : x.right_moves) :
-  0 ≤ (x.move_right j).move_left (left_response h j) :=
-classical.some_spec $ (zero_le.1 h) j
-
-/-- The equivalence relation on pre-games. Two pre-games `x`, `y` are equivalent if `x ≤ y` and
-`y ≤ x`.
-
->>>>>>> b8d8a5e4
 If `x ≈ 0`, then the second player can always win `x`. -/
 def equiv (x y : pgame) : Prop := x ≤ y ∧ y ≤ x
 
@@ -644,7 +497,6 @@
 
 local infix ` ≈ ` := pgame.equiv
 
-<<<<<<< HEAD
 instance : is_equiv _ (≈) :=
 { refl := λ x, ⟨le_rfl, le_rfl⟩,
   trans := λ x y z ⟨xy, yx⟩ ⟨yz, zy⟩, ⟨xy.trans yz, zy.trans yx⟩,
@@ -657,15 +509,6 @@
 theorem equiv_refl (x) : x ≈ x := refl x
 @[symm] protected theorem equiv.symm {x y} : x ≈ y → y ≈ x := symm
 @[trans] protected theorem equiv.trans {x y z} : x ≈ y → y ≈ z → x ≈ z := trans
-=======
-@[refl, simp] theorem equiv_rfl {x} : x ≈ x := ⟨le_rfl, le_rfl⟩
-theorem equiv_refl (x) : x ≈ x := equiv_rfl
-
--- TODO: use dot notation on these.
-@[symm] theorem equiv_symm {x y} : x ≈ y → y ≈ x | ⟨xy, yx⟩ := ⟨yx, xy⟩
-@[trans] theorem equiv_trans {x y z} : x ≈ y → y ≈ z → x ≈ z
-| ⟨xy, yx⟩ ⟨yz, zy⟩ := ⟨le_trans xy yz, le_trans zy yx⟩
->>>>>>> b8d8a5e4
 
 @[trans] theorem le_of_le_of_equiv {x y z} (h₁ : x ≤ y) (h₂ : y ≈ z) : x ≤ z := h₁.trans h₂.1
 @[trans] theorem le_of_equiv_of_le {x y z} (h₁ : x ≈ y) : y ≤ z → x ≤ z := h₁.1.trans
@@ -673,11 +516,7 @@
 theorem le_congr_imp {x₁ y₁ x₂ y₂} (hx : x₁ ≈ x₂) (hy : y₁ ≈ y₂) (h : x₁ ≤ y₁) : x₂ ≤ y₂ :=
 hx.2.trans (h.trans hy.1)
 theorem le_congr {x₁ y₁ x₂ y₂} (hx : x₁ ≈ x₂) (hy : y₁ ≈ y₂) : x₁ ≤ y₁ ↔ x₂ ≤ y₂ :=
-<<<<<<< HEAD
 ⟨le_congr_imp hx hy, le_congr_imp hx.symm hy.symm⟩
-=======
-⟨le_congr_imp hx hy, le_congr_imp (equiv_symm hx) (equiv_symm hy)⟩
->>>>>>> b8d8a5e4
 theorem le_congr_left {x₁ x₂ y} (hx : x₁ ≈ x₂) : x₁ ≤ y ↔ x₂ ≤ y :=
 le_congr hx equiv_rfl
 theorem le_congr_right {x y₁ y₂} (hy : y₁ ≈ y₂) : x ≤ y₁ ↔ x ≤ y₂ :=
@@ -695,11 +534,7 @@
 @[trans] theorem lf_of_lf_of_equiv {x y z} (h₁ : x ⧏ y) (h₂ : y ≈ z) : x ⧏ z :=
 lf_congr_imp equiv_rfl h₂ h₁
 @[trans] theorem lf_of_equiv_of_lf {x y z} (h₁ : x ≈ y) : y ⧏ z → x ⧏ z :=
-<<<<<<< HEAD
 lf_congr_imp h₁.symm equiv_rfl
-=======
-lf_congr_imp (equiv_symm h₁) equiv_rfl
->>>>>>> b8d8a5e4
 
 @[trans] theorem lt_of_lt_of_equiv {x y z} (h₁ : x < y) (h₂ : y ≈ z) : x < z := h₁.trans_le h₂.1
 @[trans] theorem lt_of_equiv_of_lt {x y z} (h₁ : x ≈ y) : y < z → x < z := h₁.1.trans_lt
@@ -707,11 +542,7 @@
 theorem lt_congr_imp {x₁ y₁ x₂ y₂} (hx : x₁ ≈ x₂) (hy : y₁ ≈ y₂) (h : x₁ < y₁) : x₂ < y₂ :=
 hx.2.trans_lt (h.trans_le hy.1)
 theorem lt_congr {x₁ y₁ x₂ y₂} (hx : x₁ ≈ x₂) (hy : y₁ ≈ y₂) : x₁ < y₁ ↔ x₂ < y₂ :=
-<<<<<<< HEAD
 ⟨lt_congr_imp hx hy, lt_congr_imp hx.symm hy.symm⟩
-=======
-⟨lt_congr_imp hx hy, lt_congr_imp (equiv_symm hx) (equiv_symm hy)⟩
->>>>>>> b8d8a5e4
 theorem lt_congr_left {x₁ x₂ y} (hx : x₁ ≈ x₂) : x₁ < y ↔ x₂ < y :=
 lt_congr hx equiv_rfl
 theorem lt_congr_right {x y₁ y₂} (hy : y₁ ≈ y₂) : x < y₁ ↔ x < y₂ :=
@@ -727,15 +558,11 @@
   { right,
     cases (lf_or_equiv_of_le (pgame.not_lf.1 h)) with h' h',
     { exact or.inr h' },
-    { exact or.inl (equiv_symm h') } }
+    { exact or.inl h'.symm } }
 end
 
 theorem equiv_congr_left {y₁ y₂} : y₁ ≈ y₂ ↔ ∀ x₁, x₁ ≈ y₁ ↔ x₁ ≈ y₂ :=
-<<<<<<< HEAD
 ⟨λ h x₁, ⟨λ h', h'.trans h, λ h', h'.trans h.symm⟩,
-=======
-⟨λ h x₁, ⟨λ h', equiv_trans h' h, λ h', equiv_trans h' (equiv_symm h)⟩,
->>>>>>> b8d8a5e4
  λ h, (h y₁).1 $ equiv_rfl⟩
 
 theorem equiv_congr_right {x₁ x₂} : x₁ ≈ x₂ ↔ ∀ y₁, x₁ ≈ y₁ ↔ x₂ ≈ y₁ :=
@@ -772,10 +599,7 @@
 
 @[symm] theorem fuzzy.swap {x y : pgame} : x ∥ y → y ∥ x := and.swap
 instance : is_symm _ (∥) := ⟨λ x y, fuzzy.swap⟩
-<<<<<<< HEAD
-=======
 theorem fuzzy.swap_iff {x y : pgame} : x ∥ y ↔ y ∥ x := ⟨fuzzy.swap, fuzzy.swap⟩
->>>>>>> b8d8a5e4
 
 theorem fuzzy_irrefl (x : pgame) : ¬ x ∥ x := λ h, lf_irrefl x h.1
 instance : is_irrefl _ (∥) := ⟨fuzzy_irrefl⟩
@@ -783,19 +607,13 @@
 theorem lf_iff_lt_or_fuzzy {x y : pgame} : x ⧏ y ↔ x < y ∨ x ∥ y :=
 by { simp only [lt_iff_le_and_lf, fuzzy, ←pgame.not_le], tauto! }
 
-<<<<<<< HEAD
 theorem lf_of_fuzzy {x y : pgame} (h : x ∥ y) : x ⧏ y := lf_iff_lt_or_fuzzy.2 (or.inr h)
 alias lf_of_fuzzy ← pgame.fuzzy.lf
-=======
-theorem lf_of_fuzzy {x y : pgame} (h : x ∥ y) : x ⧏ y :=
-lf_iff_lt_or_fuzzy.2 (or.inr h)
->>>>>>> b8d8a5e4
 
 theorem lt_or_fuzzy_of_lf {x y : pgame} : x ⧏ y → x < y ∨ x ∥ y :=
 lf_iff_lt_or_fuzzy.1
 
 theorem fuzzy.not_equiv {x y : pgame} (h : x ∥ y) : ¬ x ≈ y :=
-<<<<<<< HEAD
 λ h', h'.1.not_lf h.2
 theorem fuzzy.not_equiv' {x y : pgame} (h : x ∥ y) : ¬ y ≈ x :=
 λ h', h'.2.not_lf h.2
@@ -804,16 +622,6 @@
 λ h', h'.2.not_le h
 theorem not_fuzzy_of_ge {x y : pgame} (h : y ≤ x) : ¬ x ∥ y :=
 λ h', h'.1.not_le h
-=======
-λ h', not_lf.2 h'.1 h.2
-theorem fuzzy.not_equiv' {x y : pgame} (h : x ∥ y) : ¬ y ≈ x :=
-λ h', not_lf.2 h'.2 h.2
-
-theorem not_fuzzy_of_le {x y : pgame} (h : x ≤ y) : ¬ x ∥ y :=
-λ h', pgame.not_le.2 h'.2 h
-theorem not_fuzzy_of_ge {x y : pgame} (h : y ≤ x) : ¬ x ∥ y :=
-λ h', pgame.not_le.2 h'.1 h
->>>>>>> b8d8a5e4
 
 theorem equiv.not_fuzzy {x y : pgame} (h : x ≈ y) : ¬ x ∥ y :=
 not_fuzzy_of_le h.1
@@ -1347,7 +1155,6 @@
 theorem add_left_neg_le_zero : ∀ (x : pgame), -x + x ≤ 0
 | ⟨xl, xr, xL, xR⟩ :=
 begin
-<<<<<<< HEAD
   rw le_def,
   refine ⟨λ i : xr ⊕ xl, _, is_empty_elim⟩,
   cases i,
@@ -1360,51 +1167,10 @@
     refine or.inr ⟨@to_right_moves_add ⟨_, _, _, _⟩ _ (sum.inl i), _⟩,
     convert @add_left_neg_le_zero (xL i),
     apply add_move_right_inl }
-=======
-  rw [le_def],
-  split,
-  { intro i,
-    change xr ⊕ xl at i,
-    cases i,
-    { -- If Left played in -x, Right responds with the same move in x.
-      right,
-      refine ⟨(right_moves_add _ _).inv_fun (sum.inr i), _⟩,
-      convert @add_left_neg_le_zero (xR i),
-      exact add_move_right_inr },
-    { -- If Left in x, Right responds with the same move in -x.
-      right,
-      dsimp,
-      refine ⟨(right_moves_add _ _).inv_fun (sum.inl i), _⟩,
-      convert @add_left_neg_le_zero (xL i),
-      exact add_move_right_inl }, },
-  { rintro ⟨⟩, }
->>>>>>> b8d8a5e4
 end
 using_well_founded { dec_tac := pgame_wf_tac }
 
 theorem zero_le_add_left_neg (x : pgame) : 0 ≤ -x + x :=
-<<<<<<< HEAD
-=======
-begin
-  rw [←neg_le_iff, pgame.neg_zero],
-  exact neg_add_le.trans (add_left_neg_le_zero _)
-end
-
-theorem add_left_neg_equiv (x : pgame) : -x + x ≈ 0 :=
-⟨add_left_neg_le_zero x, zero_le_add_left_neg x⟩
-
-theorem add_right_neg_le_zero (x : pgame) : x + -x ≤ 0 :=
-add_comm_le.trans (add_left_neg_le_zero x)
-
-theorem zero_le_add_right_neg (x : pgame) : 0 ≤ x + -x :=
-(zero_le_add_left_neg x).trans add_comm_le
-
-theorem add_right_neg_equiv (x : pgame) : x + -x ≈ 0 :=
-⟨add_right_neg_le_zero x, zero_le_add_right_neg x⟩
-
-private lemma add_le_add_right_aux : ∀ {x y z : pgame} (h : x ≤ y), x + z ≤ y + z
-| (mk xl xr xL xR) (mk yl yr yL yR) (mk zl zr zL zR) :=
->>>>>>> b8d8a5e4
 begin
   rw [←neg_le_iff, pgame.neg_zero],
   exact neg_add_le.trans (add_left_neg_le_zero _)
@@ -1434,26 +1200,12 @@
       cases h,
       have t := h_left i,
       rcases t with ⟨i', ih⟩ | ⟨j, jh⟩,
-<<<<<<< HEAD
       { exact or.inl ⟨to_left_moves_add (sum.inl i'), add_le_add_right' ih⟩ },
       { refine or.inr ⟨to_right_moves_add (sum.inl j), _⟩,
         convert add_le_add_right' jh,
         apply add_move_right_inl } },
     { -- or play in z
       exact or.inl ⟨@to_left_moves_add _ ⟨_, _, _, _⟩ (sum.inr i), add_le_add_right' h⟩ } },
-=======
-      { left,
-        refine ⟨(left_moves_add _ _).inv_fun (sum.inl i'), _⟩,
-        exact add_le_add_right_aux ih, },
-      { right,
-        refine ⟨(right_moves_add _ _).inv_fun (sum.inl j), _⟩,
-        convert add_le_add_right_aux jh,
-        apply add_move_right_inl } },
-    { -- or play in z
-      left,
-      refine ⟨(left_moves_add _ _).inv_fun (sum.inr i), _⟩,
-      exact add_le_add_right_aux h, }, },
->>>>>>> b8d8a5e4
   { -- if Right plays first
     cases j,
     { -- either they play in y
@@ -1461,35 +1213,17 @@
       cases h,
       have t := h_right j,
       rcases t with ⟨i, ih⟩ | ⟨j', jh⟩,
-<<<<<<< HEAD
       { refine or.inl ⟨to_left_moves_add (sum.inl i), _⟩,
         convert add_le_add_right' ih,
         apply add_move_left_inl },
       { exact or.inr ⟨to_right_moves_add (sum.inl j'), add_le_add_right' jh⟩ } },
     { -- or play in z
       exact or.inr ⟨@to_right_moves_add _ ⟨_, _, _, _⟩ (sum.inr j), add_le_add_right' h⟩ } }
-=======
-      { left,
-        refine ⟨(left_moves_add _ _).inv_fun (sum.inl i), _⟩,
-        convert add_le_add_right_aux ih,
-        apply add_move_left_inl },
-      { right,
-        refine ⟨(right_moves_add _ _).inv_fun (sum.inl j'), _⟩,
-        exact add_le_add_right_aux jh } },
-    { -- or play in z
-      right,
-      refine ⟨(right_moves_add _ _).inv_fun (sum.inr j), _⟩,
-      exact add_le_add_right_aux h } }
->>>>>>> b8d8a5e4
 end
 using_well_founded { dec_tac := pgame_wf_tac }
 
 instance covariant_class_swap_add_le : covariant_class pgame pgame (swap (+)) (≤) :=
-<<<<<<< HEAD
 ⟨λ x y z, add_le_add_right'⟩
-=======
-⟨λ x y z, add_le_add_right_aux⟩
->>>>>>> b8d8a5e4
 
 instance covariant_class_add_le : covariant_class pgame pgame (+) (≤) :=
 ⟨λ x y z h, (add_comm_le.trans (add_le_add_right h x)).trans add_comm_le⟩
@@ -1545,24 +1279,16 @@
      ... ≤ y + (-x + x) : (add_assoc_relabelling _ _ _).le
      ... ≤ y + 0 : add_le_add_left (add_left_neg_le_zero x) _
      ... ≤ y : (add_zero_relabelling y).le⟩
-<<<<<<< HEAD
+     
 theorem lf_iff_sub_zero_lf {x y : pgame} : x ⧏ y ↔ 0 ⧏ y - x :=
 ⟨λ h, (zero_le_add_right_neg x).trans_lf (add_lf_add_right h _),
-=======
-
-theorem lf_iff_sub_zero_lf {x y : pgame} : x ⧏ y ↔ 0 ⧏ y - x :=
-⟨λ h, lf_of_le_of_lf (zero_le_add_right_neg x) (add_lf_add_right h _),
->>>>>>> b8d8a5e4
  λ h,
   calc x ≤ 0 + x : (zero_add_relabelling x).symm.le
      ... ⧏ y - x + x : add_lf_add_right h _
      ... ≤ y + (-x + x) : (add_assoc_relabelling _ _ _).le
      ... ≤ y + 0 : add_le_add_left (add_left_neg_le_zero x) _
      ... ≤ y : (add_zero_relabelling y).le⟩
-<<<<<<< HEAD
-=======
-
->>>>>>> b8d8a5e4
+
 theorem lt_iff_sub_pos {x y : pgame} : x < y ↔ 0 < y - x :=
 ⟨λ h, lt_of_le_of_lt (zero_le_add_right_neg x) (add_lt_add_right h _),
  λ h,
@@ -1592,21 +1318,12 @@
 
 @[simp] theorem zero_lt_one : (0 : pgame) < 1 :=
 lt_of_le_of_lf (zero_le_of_is_empty_right_moves 1) (zero_lf_le.2 ⟨default, le_rfl⟩)
-<<<<<<< HEAD
 
 @[simp] theorem zero_le_one : (0 : pgame) ≤ 1 :=
 zero_lt_one.le
 
 @[simp] theorem zero_lf_one : (0 : pgame) ⧏ 1 :=
 zero_lt_one.lf
-=======
-
-@[simp] theorem zero_le_one : (0 : pgame) ≤ 1 :=
-le_of_lt zero_lt_one
-
-@[simp] theorem zero_lf_one : (0 : pgame) ⧏ 1 :=
-lf_of_lt zero_lt_one
->>>>>>> b8d8a5e4
 
 /-- The pre-game `half` is defined as `{0 | 1}`. -/
 def half : pgame := ⟨punit, punit, 0, 1⟩
@@ -1622,12 +1339,9 @@
 protected theorem zero_lt_half : 0 < half :=
 lt_of_le_of_lf (zero_le.2 (λ j, ⟨punit.star, le_rfl⟩))
   (zero_lf.2 ⟨default, is_empty.elim pempty.is_empty⟩)
-<<<<<<< HEAD
 
 protected theorem zero_le_half : 0 ≤ half :=
 pgame.zero_lt_half.le
-=======
->>>>>>> b8d8a5e4
 
 theorem half_lt_one : half < 1 :=
 lt_of_le_of_lf (le_def_lf.2 ⟨by simp, is_empty_elim⟩) (lf_def_le.2 (or.inr ⟨default, le_rfl⟩))
@@ -1636,35 +1350,11 @@
 begin
   split; rw le_def; split,
   { rintro (⟨⟨ ⟩⟩ | ⟨⟨ ⟩⟩),
-<<<<<<< HEAD
     { exact or.inr ⟨sum.inr punit.star, (le_congr_left (zero_add_equiv 1)).2 le_rfl⟩ },
     { exact or.inr ⟨sum.inl punit.star, (le_congr_left (add_zero_equiv 1)).2 le_rfl⟩ } },
   { rintro ⟨ ⟩ },
   { rintro ⟨ ⟩,
     exact or.inl ⟨sum.inl punit.star, (le_congr_right (zero_add_equiv _)).2 pgame.zero_le_half⟩ },
-=======
-    { right,
-      use (sum.inr punit.star),
-      calc ((half + half).move_left (sum.inl punit.star)).move_right (sum.inr punit.star)
-          = (half.move_left punit.star + half).move_right (sum.inr punit.star) : by fsplit
-      ... = (0 + half).move_right (sum.inr punit.star) : by fsplit
-      ... ≈ 1 : zero_add_equiv 1
-      ... ≤ 1 : le_rfl },
-    { right,
-      use (sum.inl punit.star),
-      calc ((half + half).move_left (sum.inr punit.star)).move_right (sum.inl punit.star)
-          = (half + half.move_left punit.star).move_right (sum.inl punit.star) : by fsplit
-      ... = (half + 0).move_right (sum.inl punit.star) : by fsplit
-      ... ≈ 1 : add_zero_equiv 1
-      ... ≤ 1 : le_rfl } },
-  { rintro ⟨ ⟩ },
-  { rintro ⟨ ⟩,
-    left,
-    use (sum.inl punit.star),
-    calc 0 ≤ half : pgame.zero_lt_half.le
-    ... ≈ 0 + half : equiv_symm (zero_add_equiv half)
-    ... = (half + half).move_left (sum.inl punit.star) : by fsplit },
->>>>>>> b8d8a5e4
   { rintro (⟨⟨ ⟩⟩ | ⟨⟨ ⟩⟩); left,
     { exact ⟨sum.inr punit.star, (add_zero_equiv _).2⟩ },
     { exact ⟨sum.inl punit.star, (zero_add_equiv _).2⟩ } }
