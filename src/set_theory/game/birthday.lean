/-
Copyright (c) 2022 Violeta Hernández Palacios. All rights reserved.
Released under Apache 2.0 license as described in the file LICENSE.
Authors: Violeta Hernández Palacios
-/

import set_theory.game.ordinal
import set_theory.ordinal.arithmetic

/-!
# Birthdays of games

The birthday of a game is an ordinal that represents at which "step" the game was constructed. We
define it recursively as the least ordinal larger than the birthdays of its left and right games. We
prove the basic properties about these.

# Main declarations

- `pgame.birthday`: The birthday of a pre-game.

# Todo

- Define the birthdays of `game`s and `surreal`s.
- Characterize the birthdays of basic arithmetical operations.
-/

universe u

open ordinal

namespace pgame

/-- The birthday of a pre-game is inductively defined as the least strict upper bound of the
birthdays of its left and right games. It may be thought as the "step" in which a certain game is
constructed. -/
noncomputable def birthday : pgame.{u} → ordinal.{u}
| ⟨xl, xr, xL, xR⟩ :=
    max (lsub.{u u} $ λ i, birthday (xL i)) (lsub.{u u} $ λ i, birthday (xR i))

theorem birthday_def (x : pgame) : birthday x = max
  (lsub.{u u} (λ i, birthday (x.move_left i)))
  (lsub.{u u} (λ i, birthday (x.move_right i))) :=
by { cases x, rw birthday, refl }

theorem birthday_mk_left_lt {xl xr} (xL : xl → pgame) (xR : xr → pgame) (i : xl) :
  (xL i).birthday < (mk xl xr xL xR).birthday :=
by { rw birthday, exact lt_max_of_lt_left (ordinal.lt_lsub _ i) }

theorem birthday_mk_right_lt {xl xr} (xL : xl → pgame) (xR : xr → pgame) (i : xr) :
  (xR i).birthday < (mk xl xr xL xR).birthday :=
by { rw birthday, exact lt_max_of_lt_right (ordinal.lt_lsub _ i) }

theorem birthday_move_left_lt {x : pgame} (i : x.left_moves) :
  (x.move_left i).birthday < x.birthday :=
<<<<<<< HEAD
by { cases x, exact birthday_mk_left_lt _ _ i }

theorem birthday_move_right_lt {x : pgame} (i : x.right_moves) :
  (x.move_right i).birthday < x.birthday :=
by { cases x, exact birthday_mk_right_lt _ _ i }
=======
by { cases x, rw birthday, exact lt_max_of_lt_left (lt_lsub _ i) }

theorem birthday_move_right_lt {x : pgame} (i : x.right_moves) :
  (x.move_right i).birthday < x.birthday :=
by { cases x, rw birthday, exact lt_max_of_lt_right (lt_lsub _ i) }
>>>>>>> df9683ca

theorem lt_birthday_iff {x : pgame} {o : ordinal} : o < x.birthday ↔
  (∃ i : x.left_moves, o ≤ (x.move_left i).birthday) ∨
  (∃ i : x.right_moves, o ≤ (x.move_right i).birthday) :=
begin
  split,
  { rw birthday_def,
    intro h,
    cases lt_max_iff.1 h with h' h',
    { left,
      rwa lt_lsub_iff at h' },
    { right,
      rwa lt_lsub_iff at h' } },
  { rintro (⟨i, hi⟩ | ⟨i, hi⟩),
    { exact hi.trans_lt (birthday_move_left_lt i) },
    { exact hi.trans_lt (birthday_move_right_lt i) } }
end

theorem relabelling.birthday_congr : ∀ {x y : pgame.{u}}, relabelling x y → birthday x = birthday y
| ⟨xl, xr, xL, xR⟩ ⟨yl, yr, yL, yR⟩ ⟨L, R, hL, hR⟩ := begin
  rw [birthday, birthday],
  congr' 1,
  all_goals
  { apply lsub_eq_of_range_eq.{u u u},
    ext i,
    split },
  { rintro ⟨j, rfl⟩,
    exact ⟨L j, (relabelling.birthday_congr (hL j)).symm⟩ },
  { rintro ⟨j, rfl⟩,
    refine ⟨L.symm j, relabelling.birthday_congr _⟩,
    convert hL (L.symm j),
    rw L.apply_symm_apply },
  { rintro ⟨j, rfl⟩,
    refine ⟨R j, (relabelling.birthday_congr _).symm⟩,
    convert hR (R j),
    rw R.symm_apply_apply },
  { rintro ⟨j, rfl⟩,
    exact ⟨R.symm j, relabelling.birthday_congr (hR j)⟩ }
end
using_well_founded { dec_tac := pgame_wf_tac }

@[simp] theorem birthday_add_zero (x : pgame) : birthday (x + 0) = birthday x :=
(add_zero_relabelling x).birthday_congr

@[simp] theorem birthday_zero_add (x : pgame) : birthday (0 + x) = birthday x :=
(zero_add_relabelling x).birthday_congr

@[simp] theorem birthday_eq_zero (x : pgame) :
  birthday x = 0 ↔ is_empty x.left_moves ∧ is_empty x.right_moves :=
by rw [birthday_def, ordinal.max_eq_zero, ordinal.lsub_eq_zero_iff, ordinal.lsub_eq_zero_iff]

@[simp] theorem birthday_zero : birthday 0 = 0 :=
by { rw birthday_eq_zero, split; apply_instance }

@[simp] theorem birthday_one : birthday 1 = 1 :=
begin
  have : (λ i, (move_left 1 i).birthday) = λ i, 0 := funext (λ x, by simp),
  rw [birthday_def, @ordinal.lsub_empty (right_moves 1), this, ordinal.lsub_const,
    ordinal.succ_zero],
  exact max_bot_right 1
end

@[simp] theorem neg_birthday : ∀ x : pgame, (-x).birthday = x.birthday
| ⟨xl, xr, xL, xR⟩ := begin
  rw [birthday_def, birthday_def, max_comm],
  congr; funext; apply neg_birthday
end

@[simp] theorem to_pgame_birthday (o : ordinal) : o.to_pgame.birthday = o :=
begin
  induction o using ordinal.induction with o IH,
  rw [to_pgame_def, pgame.birthday],
  convert max_eq_left_iff.2 (ordinal.zero_le _),
  { apply lsub_empty },
  { nth_rewrite 0 ←lsub_typein o,
    congr,
    exact funext (λ x, (IH _ (typein_lt_self x)).symm) }
end

theorem le_birthday : ∀ x : pgame, x ≤ x.birthday.to_pgame
| ⟨xl, _, xL, _⟩ :=
le_def.2 ⟨λ i, or.inl ⟨to_left_moves_to_pgame ⟨_, birthday_move_left_lt i⟩,
  by simp [le_birthday (xL i)]⟩, is_empty_elim⟩

theorem neg_birthday_le (x : pgame) : -x.birthday.to_pgame ≤ x :=
let h := le_birthday (-x) in by rwa [neg_birthday, le_iff_neg_ge, neg_neg] at h

@[simp] theorem birthday_add_zero (x : pgame) : birthday (x + 0) = x.birthday :=
sorry

theorem lsub_sum {α β} (f : α ⊕ β → ordinal) :
  ordinal.lsub f = max (ordinal.lsub (λ x, f (sum.inl x))) (ordinal.lsub (λ x, f (sum.inr x))) :=
sorry

theorem birthday_add : ∀ (x y : pgame.{u}), (x + y).birthday =
  max (max (ordinal.lsub.{u u} (λ i, (x.move_left i + y).birthday))
  (ordinal.lsub.{u u} (λ i, (x + y.move_left i).birthday)))
  (max (ordinal.lsub.{u u} (λ i, (x.move_right i + y).birthday))
  (ordinal.lsub.{u u} (λ i, (x + y.move_right i).birthday)))
| ⟨xl, xr, xL, xR⟩ ⟨yl, yr, yL, yR⟩ := begin
  change (mk _ _ _ _).birthday = _,
  rw [birthday, lsub_sum.{u u}, lsub_sum.{u u}],
  refl
end

@[simp] theorem birthday_add_one : ∀ x : pgame.{u}, (x + 1).birthday = x.birthday.succ
| ⟨xl, xr, xL, xR⟩ := begin
  rw birthday_add,
  dsimp,
  simp only [birthday_add_zero, ordinal.lsub_unique, ordinal.lsub_empty, ordinal.max_zero_right,
    birthday_add_one],
  nth_rewrite 1 max_comm,
  rw [max_assoc, max_eq_left_iff, max_le_iff],
  split,
  all_goals
  { rw ordinal.lsub_le_iff,
    intro i,
    rw ordinal.succ_lt_succ },
  { apply birthday_mk_left_lt },
  { apply birthday_mk_right_lt }
end

end pgame<|MERGE_RESOLUTION|>--- conflicted
+++ resolved
@@ -42,29 +42,13 @@
   (lsub.{u u} (λ i, birthday (x.move_right i))) :=
 by { cases x, rw birthday, refl }
 
-theorem birthday_mk_left_lt {xl xr} (xL : xl → pgame) (xR : xr → pgame) (i : xl) :
-  (xL i).birthday < (mk xl xr xL xR).birthday :=
-by { rw birthday, exact lt_max_of_lt_left (ordinal.lt_lsub _ i) }
-
-theorem birthday_mk_right_lt {xl xr} (xL : xl → pgame) (xR : xr → pgame) (i : xr) :
-  (xR i).birthday < (mk xl xr xL xR).birthday :=
-by { rw birthday, exact lt_max_of_lt_right (ordinal.lt_lsub _ i) }
-
 theorem birthday_move_left_lt {x : pgame} (i : x.left_moves) :
   (x.move_left i).birthday < x.birthday :=
-<<<<<<< HEAD
-by { cases x, exact birthday_mk_left_lt _ _ i }
-
-theorem birthday_move_right_lt {x : pgame} (i : x.right_moves) :
-  (x.move_right i).birthday < x.birthday :=
-by { cases x, exact birthday_mk_right_lt _ _ i }
-=======
 by { cases x, rw birthday, exact lt_max_of_lt_left (lt_lsub _ i) }
 
 theorem birthday_move_right_lt {x : pgame} (i : x.right_moves) :
   (x.move_right i).birthday < x.birthday :=
 by { cases x, rw birthday, exact lt_max_of_lt_right (lt_lsub _ i) }
->>>>>>> df9683ca
 
 theorem lt_birthday_iff {x : pgame} {o : ordinal} : o < x.birthday ↔
   (∃ i : x.left_moves, o ≤ (x.move_left i).birthday) ∨
