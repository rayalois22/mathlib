/-
Copyright (c) 2021 Scott Morrison. All rights reserved.
Released under Apache 2.0 license as described in the file LICENSE.
Authors: Scott Morrison
-/
import category_theory.subobject.limits

/-!
# Image-to-kernel comparison maps

Whenever `f : A ⟶ B` and `g : B ⟶ C` satisfy `w : f ≫ g = 0`,
we have `image_le_kernel f g w : image_subobject f ≤ kernel_subobject g`
(assuming the appropriate images and kernels exist).

`image_to_kernel f g w` is the corresponding morphism between objects in `C`.

We define `homology f g w` of such a pair as the cokernel of `image_to_kernel f g w`.
-/

universes v u

open category_theory category_theory.limits

variables {ι : Type*}
variables {V : Type u} [category.{v} V] [has_zero_morphisms V]

open_locale classical
noncomputable theory

section
variables {A B C : V} (f : A ⟶ B) [has_image f] (g : B ⟶ C) [has_kernel g]

lemma image_le_kernel (w : f ≫ g = 0) :
  image_subobject f ≤ kernel_subobject g :=
image_subobject_le_mk _ _ (kernel.lift _ _ w) (by simp)

/--
The canonical morphism `image_subobject f ⟶ kernel_subobject g` when `f ≫ g = 0`.
-/
@[derive mono]
def image_to_kernel (w : f ≫ g = 0) :
  (image_subobject f : V) ⟶ (kernel_subobject g : V) :=
(subobject.of_le _ _ (image_le_kernel _ _ w))

/-- Prefer `image_to_kernel`. -/
@[simp] lemma subobject_of_le_as_image_to_kernel (w : f ≫ g = 0) (h) :
  subobject.of_le (image_subobject f) (kernel_subobject g) h = image_to_kernel f g w :=
rfl

@[simp, reassoc]
lemma image_to_kernel_arrow (w : f ≫ g = 0) :
  image_to_kernel f g w ≫ (kernel_subobject g).arrow = (image_subobject f).arrow :=
by simp [image_to_kernel]

-- This is less useful as a `simp` lemma than it initially appears,
-- as it "loses" the information the morphism factors through the image.
lemma factor_thru_image_subobject_comp_image_to_kernel (w : f ≫ g = 0) :
  factor_thru_image_subobject f ≫ image_to_kernel f g w = factor_thru_kernel_subobject g f w :=
by { ext, simp, }

end

section
variables {A B C : V} (f : A ⟶ B) (g : B ⟶ C)

@[simp]
lemma image_to_kernel_zero_left [has_kernels V] [has_zero_object V] {w} :
  image_to_kernel (0 : A ⟶ B) g w = 0 :=
by { ext, simp, }

lemma image_to_kernel_zero_right [has_images V] {w} :
  image_to_kernel f (0 : B ⟶ C) w =
    (image_subobject f).arrow ≫ inv (kernel_subobject (0 : B ⟶ C)).arrow :=
by { ext, simp }

section
variables [has_kernels V] [has_images V]

lemma image_to_kernel_comp_right {D : V} (h : C ⟶ D) (w : f ≫ g = 0) :
  image_to_kernel f (g ≫ h) (by simp [reassoc_of w]) =
    image_to_kernel f g w ≫ subobject.of_le _ _ (kernel_subobject_comp_le g h) :=
by { ext, simp }

lemma image_to_kernel_comp_left {Z : V} (h : Z ⟶ A) (w : f ≫ g = 0) :
  image_to_kernel (h ≫ f) g (by simp [w]) =
    subobject.of_le _ _ (image_subobject_comp_le h f) ≫ image_to_kernel f g w :=
by { ext, simp }

@[simp]
lemma image_to_kernel_comp_mono {D : V} (h : C ⟶ D) [mono h] (w) :
  image_to_kernel f (g ≫ h) w =
  image_to_kernel f g ((cancel_mono h).mp (by simpa using w : (f ≫ g) ≫ h = 0 ≫ h)) ≫
    (subobject.iso_of_eq _ _ (kernel_subobject_comp_mono g h)).inv :=
by { ext, simp, }

@[simp]
lemma image_to_kernel_epi_comp {Z : V} (h : Z ⟶ A) [epi h] (w) :
  image_to_kernel (h ≫ f) g w =
  subobject.of_le _ _ (image_subobject_comp_le h f) ≫
    image_to_kernel f g ((cancel_epi h).mp (by simpa using w : h ≫ f ≫ g = h ≫ 0)) :=
by { ext, simp, }

end

@[simp]
lemma image_to_kernel_comp_hom_inv_comp [has_equalizers V] [has_images V] {Z : V} {i : B ≅ Z} (w) :
  image_to_kernel (f ≫ i.hom) (i.inv ≫ g) w =
  (image_subobject_comp_iso _ _).hom ≫ image_to_kernel f g (by simpa using w) ≫
    (kernel_subobject_iso_comp i.inv g).inv :=
by { ext, simp, }

open_locale zero_object

/--
`image_to_kernel` for `A --0--> B --g--> C`, where `g` is a mono is itself an epi
(i.e. the sequence is exact at `B`).
-/
instance image_to_kernel_epi_of_zero_of_mono [has_kernels V] [has_zero_object V] [mono g] :
  epi (image_to_kernel (0 : A ⟶ B) g (by simp)) :=
epi_of_target_iso_zero _ (kernel_subobject_iso g ≪≫ kernel.of_mono g)

/--
`image_to_kernel` for `A --f--> B --0--> C`, where `g` is an epi is itself an epi
(i.e. the sequence is exact at `B`).
-/
instance image_to_kernel_epi_of_epi_of_zero [has_images V] [epi f] :
  epi (image_to_kernel f (0 : B ⟶ C) (by simp)) :=
begin
  simp only [image_to_kernel_zero_right],
  haveI := epi_image_of_epi f,
  rw ←image_subobject_arrow,
  refine @epi_comp _ _ _ _ _ _ (epi_comp _ _) _ _,
end

end

section
variables {A B C : V} (f : A ⟶ B) [has_image f] (g : B ⟶ C) [has_kernel g]

/--
The homology of a pair of morphisms `f : A ⟶ B` and `g : B ⟶ C` satisfying `f ≫ g = 0`
is the cokernel of the `image_to_kernel` morphism for `f` and `g`.
-/
def homology {A B C : V} (f : A ⟶ B) [has_image f] (g : B ⟶ C) [has_kernel g]
  (w : f ≫ g = 0) [has_cokernel (image_to_kernel f g w)] : V :=
cokernel (image_to_kernel f g w)

section
variables (w : f ≫ g = 0) [has_cokernel (image_to_kernel f g w)]

/-- The morphism from cycles to homology. -/
def homology.π : (kernel_subobject g : V) ⟶ homology f g w :=
cokernel.π _

@[simp] lemma homology.condition : image_to_kernel f g w ≫ homology.π f g w = 0 :=
cokernel.condition _

/--
To construct a map out of homology, it suffices to construct a map out of the cycles
which vanishes on boundaries.
-/
def homology.desc {D : V} (k : (kernel_subobject g : V) ⟶ D) (p : image_to_kernel f g w ≫ k = 0) :
  homology f g w ⟶ D :=
cokernel.desc _ k p

@[simp, reassoc]
lemma homology.π_desc
  {D : V} (k : (kernel_subobject g : V) ⟶ D) (p : image_to_kernel f g w ≫ k = 0) :
  homology.π f g w ≫ homology.desc f g w k p = k :=
by { simp [homology.π, homology.desc], }

/-- To check two morphisms out of `homology f g w` are equal, it suffices to check on cycles. -/
@[ext]
lemma homology.ext {D : V} {k k' : homology f g w ⟶ D}
  (p : homology.π f g w ≫ k = homology.π f g w ≫ k') : k = k' :=
by { ext, exact p, }

/-- `homology 0 0 _` is just the middle object. -/
@[simps]
def homology_zero_zero [has_zero_object V]
  [has_image (0 : A ⟶ B)] [has_cokernel (image_to_kernel (0 : A ⟶ B) (0 : B ⟶ C) (by simp))] :
  homology (0 : A ⟶ B) (0 : B ⟶ C) (by simp) ≅ B :=
{ hom := homology.desc (0 : A ⟶ B) (0 : B ⟶ C) (by simp) (kernel_subobject 0).arrow (by simp),
  inv := inv (kernel_subobject 0).arrow ≫ homology.π _ _ _, }

end

section
variables {f g} (w : f ≫ g = 0)
  {A' B' C' : V} {f' : A' ⟶ B'} [has_image f'] {g' : B' ⟶ C'} [has_kernel g'] (w' : f' ≫ g' = 0)
  (α : arrow.mk f ⟶ arrow.mk f') [has_image_map α] (β : arrow.mk g ⟶ arrow.mk g')
  {A₁ B₁ C₁ : V} {f₁ : A₁ ⟶ B₁} [has_image f₁] {g₁ : B₁ ⟶ C₁} [has_kernel g₁] (w₁ : f₁ ≫ g₁ = 0)
  {A₂ B₂ C₂ : V} {f₂ : A₂ ⟶ B₂} [has_image f₂] {g₂ : B₂ ⟶ C₂} [has_kernel g₂] (w₂ : f₂ ≫ g₂ = 0)
  {A₃ B₃ C₃ : V} {f₃ : A₃ ⟶ B₃} [has_image f₃] {g₃ : B₃ ⟶ C₃} [has_kernel g₃] (w₃ : f₃ ≫ g₃ = 0)
  (α₁ : arrow.mk f₁ ⟶ arrow.mk f₂) [has_image_map α₁] (β₁ : arrow.mk g₁ ⟶ arrow.mk g₂)
  (α₂ : arrow.mk f₂ ⟶ arrow.mk f₃) [has_image_map α₂] (β₂ : arrow.mk g₂ ⟶ arrow.mk g₃)

/--
Given compatible commutative squares between
a pair `f g` and a pair `f' g'` satisfying `f ≫ g = 0` and `f' ≫ g' = 0`,
the `image_to_kernel` morphisms intertwine the induced map on kernels and the induced map on images.
-/
@[reassoc]
lemma image_subobject_map_comp_image_to_kernel (p : α.right = β.left) :
  image_to_kernel f g w ≫ kernel_subobject_map β =
    image_subobject_map α ≫ image_to_kernel f' g' w' :=
by { ext, simp [p], }

variables [has_cokernel (image_to_kernel f g w)] [has_cokernel (image_to_kernel f' g' w')]
variables [has_cokernel (image_to_kernel f₁ g₁ w₁)]
variables [has_cokernel (image_to_kernel f₂ g₂ w₂)]
variables [has_cokernel (image_to_kernel f₃ g₃ w₃)]

/--
Given compatible commutative squares between
a pair `f g` and a pair `f' g'` satisfying `f ≫ g = 0` and `f' ≫ g' = 0`,
we get a morphism on homology.
-/
def homology.map (p : α.right = β.left) :
  homology f g w ⟶ homology f' g' w' :=
cokernel.desc _ (kernel_subobject_map β ≫ cokernel.π _)
  begin
    rw [image_subobject_map_comp_image_to_kernel_assoc w w' α β p],
    simp only [cokernel.condition, comp_zero],
  end

@[simp, reassoc]
lemma homology.π_map (p : α.right = β.left) :
  homology.π f g w ≫ homology.map w w' α β p = kernel_subobject_map β ≫ homology.π f' g' w' :=
by simp only [homology.π, homology.map, cokernel.π_desc]

@[simp, reassoc]
lemma homology.map_desc (p : α.right = β.left)
  {D : V} (k : (kernel_subobject g' : V) ⟶ D) (z : image_to_kernel f' g' w' ≫ k = 0) :
  homology.map w w' α β p ≫ homology.desc f' g' w' k z =
    homology.desc f g w (kernel_subobject_map β ≫ k)
      (by simp only [image_subobject_map_comp_image_to_kernel_assoc w w' α β p, z, comp_zero]) :=
by ext; simp only [homology.π_desc, homology.π_map_assoc]

@[simp]
lemma homology.map_id : homology.map w w (𝟙 _) (𝟙 _) rfl = 𝟙 _ :=
by ext; simp only [homology.π_map, kernel_subobject_map_id, category.id_comp, category.comp_id]

<<<<<<< HEAD
@[reassoc]
lemma homology.map_comp (p₁ : α₁.right = β₁.left) (p₂ : α₂.right = β₂.left) :
  homology.map w₁ w₂ α₁ β₁ p₁ ≫ homology.map w₂ w₃ α₂ β₂ p₂ =
    homology.map w₁ w₃ (α₁ ≫ α₂) (β₁ ≫ β₂)
      (by simp only [comma.comp_left, comma.comp_right, p₁, p₂]) :=
by ext; simp only [kernel_subobject_map_comp, homology.π_map_assoc, homology.π_map, category.assoc]

=======
/-- Auxiliary lemma for homology computations. -/
lemma homology.comp_right_eq_comp_left
  {V : Type*} [category V] {A₁ B₁ C₁ A₂ B₂ C₂ A₃ B₃ C₃ : V}
  {f₁ : A₁ ⟶ B₁} {g₁ : B₁ ⟶ C₁} {f₂ : A₂ ⟶ B₂} {g₂ : B₂ ⟶ C₂} {f₃ : A₃ ⟶ B₃} {g₃ : B₃ ⟶ C₃}
  {α₁ : arrow.mk f₁ ⟶ arrow.mk f₂} {β₁ : arrow.mk g₁ ⟶ arrow.mk g₂}
  {α₂ : arrow.mk f₂ ⟶ arrow.mk f₃} {β₂ : arrow.mk g₂ ⟶ arrow.mk g₃}
  (p₁ : α₁.right = β₁.left) (p₂ : α₂.right = β₂.left) :
  (α₁ ≫ α₂).right = (β₁ ≫ β₂).left :=
by simp only [comma.comp_left, comma.comp_right, p₁, p₂]

@[reassoc]
lemma homology.map_comp (p₁ : α₁.right = β₁.left) (p₂ : α₂.right = β₂.left) :
  homology.map w₁ w₂ α₁ β₁ p₁ ≫ homology.map w₂ w₃ α₂ β₂ p₂ =
    homology.map w₁ w₃ (α₁ ≫ α₂) (β₁ ≫ β₂) (homology.comp_right_eq_comp_left p₁ p₂) :=
by ext; simp only [kernel_subobject_map_comp, homology.π_map_assoc, homology.π_map, category.assoc]

/-- An isomorphism between two three-term complexes induces an isomorphism on homology. -/
>>>>>>> ae98aad6
def homology.map_iso (α : arrow.mk f₁ ≅ arrow.mk f₂) (β : arrow.mk g₁ ≅ arrow.mk g₂)
  (p : α.hom.right = β.hom.left) :
  homology f₁ g₁ w₁ ≅ homology f₂ g₂ w₂ :=
{ hom := homology.map w₁ w₂ α.hom β.hom p,
  inv := homology.map w₂ w₁ α.inv β.inv
  (by { rw [← cancel_mono (α.hom.right), ← comma.comp_right, α.inv_hom_id, comma.id_right, p,
      ← comma.comp_left, β.inv_hom_id, comma.id_left], refl }),
  hom_inv_id' := by { rw [homology.map_comp], convert homology.map_id _; rw [iso.hom_inv_id] },
  inv_hom_id' := by { rw [homology.map_comp], convert homology.map_id _; rw [iso.inv_hom_id] } }

end

end

section
variables {A B C : V} {f : A ⟶ B} {g : B ⟶ C} (w : f ≫ g = 0)
  {f' : A ⟶ B} {g' : B ⟶ C} (w' : f' ≫ g' = 0)
  [has_kernels V] [has_cokernels V] [has_images V] [has_image_maps V]

/-- Custom tactic to golf and speedup boring proofs in `homology.congr`. -/
private meta def aux_tac : tactic unit :=
`[ dsimp only [auto_param_eq], erw [category.id_comp, category.comp_id], cases pf, cases pg, refl ]

/--
`homology f g w ≅ homology f' g' w'` if `f = f'` and `g = g'`.
(Note the objects are not changing here.)
-/
@[simps]
def homology.congr (pf : f = f') (pg : g = g') : homology f g w ≅ homology f' g' w' :=
{ hom := homology.map w w' ⟨𝟙 _, 𝟙 _, by aux_tac⟩ ⟨𝟙 _, 𝟙 _, by aux_tac⟩ rfl,
  inv := homology.map w' w ⟨𝟙 _, 𝟙 _, by aux_tac⟩ ⟨𝟙 _, 𝟙 _, by aux_tac⟩ rfl,
  hom_inv_id' := begin
    cases pf, cases pg, rw [homology.map_comp, ← homology.map_id],
    congr' 1; exact category.comp_id _,
  end,
  inv_hom_id' := begin
    cases pf, cases pg, rw [homology.map_comp, ← homology.map_id],
    congr' 1; exact category.comp_id _,
  end, }

end

/-!
We provide a variant `image_to_kernel' : image f ⟶ kernel g`,
and use this to give alternative formulas for `homology f g w`.
-/
section image_to_kernel'
variables {A B C : V} (f : A ⟶ B) (g : B ⟶ C) (w : f ≫ g = 0)
  [has_kernels V] [has_images V]

/--
While `image_to_kernel f g w` provides a morphism
`image_subobject f ⟶ kernel_subobject g`
in terms of the subobject API,
this variant provides a morphism
`image f ⟶ kernel g`,
which is sometimes more convenient.
-/
def image_to_kernel' (w : f ≫ g = 0) : image f ⟶ kernel g :=
kernel.lift g (image.ι f) (by { ext, simpa using w, })

@[simp] lemma image_subobject_iso_image_to_kernel' (w : f ≫ g = 0) :
  (image_subobject_iso f).hom ≫ image_to_kernel' f g w =
    image_to_kernel f g w ≫ (kernel_subobject_iso g).hom :=
by { ext, simp [image_to_kernel'], }

@[simp] lemma image_to_kernel'_kernel_subobject_iso (w : f ≫ g = 0) :
  image_to_kernel' f g w ≫ (kernel_subobject_iso g).inv =
    (image_subobject_iso f).inv ≫ image_to_kernel f g w :=
by { ext, simp [image_to_kernel'], }

variables [has_cokernels V]

/--
`homology f g w` can be computed as the cokernel of `image_to_kernel' f g w`.
-/
def homology_iso_cokernel_image_to_kernel' (w : f ≫ g = 0) :
  homology f g w ≅ cokernel (image_to_kernel' f g w) :=
{ hom := cokernel.map _ _ (image_subobject_iso f).hom (kernel_subobject_iso g).hom
    (by simp only [image_subobject_iso_image_to_kernel']),
  inv := cokernel.map _ _ (image_subobject_iso f).inv (kernel_subobject_iso g).inv
    (by simp only [image_to_kernel'_kernel_subobject_iso]),
  hom_inv_id' := begin
    apply coequalizer.hom_ext,
    simp only [iso.hom_inv_id_assoc, cokernel.π_desc, cokernel.π_desc_assoc, category.assoc,
      coequalizer_as_cokernel],
    exact (category.comp_id _).symm,
  end,
  inv_hom_id' := by { ext1, simp only [iso.inv_hom_id_assoc, cokernel.π_desc, category.comp_id,
    cokernel.π_desc_assoc, category.assoc], } }

variables [has_equalizers V]

/--
`homology f g w` can be computed as the cokernel of `kernel.lift g f w`.
-/
def homology_iso_cokernel_lift (w : f ≫ g = 0) :
  homology f g w ≅ cokernel (kernel.lift g f w) :=
begin
  refine homology_iso_cokernel_image_to_kernel' f g w ≪≫ _,
  have p : factor_thru_image f ≫ image_to_kernel' f g w = kernel.lift g f w,
  { ext, simp [image_to_kernel'], },
  exact (cokernel_epi_comp _ _).symm ≪≫ cokernel_iso_of_eq p,
end

end image_to_kernel'<|MERGE_RESOLUTION|>--- conflicted
+++ resolved
@@ -241,15 +241,6 @@
 lemma homology.map_id : homology.map w w (𝟙 _) (𝟙 _) rfl = 𝟙 _ :=
 by ext; simp only [homology.π_map, kernel_subobject_map_id, category.id_comp, category.comp_id]
 
-<<<<<<< HEAD
-@[reassoc]
-lemma homology.map_comp (p₁ : α₁.right = β₁.left) (p₂ : α₂.right = β₂.left) :
-  homology.map w₁ w₂ α₁ β₁ p₁ ≫ homology.map w₂ w₃ α₂ β₂ p₂ =
-    homology.map w₁ w₃ (α₁ ≫ α₂) (β₁ ≫ β₂)
-      (by simp only [comma.comp_left, comma.comp_right, p₁, p₂]) :=
-by ext; simp only [kernel_subobject_map_comp, homology.π_map_assoc, homology.π_map, category.assoc]
-
-=======
 /-- Auxiliary lemma for homology computations. -/
 lemma homology.comp_right_eq_comp_left
   {V : Type*} [category V] {A₁ B₁ C₁ A₂ B₂ C₂ A₃ B₃ C₃ : V}
@@ -267,7 +258,6 @@
 by ext; simp only [kernel_subobject_map_comp, homology.π_map_assoc, homology.π_map, category.assoc]
 
 /-- An isomorphism between two three-term complexes induces an isomorphism on homology. -/
->>>>>>> ae98aad6
 def homology.map_iso (α : arrow.mk f₁ ≅ arrow.mk f₂) (β : arrow.mk g₁ ≅ arrow.mk g₂)
   (p : α.hom.right = β.hom.left) :
   homology f₁ g₁ w₁ ≅ homology f₂ g₂ w₂ :=
