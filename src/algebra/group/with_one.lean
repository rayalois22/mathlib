/-
Copyright (c) 2018 Mario Carneiro. All rights reserved.
Released under Apache 2.0 license as described in the file LICENSE.
Authors: Mario Carneiro, Johan Commelin
-/
import algebra.hom.equiv
import algebra.ring.basic
import logic.equiv.basic
import logic.equiv.option

/-!
# Adjoining a zero/one to semigroups and related algebraic structures

This file contains different results about adjoining an element to an algebraic structure which then
behaves like a zero or a one. An example is adjoining a one to a semigroup to obtain a monoid. That
this provides an example of an adjunction is proved in `algebra.category.Mon.adjunctions`.

Another result says that adjoining to a group an element `zero` gives a `group_with_zero`. For more
information about these structures (which are not that standard in informal mathematics, see
`algebra.group_with_zero.basic`)
-/

universes u v w
variables {α : Type u} {β : Type v} {γ : Type w}

/-- Add an extra element `1` to a type -/
@[to_additive "Add an extra element `0` to a type"]
def with_one (α) := option α

namespace with_one

instance [has_repr α] : has_repr (with_zero α) :=
⟨λ o, match o with | none := "0" | (some a) := "↑" ++ repr a end⟩

@[to_additive]
instance [has_repr α] : has_repr (with_one α) :=
⟨λ o, match o with | none := "1" | (some a) := "↑" ++ repr a end⟩

@[to_additive]
instance : monad with_one := option.monad

@[to_additive]
instance : has_one (with_one α) := ⟨none⟩

@[to_additive]
instance [has_mul α] : has_mul (with_one α) := ⟨option.lift_or_get (*)⟩

@[to_additive] instance [has_inv α] : has_inv (with_one α) := ⟨λ a, option.map has_inv.inv a⟩

@[to_additive] instance [has_involutive_inv α] : has_involutive_inv (with_one α) :=
{ inv_inv := λ a, (option.map_map _ _ _).trans $ by simp_rw [inv_comp_inv, option.map_id, id],
  ..with_one.has_inv }

@[to_additive]
instance : inhabited (with_one α) := ⟨1⟩

@[to_additive]
instance [nonempty α] : nontrivial (with_one α) := option.nontrivial

@[to_additive]
instance : has_coe_t α (with_one α) := ⟨some⟩

/-- Recursor for `with_one` using the preferred forms `1` and `↑a`. -/
@[elab_as_eliminator,
  to_additive "Recursor for `with_zero` using the preferred forms `0` and `↑a`."]
def rec_one_coe {C : with_one α → Sort*} (h₁ : C 1) (h₂ : Π (a : α), C a) :
  Π (n : with_one α), C n :=
option.rec h₁ h₂

@[to_additive]
lemma some_eq_coe {a : α} : (some a : with_one α) = ↑a := rfl

@[simp, to_additive]
lemma coe_ne_one {a : α} : (a : with_one α) ≠ (1 : with_one α) :=
option.some_ne_none a

@[simp, to_additive]
lemma one_ne_coe {a : α} : (1 : with_one α) ≠ a :=
coe_ne_one.symm

@[to_additive]
lemma ne_one_iff_exists {x : with_one α} : x ≠ 1 ↔ ∃ (a : α), ↑a = x :=
option.ne_none_iff_exists

@[to_additive]
instance : can_lift (with_one α) α :=
{ coe := coe,
  cond := λ a, a ≠ 1,
  prf := λ a, ne_one_iff_exists.1 }

@[simp, norm_cast, to_additive]
lemma coe_inj {a b : α} : (a : with_one α) = b ↔ a = b :=
option.some_inj

@[elab_as_eliminator, to_additive]
protected lemma cases_on {P : with_one α → Prop} :
  ∀ (x : with_one α), P 1 → (∀ a : α, P a) → P x :=
option.cases_on

-- the `show` statements in the proofs are important, because otherwise the generated lemmas
-- `with_one.mul_one_class._proof_{1,2}` have an ill-typed statement after `with_one` is made
-- irreducible.
@[to_additive]
instance [has_mul α] : mul_one_class (with_one α) :=
{ mul := (*),
  one := (1),
  one_mul   := show ∀ x : with_one α, 1 * x = x, from (option.lift_or_get_is_left_id _).1,
  mul_one   := show ∀ x : with_one α, x * 1 = x, from (option.lift_or_get_is_right_id _).1 }

@[to_additive]
instance [semigroup α] : monoid (with_one α) :=
{ mul_assoc := (option.lift_or_get_assoc _).1,
  ..with_one.mul_one_class }

example [semigroup α] :
  @monoid.to_mul_one_class _ (@with_one.monoid α _) = @with_one.mul_one_class α _ := rfl

@[to_additive]
instance [comm_semigroup α] : comm_monoid (with_one α) :=
{ mul_comm := (option.lift_or_get_comm _).1,
  ..with_one.monoid }

section
-- workaround: we make `with_one`/`with_zero` irreducible for this definition, otherwise `simps`
-- will unfold it in the statement of the lemma it generates.
local attribute [irreducible] with_one with_zero
/-- `coe` as a bundled morphism -/
@[to_additive "`coe` as a bundled morphism", simps apply]
def coe_mul_hom [has_mul α] : α →ₙ* (with_one α) :=
{ to_fun := coe, map_mul' := λ x y, rfl }

end

section lift

variables [has_mul α] [mul_one_class β]

/-- Lift a semigroup homomorphism `f` to a bundled monoid homorphism. -/
@[to_additive "Lift an add_semigroup homomorphism `f` to a bundled add_monoid homorphism."]
def lift : (α →ₙ* β) ≃ (with_one α →* β) :=
{ to_fun := λ f,
  { to_fun := λ x, option.cases_on x 1 f,
    map_one' := rfl,
    map_mul' := λ x y,
      with_one.cases_on x (by { rw one_mul, exact (one_mul _).symm }) $ λ x,
      with_one.cases_on y (by { rw mul_one, exact (mul_one _).symm }) $ λ y,
      f.map_mul x y },
  inv_fun := λ F, F.to_mul_hom.comp coe_mul_hom,
  left_inv := λ f, mul_hom.ext $ λ x, rfl,
  right_inv := λ F, monoid_hom.ext $ λ x, with_one.cases_on x F.map_one.symm $ λ x, rfl }

variables (f : α →ₙ* β)

@[simp, to_additive]
lemma lift_coe (x : α) : lift f x = f x := rfl

@[simp, to_additive]
lemma lift_one : lift f 1 = 1 := rfl

@[to_additive]
theorem lift_unique (f : with_one α →* β) : f = lift (f.to_mul_hom.comp coe_mul_hom) :=
(lift.apply_symm_apply f).symm

end lift

attribute [irreducible] with_one

section map

variables [has_mul α] [has_mul β] [has_mul γ]

/-- Given a multiplicative map from `α → β` returns a monoid homomorphism
  from `with_one α` to `with_one β` -/
@[to_additive "Given an additive map from `α → β` returns an add_monoid homomorphism
  from `with_zero α` to `with_zero β`"]
def map (f : α →ₙ* β) : with_one α →* with_one β :=
lift (coe_mul_hom.comp f)

@[simp, to_additive] lemma map_coe (f : α →ₙ* β) (a : α) : map f (a : with_one α) = f a :=
lift_coe _ _

@[simp, to_additive]
lemma map_id : map (mul_hom.id α) = monoid_hom.id (with_one α) :=
by { ext, induction x using with_one.cases_on; refl }

@[to_additive]
lemma map_map (f : α →ₙ* β) (g : β →ₙ* γ) (x) :
  map g (map f x) = map (g.comp f) x :=
by { induction x using with_one.cases_on; refl }

@[simp, to_additive]
lemma map_comp (f : α →ₙ* β) (g : β →ₙ* γ) :
  map (g.comp f) = (map g).comp (map f) :=
monoid_hom.ext $ λ x, (map_map f g x).symm

/-- A version of `equiv.option_congr` for `with_one`. -/
@[to_additive "A version of `equiv.option_congr` for `with_zero`.", simps apply]
def _root_.mul_equiv.with_one_congr (e : α ≃* β) : with_one α ≃* with_one β :=
{ to_fun := map e.to_mul_hom,
  inv_fun := map e.symm.to_mul_hom,
  left_inv := λ x, (map_map _ _ _).trans $ by induction x using with_one.cases_on; { simp },
  right_inv := λ x, (map_map _ _ _).trans $ by induction x using with_one.cases_on; { simp },
  .. map e.to_mul_hom }

@[simp]
lemma _root_.mul_equiv.with_one_congr_refl : (mul_equiv.refl α).with_one_congr = mul_equiv.refl _ :=
mul_equiv.to_monoid_hom_injective map_id

@[simp]
lemma _root_.mul_equiv.with_one_congr_symm (e : α ≃* β) :
  e.with_one_congr.symm = e.symm.with_one_congr := rfl

@[simp]
lemma _root_.mul_equiv.with_one_congr_trans (e₁ : α ≃* β) (e₂ : β ≃* γ) :
  e₁.with_one_congr.trans e₂.with_one_congr = (e₁.trans e₂).with_one_congr :=
mul_equiv.to_monoid_hom_injective (map_comp _ _).symm

end map

@[simp, norm_cast, to_additive]
lemma coe_mul [has_mul α] (a b : α) : ((a * b : α) : with_one α) = a * b := rfl

@[simp, norm_cast, to_additive]
lemma coe_inv [has_inv α] (a : α) : ((a⁻¹ : α) : with_one α) = a⁻¹ := rfl

end with_one

namespace with_zero

instance [one : has_one α] : has_one (with_zero α) :=
{ ..one }

@[simp, norm_cast] lemma coe_one [has_one α] : ((1 : α) : with_zero α) = 1 := rfl

instance [has_mul α] : mul_zero_class (with_zero α) :=
{ mul       := λ o₁ o₂, o₁.bind (λ a, option.map (λ b, a * b) o₂),
  zero_mul  := λ a, rfl,
  mul_zero  := λ a, by cases a; refl,
  ..with_zero.has_zero }

@[simp, norm_cast] lemma coe_mul {α : Type u} [has_mul α]
  {a b : α} : ((a * b : α) : with_zero α) = a * b := rfl

@[simp] lemma zero_mul {α : Type u} [has_mul α]
  (a : with_zero α) : 0 * a = 0 := rfl

@[simp] lemma mul_zero {α : Type u} [has_mul α]
  (a : with_zero α) : a * 0 = 0 := by cases a; refl

instance [has_mul α] : no_zero_divisors (with_zero α) :=
<<<<<<< HEAD
⟨λ a b h,
  by { cases a, { exact or.inl rfl }, { cases b, exacts [or.inr rfl, option.no_confusion h] } } ⟩
=======
⟨by { rintro (a|a) (b|b) h, exacts [or.inl rfl, or.inl rfl, or.inr rfl, option.no_confusion h] }⟩
>>>>>>> bec8b65e

instance [semigroup α] : semigroup_with_zero (with_zero α) :=
{ mul_assoc := λ a b c, match a, b, c with
    | none,   _,      _      := rfl
    | some a, none,   _      := rfl
    | some a, some b, none   := rfl
    | some a, some b, some c := congr_arg some (mul_assoc _ _ _)
    end,
  ..with_zero.mul_zero_class }

instance [comm_semigroup α] : comm_semigroup (with_zero α) :=
{ mul_comm := λ a b, match a, b with
    | none,   _      := (mul_zero _).symm
    | some a, none   := rfl
    | some a, some b := congr_arg some (mul_comm _ _)
    end,
  ..with_zero.semigroup_with_zero }

instance [mul_one_class α] : mul_zero_one_class (with_zero α) :=
{ one_mul := λ a, match a with
    | none   := rfl
    | some a := congr_arg some $ one_mul _
    end,
  mul_one := λ a, match a with
    | none   := rfl
    | some a := congr_arg some $ mul_one _
    end,
  ..with_zero.mul_zero_class,
  ..with_zero.has_one }

instance [has_one α] [has_pow α ℕ] : has_pow (with_zero α) ℕ :=
⟨λ x n, match x, n with
  | none, 0 := 1
  | none, n + 1 := 0
  | some x, n := ↑(x ^ n)
  end⟩

@[simp, norm_cast] lemma coe_pow [has_one α] [has_pow α ℕ] {a : α} (n : ℕ) :
  ↑(a ^ n : α) = (↑a ^ n : with_zero α) := rfl

instance [monoid α] : monoid_with_zero (with_zero α) :=
{ npow := λ n x, x ^ n,
  npow_zero' := λ x, match x with
    | none   := rfl
    | some x := congr_arg some $ pow_zero _
    end,
  npow_succ' := λ n x, match x with
    | none   := rfl
    | some x := congr_arg some $ pow_succ _ _
    end,
  .. with_zero.mul_zero_one_class,
  .. with_zero.semigroup_with_zero }

instance [comm_monoid α] : comm_monoid_with_zero (with_zero α) :=
{ ..with_zero.monoid_with_zero, ..with_zero.comm_semigroup }

/-- Given an inverse operation on `α` there is an inverse operation
  on `with_zero α` sending `0` to `0`-/
instance [has_inv α] : has_inv (with_zero α) := ⟨λ a, option.map has_inv.inv a⟩

@[simp, norm_cast] lemma coe_inv [has_inv α] (a : α) : ((a⁻¹ : α) : with_zero α) = a⁻¹ := rfl

@[simp] lemma inv_zero [has_inv α] : (0 : with_zero α)⁻¹ = 0 := rfl

instance [has_involutive_inv α] : has_involutive_inv (with_zero α) :=
{ inv_inv := λ a, (option.map_map _ _ _).trans $ by simp_rw [inv_comp_inv, option.map_id, id],
  ..with_zero.has_inv }

instance [has_div α] : has_div (with_zero α) :=
⟨λ o₁ o₂, o₁.bind (λ a, option.map (λ b, a / b) o₂)⟩

@[norm_cast] lemma coe_div [has_div α] (a b : α) : ↑(a / b : α) = (a / b : with_zero α) := rfl

instance [has_one α] [has_pow α ℤ] : has_pow (with_zero α) ℤ :=
⟨λ x n, match x, n with
  | none, int.of_nat 0            := 1
  | none, int.of_nat (nat.succ n) := 0
  | none, int.neg_succ_of_nat n   := 0
  | some x, n                     := ↑(x ^ n)
  end⟩

@[simp, norm_cast] lemma coe_zpow [div_inv_monoid α] {a : α} (n : ℤ) :
  ↑(a ^ n : α) = (↑a ^ n : with_zero α) := rfl

instance [div_inv_monoid α] : div_inv_monoid (with_zero α) :=
{ div_eq_mul_inv := λ a b, match a, b with
    | none,   _      := rfl
    | some a, none   := rfl
    | some a, some b := congr_arg some (div_eq_mul_inv _ _)
    end,
  zpow := λ n x, x ^ n,
  zpow_zero' := λ x, match x with
    | none   := rfl
    | some x := congr_arg some $ zpow_zero _
    end,
  zpow_succ' := λ n x, match x with
    | none   := rfl
    | some x := congr_arg some $ div_inv_monoid.zpow_succ' _ _
    end,
  zpow_neg' := λ n x, match x with
    | none   := rfl
    | some x := congr_arg some $ div_inv_monoid.zpow_neg' _ _
    end,
  .. with_zero.has_div,
  .. with_zero.has_inv,
  .. with_zero.monoid_with_zero, }

instance [division_monoid α] : division_monoid (with_zero α) :=
{ mul_inv_rev := λ a b, match a, b with
    | none,   none   := rfl
    | none,   some b := rfl
    | some a, none   := rfl
    | some a, some b := congr_arg some $ mul_inv_rev _ _
    end,
  inv_eq_of_mul := λ a b, match a, b with
    | none,   none   := λ _, rfl
    | none,   some b := by contradiction
    | some a, none   := by contradiction
    | some a, some b := λ h, congr_arg some $ inv_eq_of_mul_eq_one_right $ option.some_injective _ h
    end,
  .. with_zero.div_inv_monoid, .. with_zero.has_involutive_inv }

instance [division_comm_monoid α] : division_comm_monoid (with_zero α) :=
{ .. with_zero.division_monoid, .. with_zero.comm_semigroup }

section group
variables [group α]

@[simp] lemma inv_one : (1 : with_zero α)⁻¹ = 1 :=
show ((1⁻¹ : α) : with_zero α) = 1, by simp

/-- if `G` is a group then `with_zero G` is a group with zero. -/
instance : group_with_zero (with_zero α) :=
{ inv_zero := inv_zero,
  mul_inv_cancel := λ a ha, by { lift a to α using ha, norm_cast, apply mul_right_inv },
  .. with_zero.monoid_with_zero,
  .. with_zero.div_inv_monoid,
  .. with_zero.nontrivial }

end group

instance [comm_group α] : comm_group_with_zero (with_zero α) :=
{ .. with_zero.group_with_zero, .. with_zero.comm_monoid_with_zero }

instance [semiring α] : semiring (with_zero α) :=
{ left_distrib := λ a b c, begin
    cases a with a, {refl},
    cases b with b; cases c with c; try {refl},
    exact congr_arg some (left_distrib _ _ _)
  end,
  right_distrib := λ a b c, begin
    cases c with c,
    { change (a + b) * 0 = a * 0 + b * 0, simp },
    cases a with a; cases b with b; try {refl},
    exact congr_arg some (right_distrib _ _ _)
  end,
  ..with_zero.add_comm_monoid,
  ..with_zero.mul_zero_class,
  ..with_zero.monoid_with_zero }

attribute [irreducible] with_zero

end with_zero<|MERGE_RESOLUTION|>--- conflicted
+++ resolved
@@ -248,12 +248,7 @@
   (a : with_zero α) : a * 0 = 0 := by cases a; refl
 
 instance [has_mul α] : no_zero_divisors (with_zero α) :=
-<<<<<<< HEAD
-⟨λ a b h,
-  by { cases a, { exact or.inl rfl }, { cases b, exacts [or.inr rfl, option.no_confusion h] } } ⟩
-=======
 ⟨by { rintro (a|a) (b|b) h, exacts [or.inl rfl, or.inl rfl, or.inr rfl, option.no_confusion h] }⟩
->>>>>>> bec8b65e
 
 instance [semigroup α] : semigroup_with_zero (with_zero α) :=
 { mul_assoc := λ a b c, match a, b, c with
