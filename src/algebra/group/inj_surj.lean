/-
Copyright (c) 2020 Johan Commelin. All rights reserved.
Released under Apache 2.0 license as described in the file LICENSE.
Authors: Johan Commelin
-/
import algebra.group.defs
import logic.function.basic

/-!
# Lifting algebraic data classes along injective/surjective maps

This file provides definitions that are meant to deal with
situations such as the following:

Suppose that `G` is a group, and `H` is a type endowed with
`has_one H`, `has_mul H`, and `has_inv H`.
Suppose furthermore, that `f : G → H` is a surjective map
that respects the multiplication, and the unit elements.
Then `H` satisfies the group axioms.

The relevant definition in this case is `function.surjective.group`.
Dually, there is also `function.injective.group`.
And there are versions for (additive) (commutative) semigroups/monoids.
-/

namespace function

/-!
### Injective
-/

namespace injective

variables {M₁ : Type*} {M₂ : Type*} [has_mul M₁]

/-- A type endowed with `*` is a semigroup,
if it admits an injective map that preserves `*` to a semigroup.
See note [reducible non-instances]. -/
@[reducible, to_additive
"A type endowed with `+` is an additive semigroup,
if it admits an injective map that preserves `+` to an additive semigroup."]
protected def semigroup [semigroup M₂] (f : M₁ → M₂) (hf : injective f)
  (mul : ∀ x y, f (x * y) = f x * f y) :
  semigroup M₁ :=
{ mul_assoc := λ x y z, hf $ by erw [mul, mul, mul, mul, mul_assoc],
  ..‹has_mul M₁› }

/-- A type endowed with `*` is a commutative semigroup,
if it admits an injective map that preserves `*` to a commutative semigroup.
See note [reducible non-instances]. -/
@[reducible, to_additive
"A type endowed with `+` is an additive commutative semigroup,
if it admits an injective map that preserves `+` to an additive commutative semigroup."]
protected def comm_semigroup [comm_semigroup M₂] (f : M₁ → M₂) (hf : injective f)
  (mul : ∀ x y, f (x * y) = f x * f y) :
  comm_semigroup M₁ :=
{ mul_comm := λ x y, hf $ by erw [mul, mul, mul_comm],
  .. hf.semigroup f mul }

/-- A type endowed with `*` is a left cancel semigroup,
if it admits an injective map that preserves `*` to a left cancel semigroup.
See note [reducible non-instances]. -/
@[reducible, to_additive add_left_cancel_semigroup
"A type endowed with `+` is an additive left cancel semigroup,
if it admits an injective map that preserves `+` to an additive left cancel semigroup."]
protected def left_cancel_semigroup [left_cancel_semigroup M₂] (f : M₁ → M₂) (hf : injective f)
  (mul : ∀ x y, f (x * y) = f x * f y) :
  left_cancel_semigroup M₁ :=
{ mul := (*),
  mul_left_cancel := λ x y z H, hf $ (mul_right_inj (f x)).1 $ by erw [← mul, ← mul, H]; refl,
  .. hf.semigroup f mul }

/-- A type endowed with `*` is a right cancel semigroup,
if it admits an injective map that preserves `*` to a right cancel semigroup.
See note [reducible non-instances]. -/
@[reducible, to_additive add_right_cancel_semigroup
"A type endowed with `+` is an additive right cancel semigroup,
if it admits an injective map that preserves `+` to an additive right cancel semigroup."]
protected def right_cancel_semigroup [right_cancel_semigroup M₂] (f : M₁ → M₂) (hf : injective f)
  (mul : ∀ x y, f (x * y) = f x * f y) :
  right_cancel_semigroup M₁ :=
{ mul := (*),
  mul_right_cancel := λ x y z H, hf $ (mul_left_inj (f y)).1 $ by erw [← mul, ← mul, H]; refl,
  .. hf.semigroup f mul }

variables [has_one M₁]

/-- A type endowed with `1` and `*` is a mul_one_class,
if it admits an injective map that preserves `1` and `*` to a mul_one_class.
See note [reducible non-instances]. -/
@[reducible, to_additive
"A type endowed with `0` and `+` is an add_zero_class,
if it admits an injective map that preserves `0` and `+` to an add_zero_class."]
protected def mul_one_class [mul_one_class M₂] (f : M₁ → M₂) (hf : injective f)
  (one : f 1 = 1) (mul : ∀ x y, f (x * y) = f x * f y) :
  mul_one_class M₁ :=
{ one_mul := λ x, hf $ by erw [mul, one, one_mul],
  mul_one := λ x, hf $ by erw [mul, one, mul_one],
  ..‹has_one M₁›, ..‹has_mul M₁› }

variables [has_pow M₁ ℕ]

/-- A type endowed with `1` and `*` is a monoid,
if it admits an injective map that preserves `1` and `*` to a monoid.
See note [reducible non-instances]. -/
@[reducible, to_additive
"A type endowed with `0` and `+` is an additive monoid,
if it admits an injective map that preserves `0` and `+` to an additive monoid.
This version takes a custom `nsmul` as a `[has_scalar ℕ M₁]` argument."]
protected def monoid [monoid M₂] (f : M₁ → M₂) (hf : injective f)
  (one : f 1 = 1) (mul : ∀ x y, f (x * y) = f x * f y) (npow : ∀ x (n : ℕ), f (x ^ n) = f x ^ n) :
  monoid M₁ :=
{ npow := λ n x, x ^ n,
  npow_zero' := λ x, hf $ by erw [npow, one, pow_zero],
  npow_succ' := λ n x, hf $ by erw [npow, pow_succ, mul, npow],
  .. hf.semigroup f mul, .. hf.mul_one_class f one mul }

/-- A type endowed with `1` and `*` is a left cancel monoid,
if it admits an injective map that preserves `1` and `*` to a left cancel monoid.
See note [reducible non-instances]. -/
@[reducible, to_additive add_left_cancel_monoid
"A type endowed with `0` and `+` is an additive left cancel monoid,
if it admits an injective map that preserves `0` and `+` to an additive left cancel monoid."]
protected def left_cancel_monoid [left_cancel_monoid M₂] (f : M₁ → M₂) (hf : injective f)
  (one : f 1 = 1) (mul : ∀ x y, f (x * y) = f x * f y) (npow : ∀ x (n : ℕ), f (x ^ n) = f x ^ n) :
  left_cancel_monoid M₁ :=
{ .. hf.left_cancel_semigroup f mul, .. hf.monoid f one mul npow }

/-- A type endowed with `1` and `*` is a right cancel monoid,
if it admits an injective map that preserves `1` and `*` to a right cancel monoid.
See note [reducible non-instances]. -/
@[reducible, to_additive add_right_cancel_monoid
"A type endowed with `0` and `+` is an additive left cancel monoid,
if it admits an injective map that preserves `0` and `+` to an additive left cancel monoid."]
protected def right_cancel_monoid [right_cancel_monoid M₂] (f : M₁ → M₂) (hf : injective f)
  (one : f 1 = 1) (mul : ∀ x y, f (x * y) = f x * f y) (npow : ∀ x (n : ℕ), f (x ^ n) = f x ^ n) :
  right_cancel_monoid M₁ :=
{ .. hf.right_cancel_semigroup f mul, .. hf.monoid f one mul npow }

/-- A type endowed with `1` and `*` is a cancel monoid,
if it admits an injective map that preserves `1` and `*` to a cancel monoid.
See note [reducible non-instances]. -/
@[reducible, to_additive add_cancel_monoid
"A type endowed with `0` and `+` is an additive left cancel monoid,
if it admits an injective map that preserves `0` and `+` to an additive left cancel monoid."]
protected def cancel_monoid [cancel_monoid M₂] (f : M₁ → M₂) (hf : injective f)
  (one : f 1 = 1) (mul : ∀ x y, f (x * y) = f x * f y) (npow : ∀ x (n : ℕ), f (x ^ n) = f x ^ n) :
  cancel_monoid M₁ :=
{ .. hf.left_cancel_monoid f one mul npow, .. hf.right_cancel_monoid f one mul npow }

/-- A type endowed with `1` and `*` is a commutative monoid,
if it admits an injective map that preserves `1` and `*` to a commutative monoid.
See note [reducible non-instances]. -/
@[reducible, to_additive
"A type endowed with `0` and `+` is an additive commutative monoid,
if it admits an injective map that preserves `0` and `+` to an additive commutative monoid."]
protected def comm_monoid [comm_monoid M₂] (f : M₁ → M₂) (hf : injective f)
  (one : f 1 = 1) (mul : ∀ x y, f (x * y) = f x * f y) (npow : ∀ x (n : ℕ), f (x ^ n) = f x ^ n) :
  comm_monoid M₁ :=
{ .. hf.comm_semigroup f mul, .. hf.monoid f one mul npow }

/-- A type endowed with `1` and `*` is a cancel commutative monoid,
if it admits an injective map that preserves `1` and `*` to a cancel commutative monoid.
See note [reducible non-instances]. -/
@[reducible, to_additive add_cancel_comm_monoid
"A type endowed with `0` and `+` is an additive cancel commutative monoid,
if it admits an injective map that preserves `0` and `+` to an additive cancel commutative monoid."]
protected def cancel_comm_monoid [cancel_comm_monoid M₂] (f : M₁ → M₂) (hf : injective f)
  (one : f 1 = 1) (mul : ∀ x y, f (x * y) = f x * f y) (npow : ∀ x (n : ℕ), f (x ^ n) = f x ^ n) :
  cancel_comm_monoid M₁ :=
{ .. hf.left_cancel_semigroup f mul, .. hf.comm_monoid f one mul npow }

/-- A type has an involutive inversion if it admits a surjective map that preserves `⁻¹` to a type
which has an involutive inversion. -/
@[reducible, to_additive "A type has an involutive negation if it admits a surjective map that
preserves `⁻¹` to a type which has an involutive inversion."] --See note [reducible non-instances]
protected def has_involutive_inv {M₁ : Type*} [has_inv M₁][has_involutive_inv M₂]
  (f : M₁ → M₂) (hf : injective f) (inv : ∀ x, f x⁻¹ = (f x)⁻¹) :
  has_involutive_inv M₁ :=
{ inv := has_inv.inv,
  inv_inv := λ x, hf $ by rw [inv, inv, inv_inv] }

variables [has_inv M₁] [has_div M₁] [has_pow M₁ ℤ]

/-- A type endowed with `1`, `*`, `⁻¹`, and `/` is a `div_inv_monoid`
if it admits an injective map that preserves `1`, `*`, `⁻¹`, and `/` to a `div_inv_monoid`.
See note [reducible non-instances]. -/
@[reducible, to_additive sub_neg_monoid
"A type endowed with `0`, `+`, unary `-`, and binary `-` is a `sub_neg_monoid`
if it admits an injective map that preserves `0`, `+`, unary `-`, and binary `-` to
a `sub_neg_monoid`.
This version takes custom `nsmul` and `zsmul` as `[has_scalar ℕ M₁]` and
`[has_scalar ℤ M₁]` arguments."]
protected def div_inv_monoid [div_inv_monoid M₂]
  (f : M₁ → M₂) (hf : injective f)
  (one : f 1 = 1) (mul : ∀ x y, f (x * y) = f x * f y) (inv : ∀ x, f x⁻¹ = (f x)⁻¹)
  (div : ∀ x y, f (x / y) = f x / f y) (npow : ∀ x (n : ℕ), f (x ^ n) = f x ^ n)
  (zpow : ∀ x (n : ℤ), f (x ^ n) = f x ^ n) :
  div_inv_monoid M₁ :=
{ zpow := λ n x, x ^ n,
  zpow_zero' := λ x, hf $ by erw [zpow, zpow_zero, one],
  zpow_succ' := λ n x, hf $ by erw [zpow, mul, zpow_of_nat, pow_succ, zpow, zpow_of_nat],
  zpow_neg' := λ n x, hf $ by erw [zpow, zpow_neg_succ_of_nat, inv, zpow, zpow_coe_nat],
  div_eq_mul_inv := λ x y, hf $ by erw [div, mul, inv, div_eq_mul_inv],
  .. hf.monoid f one mul npow, .. ‹has_inv M₁›, .. ‹has_div M₁› }

/-- A type endowed with `1`, `*`, `⁻¹`, and `/` is a `division_monoid`
<<<<<<< HEAD
if it admits an injective map that preserves `1`, `*`, `⁻¹`, and `/` to a `division_monoid`.
See note [reducible non-instances]. -/
@[reducible, to_additive subtraction_monoid
"A type endowed with `0`, `+`, unary `-`, and binary `-` is a `subtraction_monoid`
if it admits an injective map that preserves `0`, `+`, unary `-`, and binary `-` to
a `sub_neg_monoid`.
This version takes custom `nsmul` and `zsmul` as `[has_scalar ℕ M₁]` and
`[has_scalar ℤ M₁]` arguments."]
protected def division_monoid [division_monoid M₂]
  (f : M₁ → M₂) (hf : injective f)
=======
if it admits an injective map that preserves `1`, `*`, `⁻¹`, and `/` to a `division_monoid`. -/
@[reducible, to_additive subtraction_monoid
"A type endowed with `0`, `+`, unary `-`, and binary `-` is a `subtraction_monoid`
if it admits an injective map that preserves `0`, `+`, unary `-`, and binary `-` to
a `subtraction_monoid`.
This version takes custom `nsmul` and `zsmul` as `[has_scalar ℕ M₁]` and
`[has_scalar ℤ M₁]` arguments."] -- See note [reducible non-instances]
protected def division_monoid [division_monoid M₂] (f : M₁ → M₂) (hf : injective f)
>>>>>>> faf16900
  (one : f 1 = 1) (mul : ∀ x y, f (x * y) = f x * f y) (inv : ∀ x, f x⁻¹ = (f x)⁻¹)
  (div : ∀ x y, f (x / y) = f x / f y) (npow : ∀ x (n : ℕ), f (x ^ n) = f x ^ n)
  (zpow : ∀ x (n : ℤ), f (x ^ n) = f x ^ n) :
  division_monoid M₁ :=
{ mul_inv_rev := λ x y, hf $ by erw [inv, mul, mul_inv_rev, mul, inv, inv],
<<<<<<< HEAD
  inv_eq_of_mul := λ x y h, hf $ by erw [inv, inv_eq_of_mul_eq_one_left (by erw [←mul, h, one])],
  .. hf.div_inv_monoid f one mul inv div npow zpow, .. hf.has_involutive_inv f inv  }
=======
  inv_eq_of_mul := λ x y h, hf $ by erw [inv, inv_eq_of_mul_eq_one (by erw [←mul, h, one])],
  ..hf.div_inv_monoid f one mul inv div npow zpow, ..hf.has_involutive_inv f inv  }

/-- A type endowed with `1`, `*`, `⁻¹`, and `/` is a `division_comm_monoid`
if it admits an injective map that preserves `1`, `*`, `⁻¹`, and `/` to a `division_comm_monoid`.
See note [reducible non-instances]. -/
@[reducible, to_additive subtraction_comm_monoid
"A type endowed with `0`, `+`, unary `-`, and binary `-` is a `subtraction_comm_monoid`
if it admits an injective map that preserves `0`, `+`, unary `-`, and binary `-` to
a `subtraction_comm_monoid`.
This version takes custom `nsmul` and `zsmul` as `[has_scalar ℕ M₁]` and
`[has_scalar ℤ M₁]` arguments."] -- See note [reducible non-instances]
protected def division_comm_monoid [division_comm_monoid M₂] (f : M₁ → M₂) (hf : injective f)
  (one : f 1 = 1) (mul : ∀ x y, f (x * y) = f x * f y) (inv : ∀ x, f x⁻¹ = (f x)⁻¹)
  (div : ∀ x y, f (x / y) = f x / f y) (npow : ∀ x (n : ℕ), f (x ^ n) = f x ^ n)
  (zpow : ∀ x (n : ℤ), f (x ^ n) = f x ^ n) :
  division_comm_monoid M₁ :=
{ ..hf.division_monoid f one mul inv div npow zpow, .. hf.comm_semigroup f mul }
>>>>>>> faf16900

/-- A type endowed with `1`, `*` and `⁻¹` is a group,
if it admits an injective map that preserves `1`, `*` and `⁻¹` to a group.
See note [reducible non-instances]. -/
@[reducible, to_additive
"A type endowed with `0` and `+` is an additive group,
if it admits an injective map that preserves `0` and `+` to an additive group."]
protected def group [group M₂] (f : M₁ → M₂) (hf : injective f)
  (one : f 1 = 1) (mul : ∀ x y, f (x * y) = f x * f y) (inv : ∀ x, f (x⁻¹) = (f x)⁻¹)
  (div : ∀ x y, f (x / y) = f x / f y) (npow : ∀ x (n : ℕ), f (x ^ n) = f x ^ n)
  (zpow : ∀ x (n : ℤ), f (x ^ n) = f x ^ n) :
  group M₁ :=
{ mul_left_inv := λ x, hf $ by erw [mul, inv, mul_left_inv, one],
  .. hf.div_inv_monoid f one mul inv div npow zpow }

/-- A type endowed with `1`, `*` and `⁻¹` is a commutative group,
if it admits an injective map that preserves `1`, `*` and `⁻¹` to a commutative group.
See note [reducible non-instances]. -/
@[reducible, to_additive
"A type endowed with `0` and `+` is an additive commutative group,
if it admits an injective map that preserves `0` and `+` to an additive commutative group."]
protected def comm_group [comm_group M₂] (f : M₁ → M₂) (hf : injective f)
  (one : f 1 = 1) (mul : ∀ x y, f (x * y) = f x * f y) (inv : ∀ x, f (x⁻¹) = (f x)⁻¹)
  (div : ∀ x y, f (x / y) = f x / f y) (npow : ∀ x (n : ℕ), f (x ^ n) = f x ^ n)
  (zpow : ∀ x (n : ℤ), f (x ^ n) = f x ^ n) :
  comm_group M₁ :=
{ .. hf.comm_monoid f one mul npow, .. hf.group f one mul inv div npow zpow }

end injective

/-!
### Surjective
-/

namespace surjective
variables {M₁ : Type*} {M₂ : Type*} [has_mul M₂]

/-- A type endowed with `*` is a semigroup,
if it admits a surjective map that preserves `*` from a semigroup.
See note [reducible non-instances]. -/
@[reducible, to_additive
"A type endowed with `+` is an additive semigroup,
if it admits a surjective map that preserves `+` from an additive semigroup."]
protected def semigroup [semigroup M₁] (f : M₁ → M₂) (hf : surjective f)
  (mul : ∀ x y, f (x * y) = f x * f y) :
  semigroup M₂ :=
{ mul_assoc := hf.forall₃.2 $ λ x y z, by simp only [← mul, mul_assoc],
  ..‹has_mul M₂› }

/-- A type endowed with `*` is a commutative semigroup,
if it admits a surjective map that preserves `*` from a commutative semigroup.
See note [reducible non-instances]. -/
@[reducible, to_additive
"A type endowed with `+` is an additive commutative semigroup,
if it admits a surjective map that preserves `+` from an additive commutative semigroup."]
protected def comm_semigroup [comm_semigroup M₁] (f : M₁ → M₂) (hf : surjective f)
  (mul : ∀ x y, f (x * y) = f x * f y) :
  comm_semigroup M₂ :=
{ mul_comm := hf.forall₂.2 $ λ x y, by erw [← mul, ←  mul, mul_comm],
  .. hf.semigroup f mul }

variables [has_one M₂]

/-- A type endowed with `1` and `*` is a mul_one_class,
if it admits a surjective map that preserves `1` and `*` from a mul_one_class.
See note [reducible non-instances]. -/
@[reducible, to_additive
"A type endowed with `0` and `+` is an add_zero_class,
if it admits a surjective map that preserves `0` and `+` to an add_zero_class."]
protected def mul_one_class [mul_one_class M₁] (f : M₁ → M₂) (hf : surjective f)
  (one : f 1 = 1) (mul : ∀ x y, f (x * y) = f x * f y) :
  mul_one_class M₂ :=
{ one_mul := hf.forall.2 $ λ x, by erw [← one, ← mul, one_mul],
  mul_one := hf.forall.2 $ λ x, by erw [← one, ← mul, mul_one],
  ..‹has_one M₂›, ..‹has_mul M₂› }

variables [has_pow M₂ ℕ]

/-- A type endowed with `1` and `*` is a monoid,
if it admits a surjective map that preserves `1` and `*` to a monoid.
See note [reducible non-instances]. -/
@[reducible, to_additive
"A type endowed with `0` and `+` is an additive monoid,
if it admits a surjective map that preserves `0` and `+` to an additive monoid.
This version takes a custom `nsmul` as a `[has_scalar ℕ M₂]` argument."]
protected def monoid [monoid M₁] (f : M₁ → M₂) (hf : surjective f)
  (one : f 1 = 1) (mul : ∀ x y, f (x * y) = f x * f y) (npow : ∀ x (n : ℕ), f (x ^ n) = f x ^ n) :
  monoid M₂ :=
{ npow := λ n x, x ^ n,
  npow_zero' := hf.forall.2 $ λ x, by erw [←npow, pow_zero, ←one],
  npow_succ' := λ n, hf.forall.2 $ λ x, by erw [←npow, pow_succ, ←npow, ←mul],
   .. hf.semigroup f mul, .. hf.mul_one_class f one mul }

/-- A type endowed with `1` and `*` is a commutative monoid,
if it admits a surjective map that preserves `1` and `*` from a commutative monoid.
See note [reducible non-instances]. -/
@[reducible, to_additive
"A type endowed with `0` and `+` is an additive commutative monoid,
if it admits a surjective map that preserves `0` and `+` to an additive commutative monoid."]
protected def comm_monoid [comm_monoid M₁] (f : M₁ → M₂) (hf : surjective f)
  (one : f 1 = 1) (mul : ∀ x y, f (x * y) = f x * f y) (npow : ∀ x (n : ℕ), f (x ^ n) = f x ^ n) :
  comm_monoid M₂ :=
{ .. hf.comm_semigroup f mul, .. hf.monoid f one mul npow }

/-- A type has an involutive inversion if it admits a surjective map that preserves `⁻¹` to a type
which has an involutive inversion. -/
@[reducible, to_additive "A type has an involutive negation if it admits a surjective map that
preserves `⁻¹` to a type which has an involutive inversion."] --See note [reducible non-instances]
protected def has_involutive_inv {M₂ : Type*} [has_inv M₂] [has_involutive_inv M₁]
  (f : M₁ → M₂) (hf : surjective f) (inv : ∀ x, f x⁻¹ = (f x)⁻¹) :
  has_involutive_inv M₂ :=
{ inv := has_inv.inv,
  inv_inv := hf.forall.2 $ λ x, by erw [←inv, ←inv, inv_inv] }

variables [has_inv M₂] [has_div M₂] [has_pow M₂ ℤ]

/-- A type endowed with `1`, `*`, `⁻¹`, and `/` is a `div_inv_monoid`
if it admits a surjective map that preserves `1`, `*`, `⁻¹`, and `/` to a `div_inv_monoid`.
See note [reducible non-instances]. -/
@[reducible, to_additive sub_neg_monoid
"A type endowed with `0`, `+`, unary `-`, and binary `-` is a `sub_neg_monoid`
if it admits a surjective map that preserves `0`, `+`, unary `-`, and binary `-` to
a `sub_neg_monoid`."]
protected def div_inv_monoid [div_inv_monoid M₁]
  (f : M₁ → M₂) (hf : surjective f)
  (one : f 1 = 1) (mul : ∀ x y, f (x * y) = f x * f y) (inv : ∀ x, f x⁻¹ = (f x)⁻¹)
  (div : ∀ x y, f (x / y) = f x / f y) (npow : ∀ x (n : ℕ), f (x ^ n) = f x ^ n)
  (zpow : ∀ x (n : ℤ), f (x ^ n) = f x ^ n) :
  div_inv_monoid M₂ :=
{ zpow := λ n x, x ^ n,
  zpow_zero' := hf.forall.2 $ λ x, by erw [←zpow, zpow_zero, ←one],
  zpow_succ' := λ n, hf.forall.2 $ λ x, by
    erw [←zpow, ←zpow, zpow_of_nat, zpow_of_nat, pow_succ, ←mul],
  zpow_neg' := λ n, hf.forall.2 $ λ x, by
    erw [←zpow, ←zpow, zpow_neg_succ_of_nat, zpow_coe_nat, inv],
  div_eq_mul_inv := hf.forall₂.2 $ λ x y, by erw [← inv, ← mul, ← div, div_eq_mul_inv],
  .. hf.monoid f one mul npow, .. ‹has_div M₂›, .. ‹has_inv M₂› }

/-- A type endowed with `1`, `*` and `⁻¹` is a group,
if it admits a surjective map that preserves `1`, `*` and `⁻¹` to a group.
See note [reducible non-instances]. -/
@[reducible, to_additive
"A type endowed with `0` and `+` is an additive group,
if it admits a surjective map that preserves `0` and `+` to an additive group."]
protected def group [group M₁] (f : M₁ → M₂) (hf : surjective f)
  (one : f 1 = 1) (mul : ∀ x y, f (x * y) = f x * f y) (inv : ∀ x, f (x⁻¹) = (f x)⁻¹)
  (div : ∀ x y, f (x / y) = f x / f y) (npow : ∀ x (n : ℕ), f (x ^ n) = f x ^ n)
  (zpow : ∀ x (n : ℤ), f (x ^ n) = f x ^ n) :
  group M₂ :=
{ mul_left_inv := hf.forall.2 $ λ x, by erw [← inv, ← mul, mul_left_inv, one]; refl,
  .. hf.div_inv_monoid f one mul inv div npow zpow }

/-- A type endowed with `1`, `*`, `⁻¹`, and `/` is a commutative group,
if it admits a surjective map that preserves `1`, `*`, `⁻¹`, and `/` from a commutative group.
See note [reducible non-instances]. -/
@[reducible, to_additive
"A type endowed with `0` and `+` is an additive commutative group,
if it admits a surjective map that preserves `0` and `+` to an additive commutative group."]
protected def comm_group [comm_group M₁] (f : M₁ → M₂) (hf : surjective f)
  (one : f 1 = 1) (mul : ∀ x y, f (x * y) = f x * f y) (inv : ∀ x, f (x⁻¹) = (f x)⁻¹)
  (div : ∀ x y, f (x / y) = f x / f y) (npow : ∀ x (n : ℕ), f (x ^ n) = f x ^ n)
  (zpow : ∀ x (n : ℤ), f (x ^ n) = f x ^ n) :
  comm_group M₂ :=
{ .. hf.comm_monoid f one mul npow, .. hf.group f one mul inv div npow zpow }

end surjective

end function<|MERGE_RESOLUTION|>--- conflicted
+++ resolved
@@ -205,18 +205,6 @@
   .. hf.monoid f one mul npow, .. ‹has_inv M₁›, .. ‹has_div M₁› }
 
 /-- A type endowed with `1`, `*`, `⁻¹`, and `/` is a `division_monoid`
-<<<<<<< HEAD
-if it admits an injective map that preserves `1`, `*`, `⁻¹`, and `/` to a `division_monoid`.
-See note [reducible non-instances]. -/
-@[reducible, to_additive subtraction_monoid
-"A type endowed with `0`, `+`, unary `-`, and binary `-` is a `subtraction_monoid`
-if it admits an injective map that preserves `0`, `+`, unary `-`, and binary `-` to
-a `sub_neg_monoid`.
-This version takes custom `nsmul` and `zsmul` as `[has_scalar ℕ M₁]` and
-`[has_scalar ℤ M₁]` arguments."]
-protected def division_monoid [division_monoid M₂]
-  (f : M₁ → M₂) (hf : injective f)
-=======
 if it admits an injective map that preserves `1`, `*`, `⁻¹`, and `/` to a `division_monoid`. -/
 @[reducible, to_additive subtraction_monoid
 "A type endowed with `0`, `+`, unary `-`, and binary `-` is a `subtraction_monoid`
@@ -225,17 +213,12 @@
 This version takes custom `nsmul` and `zsmul` as `[has_scalar ℕ M₁]` and
 `[has_scalar ℤ M₁]` arguments."] -- See note [reducible non-instances]
 protected def division_monoid [division_monoid M₂] (f : M₁ → M₂) (hf : injective f)
->>>>>>> faf16900
   (one : f 1 = 1) (mul : ∀ x y, f (x * y) = f x * f y) (inv : ∀ x, f x⁻¹ = (f x)⁻¹)
   (div : ∀ x y, f (x / y) = f x / f y) (npow : ∀ x (n : ℕ), f (x ^ n) = f x ^ n)
   (zpow : ∀ x (n : ℤ), f (x ^ n) = f x ^ n) :
   division_monoid M₁ :=
 { mul_inv_rev := λ x y, hf $ by erw [inv, mul, mul_inv_rev, mul, inv, inv],
-<<<<<<< HEAD
   inv_eq_of_mul := λ x y h, hf $ by erw [inv, inv_eq_of_mul_eq_one_left (by erw [←mul, h, one])],
-  .. hf.div_inv_monoid f one mul inv div npow zpow, .. hf.has_involutive_inv f inv  }
-=======
-  inv_eq_of_mul := λ x y h, hf $ by erw [inv, inv_eq_of_mul_eq_one (by erw [←mul, h, one])],
   ..hf.div_inv_monoid f one mul inv div npow zpow, ..hf.has_involutive_inv f inv  }
 
 /-- A type endowed with `1`, `*`, `⁻¹`, and `/` is a `division_comm_monoid`
@@ -253,7 +236,6 @@
   (zpow : ∀ x (n : ℤ), f (x ^ n) = f x ^ n) :
   division_comm_monoid M₁ :=
 { ..hf.division_monoid f one mul inv div npow zpow, .. hf.comm_semigroup f mul }
->>>>>>> faf16900
 
 /-- A type endowed with `1`, `*` and `⁻¹` is a group,
 if it admits an injective map that preserves `1`, `*` and `⁻¹` to a group.
