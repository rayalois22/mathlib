/-
Copyright (c) 2014 Jeremy Avigad. All rights reserved.
Released under Apache 2.0 license as described in the file LICENSE.
Authors: Jeremy Avigad, Leonardo de Moura, Simon Hudon, Mario Carneiro
-/

import algebra.group.defs
import data.bracket
import logic.function.basic

/-!
# Basic lemmas about semigroups, monoids, and groups

This file lists various basic lemmas about semigroups, monoids, and groups. Most proofs are
one-liners from the corresponding axioms. For the definitions of semigroups, monoids and groups, see
`algebra/group/defs.lean`.
-/

open function

universe u
variables {α G : Type*}

section associative
variables (f : α → α → α) [is_associative α f] (x y : α)

/--
Composing two associative operations of `f : α → α → α` on the left
is equal to an associative operation on the left.
-/
lemma comp_assoc_left : (f x) ∘ (f y) = (f (f x y)) :=
by { ext z, rw [function.comp_apply, @is_associative.assoc _ f] }

/--
Composing two associative operations of `f : α → α → α` on the right
is equal to an associative operation on the right.
-/
lemma comp_assoc_right : (λ z, f z x) ∘ (λ z, f z y) = (λ z, f z (f y x)) :=
by { ext z, rw [function.comp_apply, @is_associative.assoc _ f] }

end associative

section semigroup

/--
Composing two multiplications on the left by `y` then `x`
is equal to a multiplication on the left by `x * y`.
-/
@[simp, to_additive
"Composing two additions on the left by `y` then `x`
is equal to a addition on the left by `x + y`."]
lemma comp_mul_left [semigroup α] (x y : α) :
  ((*) x) ∘ ((*) y) = ((*) (x * y)) :=
comp_assoc_left _ _ _

/--
Composing two multiplications on the right by `y` and `x`
is equal to a multiplication on the right by `y * x`.
-/
@[simp, to_additive
"Composing two additions on the right by `y` and `x`
is equal to a addition on the right by `y + x`."]
lemma comp_mul_right [semigroup α] (x y : α) :
  (* x) ∘ (* y) = (* (y * x)) :=
comp_assoc_right _ _ _

end semigroup

section mul_one_class
variables {M : Type u} [mul_one_class M]

@[to_additive]
lemma ite_mul_one {P : Prop} [decidable P] {a b : M} :
  ite P (a * b) 1 = ite P a 1 * ite P b 1 :=
by { by_cases h : P; simp [h], }

@[to_additive]
lemma ite_one_mul {P : Prop} [decidable P] {a b : M} :
  ite P 1 (a * b) = ite P 1 a * ite P 1 b :=
by { by_cases h : P; simp [h], }

@[to_additive]
lemma eq_one_iff_eq_one_of_mul_eq_one {a b : M} (h : a * b = 1) : a = 1 ↔ b = 1 :=
by split; { rintro rfl, simpa using h }

@[to_additive]
lemma one_mul_eq_id : ((*) (1 : M)) = id := funext one_mul

@[to_additive]
lemma mul_one_eq_id : (* (1 : M)) = id := funext mul_one

end mul_one_class

section comm_semigroup
variables [comm_semigroup G]

@[no_rsimp, to_additive]
lemma mul_left_comm : ∀ a b c : G, a * (b * c) = b * (a * c) :=
left_comm has_mul.mul mul_comm mul_assoc

@[to_additive]
lemma mul_right_comm : ∀ a b c : G, a * b * c = a * c * b :=
right_comm has_mul.mul mul_comm mul_assoc

@[to_additive]
theorem mul_mul_mul_comm (a b c d : G) : (a * b) * (c * d) = (a * c) * (b * d) :=
by simp only [mul_left_comm, mul_assoc]

@[to_additive]
lemma mul_rotate (a b c : G) : a * b * c = b * c * a :=
by simp only [mul_left_comm, mul_comm]

@[to_additive]
lemma mul_rotate' (a b c : G) : a * (b * c) = b * (c * a) :=
by simp only [mul_left_comm, mul_comm]

end comm_semigroup

local attribute [simp] mul_assoc sub_eq_add_neg

section add_monoid
variables {M : Type u} [add_monoid M] {a b c : M}

@[simp] lemma bit0_zero : bit0 (0 : M) = 0 := add_zero _
@[simp] lemma bit1_zero [has_one M] : bit1 (0 : M) = 1 :=
by rw [bit1, bit0_zero, zero_add]

end add_monoid

section comm_monoid
variables {M : Type u} [comm_monoid M] {x y z : M}

@[to_additive] lemma inv_unique (hy : x * y = 1) (hz : x * z = 1) : y = z :=
left_inv_eq_right_inv (trans (mul_comm _ _) hy) hz

end comm_monoid

section left_cancel_monoid

variables {M : Type u} [left_cancel_monoid M] {a b : M}

@[simp, to_additive] lemma mul_right_eq_self : a * b = a ↔ b = 1 :=
calc a * b = a ↔ a * b = a * 1 : by rw mul_one
           ... ↔ b = 1         : mul_left_cancel_iff

@[simp, to_additive] lemma self_eq_mul_right : a = a * b ↔ b = 1 :=
eq_comm.trans mul_right_eq_self

end left_cancel_monoid

section right_cancel_monoid

variables {M : Type u} [right_cancel_monoid M] {a b : M}

@[simp, to_additive] lemma mul_left_eq_self : a * b = b ↔ a = 1 :=
calc a * b = b ↔ a * b = 1 * b : by rw one_mul
           ... ↔ a = 1         : mul_right_cancel_iff

@[simp, to_additive] lemma self_eq_mul_left : b = a * b ↔ a = 1 :=
eq_comm.trans mul_left_eq_self

end right_cancel_monoid

section has_involutive_inv
variables [has_involutive_inv G] {a b : G}

@[simp, to_additive]
lemma inv_involutive : function.involutive (has_inv.inv : G → G) := inv_inv

@[simp, to_additive]
lemma inv_surjective : function.surjective (has_inv.inv : G → G) :=
inv_involutive.surjective

@[to_additive]
lemma inv_injective : function.injective (has_inv.inv : G → G) :=
inv_involutive.injective

@[simp, to_additive] theorem inv_inj {a b : G} : a⁻¹ = b⁻¹ ↔ a = b := inv_injective.eq_iff

@[to_additive]
lemma eq_inv_of_eq_inv (h : a = b⁻¹) : b = a⁻¹ :=
by simp [h]

@[to_additive]
theorem eq_inv_iff_eq_inv : a = b⁻¹ ↔ b = a⁻¹ :=
⟨eq_inv_of_eq_inv, eq_inv_of_eq_inv⟩

@[to_additive]
theorem inv_eq_iff_inv_eq  : a⁻¹ = b ↔ b⁻¹ = a :=
eq_comm.trans $ eq_inv_iff_eq_inv.trans eq_comm

variables (G)

@[simp, to_additive] lemma inv_comp_inv : has_inv.inv ∘ has_inv.inv = @id G :=
inv_involutive.comp_self

@[to_additive] lemma left_inverse_inv : left_inverse (λ a : G, a⁻¹) (λ a, a⁻¹) := inv_inv
@[to_additive] lemma right_inverse_inv : left_inverse (λ a : G, a⁻¹) (λ a, a⁻¹) := inv_inv

end has_involutive_inv

section div_inv_monoid
variables [div_inv_monoid G] {a b c : G}

@[to_additive, field_simps] -- The attributes are out of order on purpose
lemma inv_eq_one_div (x : G) :
  x⁻¹ = 1 / x :=
by rw [div_eq_mul_inv, one_mul]

@[to_additive]
lemma mul_one_div (x y : G) :
  x * (1 / y) = x / y :=
by rw [div_eq_mul_inv, one_mul, div_eq_mul_inv]

@[to_additive]
lemma mul_div_assoc (a b c : G) : a * b / c = a * (b / c) :=
by rw [div_eq_mul_inv, div_eq_mul_inv, mul_assoc _ _ _]

@[to_additive, field_simps] -- The attributes are out of order on purpose
lemma mul_div_assoc' (a b c : G) : a * (b / c) = (a * b) / c :=
(mul_div_assoc _ _ _).symm

@[simp, to_additive] lemma one_div (a : G) : 1 / a = a⁻¹ :=
(inv_eq_one_div a).symm

@[to_additive] lemma mul_div (a b c : G) : a * (b / c) = a * b / c :=
by simp only [mul_assoc, div_eq_mul_inv]

@[to_additive] lemma div_eq_mul_one_div (a b : G) : a / b = a * (1 / b) :=
by rw [div_eq_mul_inv, one_div]

end div_inv_monoid

section division_monoid
variables [division_monoid α] {a b c : α}

local attribute [simp] mul_assoc div_eq_mul_inv

@[to_additive] lemma inv_eq_of_mul_eq_one_left (h : a * b = 1) : b⁻¹ = a :=
by rw [←inv_eq_of_mul_eq_one_right h, inv_inv]

@[to_additive] lemma eq_inv_of_mul_eq_one_left (h : a * b = 1) : a = b⁻¹ :=
(inv_eq_of_mul_eq_one_left h).symm

@[to_additive] lemma eq_inv_of_mul_eq_one_right (h : a * b = 1) : b = a⁻¹ :=
(inv_eq_of_mul_eq_one_right h).symm

@[to_additive] lemma eq_one_div_of_mul_eq_one_left (h : b * a = 1) : b = 1 / a :=
by rw [eq_inv_of_mul_eq_one_left h,  one_div]

@[to_additive] lemma eq_one_div_of_mul_eq_one_right (h : a * b = 1) : b = 1 / a :=
by rw [eq_inv_of_mul_eq_one_right h, one_div]

@[to_additive] lemma eq_of_div_eq_one (h : a / b = 1) : a = b :=
inv_injective $ inv_eq_of_mul_eq_one_right $ by rwa ←div_eq_mul_inv

@[to_additive] lemma div_ne_one_of_ne : a ≠ b → a / b ≠ 1 := mt eq_of_div_eq_one

variables (a b c)

@[to_additive] lemma one_div_mul_one_div_rev : (1 / a) * (1 / b) =  1 / (b * a) := by simp
@[to_additive] lemma inv_div_left : a⁻¹ / b = (b * a)⁻¹ := by simp
@[simp, to_additive] lemma inv_div : (a / b)⁻¹ = b / a := by simp
@[simp, to_additive] lemma one_div_div : 1 / (a / b) = b / a := by simp
@[simp, to_additive] lemma inv_one : (1 : α)⁻¹ = 1 :=
by simpa only [one_div, inv_inv] using (inv_div (1 : α) 1).symm
@[simp, to_additive] lemma div_one : a / 1 = a := by simp
@[to_additive] lemma one_div_one : (1 : α) / 1 = 1 := div_one _
@[to_additive] lemma one_div_one_div : 1 / (1 / a) = a := by simp

variables {a b c}

@[simp, to_additive] lemma inv_eq_one : a⁻¹ = 1 ↔ a = 1 := inv_injective.eq_iff' inv_one
@[simp, to_additive] lemma one_eq_inv : 1 = a⁻¹ ↔ a = 1 := eq_comm.trans inv_eq_one
@[to_additive] lemma inv_ne_one : a⁻¹ ≠ 1 ↔ a ≠ 1 := inv_eq_one.not

@[to_additive] lemma eq_of_one_div_eq_one_div (h : 1 / a = 1 / b) : a = b :=
by rw [←one_div_one_div a, h, one_div_one_div]

variables (a b c)

 -- The attributes are out of order on purpose
@[to_additive, field_simps] lemma div_div_eq_mul_div : a / (b / c) = a * c / b := by simp
@[simp, to_additive] lemma div_inv_eq_mul : a / b⁻¹ = a * b := by simp
@[to_additive] lemma div_mul_eq_div_div_swap : a / (b * c) = a / c / b :=
by simp only [mul_assoc, mul_inv_rev, div_eq_mul_inv]

end division_monoid

<<<<<<< HEAD
section subtraction_monoid
variables [subtraction_monoid α]

lemma bit0_neg (a : α) : bit0 (-a) = -bit0 a := (neg_add_rev _ _).symm

end subtraction_monoid
=======
lemma bit0_neg [subtraction_monoid α] (a : α) : bit0 (-a) = -bit0 a := (neg_add_rev _ _).symm
>>>>>>> f1c08cde

section division_comm_monoid
variables [division_comm_monoid α] (a b c d : α)

local attribute [simp] mul_assoc mul_comm mul_left_comm div_eq_mul_inv

@[to_additive neg_add] lemma mul_inv : (a * b)⁻¹ = a⁻¹ * b⁻¹ := by simp
@[to_additive] lemma inv_div' : (a / b)⁻¹ = a⁻¹ / b⁻¹ := by simp
@[to_additive] lemma div_eq_inv_mul : a / b = b⁻¹ * a := by simp
@[to_additive] lemma inv_mul_eq_div : a⁻¹ * b = b / a := by simp
@[to_additive] lemma inv_mul' : (a * b)⁻¹ = a⁻¹ / b := by simp
@[simp, to_additive] lemma inv_div_inv : (a⁻¹ / b⁻¹) = b / a := by simp
@[to_additive] lemma inv_inv_div_inv : (a⁻¹ / b⁻¹)⁻¹ = a / b := by simp
@[to_additive] lemma one_div_mul_one_div : (1 / a) * (1 / b) =  1 / (a * b) := by simp

@[to_additive] lemma div_right_comm : a / b / c = a / c / b := by simp
@[to_additive, field_simps] lemma div_div : a / b / c = a / (b * c) := by simp
@[to_additive] lemma div_mul : a / b * c = a / (b / c) := by simp
@[to_additive] lemma mul_div_left_comm : a * (b / c) = b * (a / c) := by simp
@[to_additive] lemma mul_div_right_comm : a * b / c = a / c * b := by simp
@[to_additive] lemma div_mul_eq_div_div : a / (b * c) = a / b / c := by simp
@[to_additive, field_simps] lemma div_mul_eq_mul_div : a / b * c = a * c / b := by simp
@[to_additive] lemma mul_comm_div : a / b * c = a * (c / b) := by simp
@[to_additive] lemma div_mul_comm : a / b * c = c / b * a := by simp
@[to_additive] lemma div_mul_eq_div_mul_one_div : a / (b * c) = (a / b) * (1 / c) := by simp

@[to_additive] lemma div_div_div_eq : a / b / (c / d) = a * d / (b * c) := by simp
@[to_additive] lemma div_div_div_comm : a / b / (c / d) = a / c / (b / d) := by simp
@[to_additive] lemma div_mul_div_comm : a / b * (c / d) = a * c / (b * d) := by simp
@[to_additive] lemma mul_div_mul_comm : a * b / (c * d) = a / c * (b / d) := by simp

end division_comm_monoid

section group
variables [group G] {a b c d : G}

@[simp, to_additive] theorem div_eq_inv_self : a / b = b⁻¹ ↔ a = 1 :=
by rw [div_eq_mul_inv, mul_left_eq_self]

@[to_additive]
theorem mul_left_surjective (a : G) : function.surjective ((*) a) :=
λ x, ⟨a⁻¹ * x, mul_inv_cancel_left a x⟩

@[to_additive]
theorem mul_right_surjective (a : G) : function.surjective (λ x, x * a) :=
λ x, ⟨x * a⁻¹, inv_mul_cancel_right x a⟩

@[to_additive]
lemma eq_mul_inv_of_mul_eq (h : a * c = b) : a = b * c⁻¹ :=
by simp [h.symm]

@[to_additive]
lemma eq_inv_mul_of_mul_eq (h : b * a = c) : a = b⁻¹ * c :=
by simp [h.symm]

@[to_additive]
lemma inv_mul_eq_of_eq_mul (h : b = a * c) : a⁻¹ * b = c :=
by simp [h]

@[to_additive]
lemma mul_inv_eq_of_eq_mul (h : a = c * b) : a * b⁻¹ = c :=
by simp [h]

@[to_additive]
lemma eq_mul_of_mul_inv_eq (h : a * c⁻¹ = b) : a = b * c :=
by simp [h.symm]

@[to_additive]
lemma eq_mul_of_inv_mul_eq (h : b⁻¹ * a = c) : a = b * c :=
by simp [h.symm, mul_inv_cancel_left]

@[to_additive]
lemma mul_eq_of_eq_inv_mul (h : b = a⁻¹ * c) : a * b = c :=
by rw [h, mul_inv_cancel_left]

@[to_additive]
lemma mul_eq_of_eq_mul_inv (h : a = c * b⁻¹) : a * b = c :=
by simp [h]

@[to_additive]
theorem mul_eq_one_iff_eq_inv : a * b = 1 ↔ a = b⁻¹ :=
⟨eq_inv_of_mul_eq_one_left, λ h, by rw [h, mul_left_inv]⟩

@[to_additive]
theorem mul_eq_one_iff_inv_eq : a * b = 1 ↔ a⁻¹ = b :=
by rw [mul_eq_one_iff_eq_inv, eq_inv_iff_eq_inv, eq_comm]

@[to_additive]
theorem eq_inv_iff_mul_eq_one : a = b⁻¹ ↔ a * b = 1 :=
mul_eq_one_iff_eq_inv.symm

@[to_additive]
theorem inv_eq_iff_mul_eq_one : a⁻¹ = b ↔ a * b = 1 :=
mul_eq_one_iff_inv_eq.symm

@[to_additive]
theorem eq_mul_inv_iff_mul_eq : a = b * c⁻¹ ↔ a * c = b :=
⟨λ h, by rw [h, inv_mul_cancel_right], λ h, by rw [← h, mul_inv_cancel_right]⟩

@[to_additive]
theorem eq_inv_mul_iff_mul_eq : a = b⁻¹ * c ↔ b * a = c :=
⟨λ h, by rw [h, mul_inv_cancel_left], λ h, by rw [← h, inv_mul_cancel_left]⟩

@[to_additive]
theorem inv_mul_eq_iff_eq_mul : a⁻¹ * b = c ↔ b = a * c :=
⟨λ h, by rw [← h, mul_inv_cancel_left], λ h, by rw [h, inv_mul_cancel_left]⟩

@[to_additive]
theorem mul_inv_eq_iff_eq_mul : a * b⁻¹ = c ↔ a = c * b :=
⟨λ h, by rw [← h, inv_mul_cancel_right], λ h, by rw [h, mul_inv_cancel_right]⟩

@[to_additive]
theorem mul_inv_eq_one : a * b⁻¹ = 1 ↔ a = b :=
by rw [mul_eq_one_iff_eq_inv, inv_inv]

@[to_additive]
theorem inv_mul_eq_one : a⁻¹ * b = 1 ↔ a = b :=
by rw [mul_eq_one_iff_eq_inv, inv_inj]

@[to_additive]
lemma div_left_injective : function.injective (λ a, a / b) :=
by simpa only [div_eq_mul_inv] using λ a a' h, mul_left_injective (b⁻¹) h

@[to_additive]
lemma div_right_injective : function.injective (λ a, b / a) :=
by simpa only [div_eq_mul_inv] using λ a a' h, inv_injective (mul_right_injective b h)

@[simp, to_additive sub_add_cancel]
lemma div_mul_cancel' (a b : G) : a / b * b = a :=
by rw [div_eq_mul_inv, inv_mul_cancel_right a b]

@[simp, to_additive sub_self]
lemma div_self' (a : G) : a / a = 1 :=
by rw [div_eq_mul_inv, mul_right_inv a]

@[simp, to_additive add_sub_cancel]
lemma mul_div_cancel'' (a b : G) : a * b / b = a :=
by rw [div_eq_mul_inv, mul_inv_cancel_right a b]

@[simp, to_additive]
lemma mul_div_mul_right_eq_div (a b c : G) : (a * c) / (b * c) = a / b :=
by rw [div_mul_eq_div_div_swap]; simp only [mul_left_inj, eq_self_iff_true, mul_div_cancel'']

@[to_additive eq_sub_of_add_eq]
lemma eq_div_of_mul_eq' (h : a * c = b) : a = b / c :=
by simp [← h]

@[to_additive sub_eq_of_eq_add]
lemma div_eq_of_eq_mul'' (h : a = c * b) : a / b = c :=
by simp [h]

@[to_additive]
lemma eq_mul_of_div_eq (h : a / c = b) : a = b * c :=
by simp [← h]

@[to_additive]
lemma mul_eq_of_eq_div (h : a = c / b) : a * b = c :=
by simp [h]

@[simp, to_additive]
lemma div_right_inj : a / b = a / c ↔ b = c :=
div_right_injective.eq_iff

@[simp, to_additive]
lemma div_left_inj : b / a = c / a ↔ b = c :=
by { rw [div_eq_mul_inv, div_eq_mul_inv], exact mul_left_inj _ }

@[simp, to_additive sub_add_sub_cancel]
lemma div_mul_div_cancel' (a b c : G) : (a / b) * (b / c) = a / c :=
by rw [← mul_div_assoc, div_mul_cancel']

@[simp, to_additive sub_sub_sub_cancel_right]
lemma div_div_div_cancel_right' (a b c : G) : (a / c) / (b / c) = a / b :=
by rw [← inv_div c b, div_inv_eq_mul, div_mul_div_cancel']

@[to_additive]
theorem div_eq_one : a / b = 1 ↔ a = b :=
⟨eq_of_div_eq_one, λ h, by rw [h, div_self']⟩

alias div_eq_one ↔ _ div_eq_one_of_eq
alias sub_eq_zero ↔ _ sub_eq_zero_of_eq

@[to_additive]
theorem div_ne_one : a / b ≠ 1 ↔ a ≠ b :=
not_congr div_eq_one

@[simp, to_additive]
theorem div_eq_self : a / b = a ↔ b = 1 :=
by rw [div_eq_mul_inv, mul_right_eq_self, inv_eq_one]

@[to_additive eq_sub_iff_add_eq]
theorem eq_div_iff_mul_eq' : a = b / c ↔ a * c = b :=
by rw [div_eq_mul_inv, eq_mul_inv_iff_mul_eq]

@[to_additive]
theorem div_eq_iff_eq_mul : a / b = c ↔ a = c * b :=
by rw [div_eq_mul_inv, mul_inv_eq_iff_eq_mul]

@[to_additive]
theorem eq_iff_eq_of_div_eq_div (H : a / b = c / d) : a = b ↔ c = d :=
by rw [← div_eq_one, H, div_eq_one]

@[to_additive]
theorem left_inverse_div_mul_left (c : G) : function.left_inverse (λ x, x / c) (λ x, x * c) :=
assume x, mul_div_cancel'' x c

@[to_additive]
theorem left_inverse_mul_left_div (c : G) : function.left_inverse (λ x, x * c) (λ x, x / c) :=
assume x, div_mul_cancel' x c

@[to_additive]
theorem left_inverse_mul_right_inv_mul (c : G) :
  function.left_inverse (λ x, c * x) (λ x, c⁻¹ * x) :=
assume x, mul_inv_cancel_left c x

@[to_additive]
theorem left_inverse_inv_mul_mul_right (c : G) :
  function.left_inverse (λ x, c⁻¹ * x) (λ x, c * x) :=
assume x, inv_mul_cancel_left c x

@[to_additive]
lemma exists_npow_eq_one_of_zpow_eq_one {n : ℤ} (hn : n ≠ 0) {x : G} (h : x ^ n = 1) :
  ∃ n : ℕ, 0 < n ∧ x ^ n = 1 :=
begin
  cases n with n n,
  { rw zpow_of_nat at h,
    refine ⟨n, nat.pos_of_ne_zero (λ n0, hn _), h⟩, rw n0, refl },
  { rw [zpow_neg_succ_of_nat, inv_eq_one] at h,
    refine ⟨n + 1, n.succ_pos, h⟩ }
end

end group

section comm_group
variables [comm_group G] {a b c d : G}

local attribute [simp] mul_assoc mul_comm mul_left_comm div_eq_mul_inv

@[to_additive]
lemma div_eq_of_eq_mul' {a b c : G} (h : a = b * c) : a / b = c :=
by rw [h, div_eq_mul_inv, mul_comm, inv_mul_cancel_left]

@[simp, to_additive]
lemma mul_div_mul_left_eq_div (a b c : G) : (c * a) / (c * b) = a / b :=
by simp

@[to_additive eq_sub_of_add_eq']
lemma eq_div_of_mul_eq'' (h : c * a = b) : a = b / c :=
by simp [h.symm]

@[to_additive]
lemma eq_mul_of_div_eq' (h : a / b = c) : a = b * c :=
by simp [h.symm]

@[to_additive]
lemma mul_eq_of_eq_div' (h : b = c / a) : a * b = c :=
begin simp [h], rw [mul_comm c, mul_inv_cancel_left] end

@[to_additive sub_sub_self]
lemma div_div_self' (a b : G) : a / (a / b) = b :=
by simpa using mul_inv_cancel_left a b

@[to_additive]
lemma div_eq_div_mul_div (a b c : G) : a / b = c / b * (a / c) := by simp [mul_left_comm c]

@[simp, to_additive]
lemma div_div_cancel (a b : G) : a / (a / b) = b := div_div_self' a b

@[simp, to_additive]
lemma div_div_cancel_left (a b : G) : a / b / a = b⁻¹ := by simp

@[to_additive eq_sub_iff_add_eq']
lemma eq_div_iff_mul_eq'' : a = b / c ↔ c * a = b :=
by rw [eq_div_iff_mul_eq', mul_comm]

@[to_additive]
lemma div_eq_iff_eq_mul' : a / b = c ↔ a = b * c :=
by rw [div_eq_iff_eq_mul, mul_comm]

@[simp, to_additive add_sub_cancel']
lemma mul_div_cancel''' (a b : G) : a * b / a = b := by rw [div_eq_inv_mul, inv_mul_cancel_left]

@[simp, to_additive]
lemma mul_div_cancel'_right (a b : G) : a * (b / a) = b :=
by rw [← mul_div_assoc, mul_div_cancel''']

@[simp, to_additive sub_add_cancel']
lemma div_mul_cancel'' (a b : G) : a / (a * b) = b⁻¹ :=
by rw [← inv_div, mul_div_cancel''']

-- This lemma is in the `simp` set under the name `mul_inv_cancel_comm_assoc`,
-- along with the additive version `add_neg_cancel_comm_assoc`,
-- defined  in `algebra/group/commute`
@[to_additive]
lemma mul_mul_inv_cancel'_right (a b : G) : a * (b * a⁻¹) = b :=
by rw [← div_eq_mul_inv, mul_div_cancel'_right a b]

@[simp, to_additive]
lemma mul_mul_div_cancel (a b c : G) : (a * c) * (b / c) = a * b :=
by rw [mul_assoc, mul_div_cancel'_right]

@[simp, to_additive]
lemma div_mul_mul_cancel (a b c : G) : (a / c) * (b * c) = a * b :=
by rw [mul_left_comm, div_mul_cancel', mul_comm]

@[simp, to_additive sub_add_sub_cancel']
lemma div_mul_div_cancel'' (a b c : G) : (a / b) * (c / a) = c / b :=
by rw mul_comm; apply div_mul_div_cancel'

@[simp, to_additive]
lemma mul_div_div_cancel (a b c : G) : (a * b) / (a / c) = b * c :=
by rw [← div_mul, mul_div_cancel''']

@[simp, to_additive]
lemma div_div_div_cancel_left (a b c : G) : (c / a) / (c / b) = b / a :=
by rw [← inv_div b c, div_inv_eq_mul, mul_comm, div_mul_div_cancel']

@[to_additive] lemma div_eq_div_iff_mul_eq_mul : a / b = c / d ↔ a * d = c * b :=
begin
  rw [div_eq_iff_eq_mul, div_mul_eq_mul_div, eq_comm, div_eq_iff_eq_mul'],
  simp only [mul_comm, eq_comm]
end

@[to_additive] lemma div_eq_div_iff_div_eq_div : a / b = c / d ↔ a / c = b / d :=
by rw [div_eq_iff_eq_mul, div_mul_eq_mul_div, div_eq_iff_eq_mul', mul_div_assoc]

end comm_group

section commutator

/-- The commutator of two elements `g₁` and `g₂`. -/
instance commutator_element {G : Type*} [group G] : has_bracket G G :=
⟨λ g₁ g₂, g₁ * g₂ * g₁⁻¹ * g₂⁻¹⟩

lemma commutator_element_def  {G : Type*} [group G] (g₁ g₂ : G) :
  ⁅g₁, g₂⁆ = g₁ * g₂ * g₁⁻¹ * g₂⁻¹ := rfl

end commutator<|MERGE_RESOLUTION|>--- conflicted
+++ resolved
@@ -287,16 +287,7 @@
 
 end division_monoid
 
-<<<<<<< HEAD
-section subtraction_monoid
-variables [subtraction_monoid α]
-
-lemma bit0_neg (a : α) : bit0 (-a) = -bit0 a := (neg_add_rev _ _).symm
-
-end subtraction_monoid
-=======
 lemma bit0_neg [subtraction_monoid α] (a : α) : bit0 (-a) = -bit0 a := (neg_add_rev _ _).symm
->>>>>>> f1c08cde
 
 section division_comm_monoid
 variables [division_comm_monoid α] (a b c d : α)
