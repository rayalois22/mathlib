/-
Copyright (c) 2015 Nathaniel Thomas. All rights reserved.
Released under Apache 2.0 license as described in the file LICENSE.
Authors: Nathaniel Thomas, Jeremy Avigad, Johannes Hölzl, Mario Carneiro
-/
import algebra.big_operators.basic
import algebra.smul_with_zero
import group_theory.group_action.big_operators
import group_theory.group_action.group
import tactic.norm_num

/-!
# Modules over a ring

In this file we define

* `module R M` : an additive commutative monoid `M` is a `module` over a
  `semiring R` if for `r : R` and `x : M` their "scalar multiplication `r • x : M` is defined, and
  the operation `•` satisfies some natural associativity and distributivity axioms similar to those
  on a ring.

## Implementation notes

In typical mathematical usage, our definition of `module` corresponds to "semimodule", and the
word "module" is reserved for `module R M` where `R` is a `ring` and `M` an `add_comm_group`.
If `R` is a `field` and `M` an `add_comm_group`, `M` would be called an `R`-vector space.
Since those assumptions can be made by changing the typeclasses applied to `R` and `M`,
without changing the axioms in `module`, mathlib calls everything a `module`.

In older versions of mathlib, we had separate `semimodule` and `vector_space` abbreviations.
This caused inference issues in some cases, while not providing any real advantages, so we decided
to use a canonical `module` typeclass throughout.

## Tags

semimodule, module, vector space
-/

open function
open_locale big_operators

universes u v
variables {α R k S M M₂ M₃ ι : Type*}

/-- A module is a generalization of vector spaces to a scalar semiring.
  It consists of a scalar semiring `R` and an additive monoid of "vectors" `M`,
  connected by a "scalar multiplication" operation `r • x : M`
  (where `r : R` and `x : M`) with some natural associativity and
  distributivity axioms similar to those on a ring. -/
@[ext, protect_proj] class module (R : Type u) (M : Type v) [semiring R]
  [add_comm_monoid M] extends distrib_mul_action R M :=
(add_smul : ∀(r s : R) (x : M), (r + s) • x = r • x + s • x)
(zero_smul : ∀x : M, (0 : R) • x = 0)

section add_comm_monoid
variables [semiring R] [add_comm_monoid M] [module R M] (r s : R) (x y : M)

/-- A module over a semiring automatically inherits a `mul_action_with_zero` structure. -/
@[priority 100] -- see Note [lower instance priority]
instance module.to_mul_action_with_zero :
  mul_action_with_zero R M :=
{ smul_zero := smul_zero,
  zero_smul := module.zero_smul,
  ..(infer_instance : mul_action R M) }

instance add_comm_monoid.nat_module : module ℕ M :=
{ one_smul := one_nsmul,
  mul_smul := λ m n a, mul_nsmul a m n,
  smul_add := λ n a b, nsmul_add a b n,
  smul_zero := nsmul_zero,
  zero_smul := zero_nsmul,
  add_smul := λ r s x, add_nsmul x r s }

theorem add_smul : (r + s) • x = r • x + s • x := module.add_smul r s x

lemma convex.combo_self {a b : R} (h : a + b = 1) (x : M) : a • x + b • x = x :=
by rw [←add_smul, h, one_smul]

variables (R)

theorem two_smul : (2 : R) • x = x + x := by rw [bit0, add_smul, one_smul]

theorem two_smul' : (2 : R) • x = bit0 x := two_smul R x

@[simp] lemma inv_of_two_smul_add_inv_of_two_smul [invertible (2 : R)] (x : M) :
  (⅟2 : R) • x + (⅟2 : R) • x = x :=
convex.combo_self inv_of_two_add_inv_of_two _

/-- Pullback a `module` structure along an injective additive monoid homomorphism.
See note [reducible non-instances]. -/
@[reducible]
protected def function.injective.module [add_comm_monoid M₂] [has_scalar R M₂] (f : M₂ →+ M)
  (hf : injective f) (smul : ∀ (c : R) x, f (c • x) = c • f x) :
  module R M₂ :=
{ smul := (•),
  add_smul := λ c₁ c₂ x, hf $ by simp only [smul, f.map_add, add_smul],
  zero_smul := λ x, hf $ by simp only [smul, zero_smul, f.map_zero],
  .. hf.distrib_mul_action f smul }

/-- Pushforward a `module` structure along a surjective additive monoid homomorphism. -/
protected def function.surjective.module [add_comm_monoid M₂] [has_scalar R M₂] (f : M →+ M₂)
  (hf : surjective f) (smul : ∀ (c : R) x, f (c • x) = c • f x) :
  module R M₂ :=
{ smul := (•),
  add_smul := λ c₁ c₂ x, by { rcases hf x with ⟨x, rfl⟩,
    simp only [add_smul, ← smul, ← f.map_add] },
  zero_smul := λ x, by { rcases hf x with ⟨x, rfl⟩, simp only [← f.map_zero, ← smul, zero_smul] },
  .. hf.distrib_mul_action f smul }

/-- Push forward the action of `R` on `M` along a compatible surjective map `f : R →+* S`.

See also `function.surjective.mul_action_left` and `function.surjective.distrib_mul_action_left`.
-/
@[reducible]
def function.surjective.module_left {R S M : Type*} [semiring R] [add_comm_monoid M]
  [module R M] [semiring S] [has_scalar S M]
  (f : R →+* S) (hf : function.surjective f) (hsmul : ∀ c (x : M), f c • x = c • x) :
  module S M :=
{ smul := (•),
  zero_smul := λ x, by rw [← f.map_zero, hsmul, zero_smul],
  add_smul := hf.forall₂.mpr (λ a b x, by simp only [← f.map_add, hsmul, add_smul]),
  .. hf.distrib_mul_action_left f.to_monoid_hom hsmul }

variables {R} (M)

/-- Compose a `module` with a `ring_hom`, with action `f s • m`.

See note [reducible non-instances]. -/
@[reducible] def module.comp_hom [semiring S] (f : S →+* R) :
  module S M :=
{ smul := has_scalar.comp.smul f,
  add_smul := λ r s x, by simp [add_smul],
  .. mul_action_with_zero.comp_hom M f.to_monoid_with_zero_hom,
  .. distrib_mul_action.comp_hom M (f : S →* R) }

variables (R) (M)

/-- `(•)` as an `add_monoid_hom`.

This is a stronger version of `distrib_mul_action.to_add_monoid_End` -/
@[simps apply_apply]
def module.to_add_monoid_End : R →+* add_monoid.End M :=
{ map_zero' := add_monoid_hom.ext $ λ r, by simp,
  map_add' := λ x y, add_monoid_hom.ext $ λ r, by simp [add_smul],
  ..distrib_mul_action.to_add_monoid_End R M }

/-- A convenience alias for `module.to_add_monoid_End` as an `add_monoid_hom`, usually to allow the
use of `add_monoid_hom.flip`. -/
def smul_add_hom : R →+ M →+ M :=
(module.to_add_monoid_End R M).to_add_monoid_hom

variables {R M}

@[simp] lemma smul_add_hom_apply (r : R) (x : M) :
  smul_add_hom R M r x = r • x := rfl

lemma module.eq_zero_of_zero_eq_one (zero_eq_one : (0 : R) = 1) : x = 0 :=
by rw [←one_smul R x, ←zero_eq_one, zero_smul]

lemma list.sum_smul {l : list R} {x : M} : l.sum • x = (l.map (λ r, r • x)).sum :=
((smul_add_hom R M).flip x).map_list_sum l

lemma multiset.sum_smul {l : multiset R} {x : M} : l.sum • x = (l.map (λ r, r • x)).sum :=
((smul_add_hom R M).flip x).map_multiset_sum l

lemma finset.sum_smul {f : ι → R} {s : finset ι} {x : M} :
  (∑ i in s, f i) • x = (∑ i in s, (f i) • x) :=
((smul_add_hom R M).flip x).map_sum f s

end add_comm_monoid

variables (R)

/-- An `add_comm_monoid` that is a `module` over a `ring` carries a natural `add_comm_group`
structure.
See note [reducible non-instances]. -/
@[reducible]
def module.add_comm_monoid_to_add_comm_group [ring R] [add_comm_monoid M] [module R M] :
  add_comm_group M :=
{ neg          := λ a, (-1 : R) • a,
  add_left_neg := λ a, show (-1 : R) • a + a = 0, by
  { nth_rewrite 1 ← one_smul _ a,
    rw [← add_smul, add_left_neg, zero_smul] },
  ..(infer_instance : add_comm_monoid M), }

variables {R}

section add_comm_group

variables (R M) [semiring R] [add_comm_group M]

instance add_comm_group.int_module : module ℤ M :=
{ one_smul := one_zsmul,
  mul_smul := λ m n a, mul_zsmul a m n,
  smul_add := λ n a b, zsmul_add a b n,
  smul_zero := zsmul_zero,
  zero_smul := zero_zsmul,
  add_smul := λ r s x, add_zsmul x r s }

/-- A structure containing most informations as in a module, except the fields `zero_smul`
and `smul_zero`. As these fields can be deduced from the other ones when `M` is an `add_comm_group`,
this provides a way to construct a module structure by checking less properties, in
`module.of_core`. -/
@[nolint has_inhabited_instance]
structure module.core extends has_scalar R M :=
(smul_add : ∀(r : R) (x y : M), r • (x + y) = r • x + r • y)
(add_smul : ∀(r s : R) (x : M), (r + s) • x = r • x + s • x)
(mul_smul : ∀(r s : R) (x : M), (r * s) • x = r • s • x)
(one_smul : ∀x : M, (1 : R) • x = x)

variables {R M}

/-- Define `module` without proving `zero_smul` and `smul_zero` by using an auxiliary
structure `module.core`, when the underlying space is an `add_comm_group`. -/
def module.of_core (H : module.core R M) : module R M :=
by letI := H.to_has_scalar; exact
{ zero_smul := λ x, (add_monoid_hom.mk' (λ r : R, r • x) (λ r s, H.add_smul r s x)).map_zero,
  smul_zero := λ r, (add_monoid_hom.mk' ((•) r) (H.smul_add r)).map_zero,
  ..H }

end add_comm_group

/-- A variant of `module.ext` that's convenient for term-mode. -/
-- We'll later use this to show `module ℕ M` and `module ℤ M` are subsingletons.
lemma module.ext' {R : Type*} [semiring R] {M : Type*} [add_comm_monoid M] (P Q : module R M)
  (w : ∀ (r : R) (m : M), by { haveI := P, exact r • m } = by { haveI := Q, exact r • m }) :
  P = Q :=
begin
  ext,
  exact w _ _
end

section module
variables [ring R] [add_comm_group M] [module R M] (r s : R) (x y : M)

@[simp] theorem neg_smul : -r • x = - (r • x) :=
<<<<<<< HEAD
eq_neg_of_add_eq_zero_left (by rw [← add_smul, add_left_neg, zero_smul])
=======
eq_neg_of_add_eq_zero_left $ by rw [← add_smul, add_left_neg, zero_smul]
>>>>>>> 90e932a8

@[simp] lemma neg_smul_neg : -r • -x = r • x :=
by rw [neg_smul, smul_neg, neg_neg]

@[simp] theorem units.neg_smul (u : Rˣ) (x : M) : -u • x = - (u • x) :=
by rw [units.smul_def, units.coe_neg, neg_smul, units.smul_def]

variables (R)
theorem neg_one_smul (x : M) : (-1 : R) • x = -x := by simp
variables {R}

theorem sub_smul (r s : R) (y : M) : (r - s) • y = r • y - s • y :=
by simp [add_smul, sub_eq_add_neg]

end module

/-- A module over a `subsingleton` semiring is a `subsingleton`. We cannot register this
as an instance because Lean has no way to guess `R`. -/
protected theorem module.subsingleton (R M : Type*) [semiring R] [subsingleton R]
  [add_comm_monoid M] [module R M] :
  subsingleton M :=
⟨λ x y, by rw [← one_smul R x, ← one_smul R y, subsingleton.elim (1:R) 0, zero_smul, zero_smul]⟩

/-- A semiring is `nontrivial` provided that there exists a nontrivial module over this semiring. -/
protected theorem module.nontrivial (R M : Type*) [semiring R] [nontrivial M] [add_comm_monoid M]
  [module R M] :
  nontrivial R :=
(subsingleton_or_nontrivial R).resolve_left $ λ hR, not_subsingleton M $
  by exactI module.subsingleton R M

@[priority 910] -- see Note [lower instance priority]
instance semiring.to_module [semiring R] : module R R :=
{ smul_add := mul_add,
  add_smul := add_mul,
  zero_smul := zero_mul,
  smul_zero := mul_zero }

/-- Like `semiring.to_module`, but multiplies on the right. -/
@[priority 910] -- see Note [lower instance priority]
instance semiring.to_opposite_module [semiring R] : module Rᵐᵒᵖ R :=
{ smul_add := λ r x y, add_mul _ _ _,
  add_smul := λ r x y, mul_add _ _ _,
  ..monoid_with_zero.to_opposite_mul_action_with_zero R}

/-- A ring homomorphism `f : R →+* M` defines a module structure by `r • x = f r * x`. -/
def ring_hom.to_module [semiring R] [semiring S] (f : R →+* S) : module R S :=
module.comp_hom S f

/-- The tautological action by `R →+* R` on `R`.

This generalizes `function.End.apply_mul_action`. -/
instance ring_hom.apply_distrib_mul_action [semiring R] : distrib_mul_action (R →+* R) R :=
{ smul := ($),
  smul_zero := ring_hom.map_zero,
  smul_add := ring_hom.map_add,
  one_smul := λ _, rfl,
  mul_smul := λ _ _ _, rfl }

@[simp] protected lemma ring_hom.smul_def [semiring R] (f : R →+* R) (a : R) :
  f • a = f a := rfl

/-- `ring_hom.apply_distrib_mul_action` is faithful. -/
instance ring_hom.apply_has_faithful_scalar [semiring R] : has_faithful_scalar (R →+* R) R :=
⟨ring_hom.ext⟩

section add_comm_monoid

variables [semiring R] [add_comm_monoid M] [module R M]

section
variables (R)
/-- `nsmul` is equal to any other module structure via a cast. -/
lemma nsmul_eq_smul_cast (n : ℕ) (b : M) :
  n • b = (n : R) • b :=
begin
  induction n with n ih,
  { rw [nat.cast_zero, zero_smul, zero_smul] },
  { rw [nat.succ_eq_add_one, nat.cast_succ, add_smul, add_smul, one_smul, ih, one_smul], }
end
end

/-- Convert back any exotic `ℕ`-smul to the canonical instance. This should not be needed since in
mathlib all `add_comm_monoid`s should normally have exactly one `ℕ`-module structure by design.
-/
lemma nat_smul_eq_nsmul (h : module ℕ M) (n : ℕ) (x : M) :
  @has_scalar.smul ℕ M h.to_has_scalar n x = n • x :=
by rw [nsmul_eq_smul_cast ℕ n x, nat.cast_id]

/-- All `ℕ`-module structures are equal. Not an instance since in mathlib all `add_comm_monoid`
should normally have exactly one `ℕ`-module structure by design. -/
def add_comm_monoid.nat_module.unique : unique (module ℕ M) :=
{ default := by apply_instance,
  uniq := λ P, module.ext' P _ $ λ n, nat_smul_eq_nsmul P n }

instance add_comm_monoid.nat_is_scalar_tower :
  is_scalar_tower ℕ R M :=
{ smul_assoc := λ n x y, nat.rec_on n
    (by simp only [zero_smul])
    (λ n ih, by simp only [nat.succ_eq_add_one, add_smul, one_smul, ih]) }

end add_comm_monoid

section add_comm_group

variables [semiring S] [ring R] [add_comm_group M] [module S M] [module R M]

section
variables (R)
/-- `zsmul` is equal to any other module structure via a cast. -/
lemma zsmul_eq_smul_cast (n : ℤ) (b : M) : n • b = (n : R) • b :=
have (smul_add_hom ℤ M).flip b = ((smul_add_hom R M).flip b).comp (int.cast_add_hom R),
  by { ext, simp },
add_monoid_hom.congr_fun this n
end

/-- Convert back any exotic `ℤ`-smul to the canonical instance. This should not be needed since in
mathlib all `add_comm_group`s should normally have exactly one `ℤ`-module structure by design. -/
lemma int_smul_eq_zsmul (h : module ℤ M) (n : ℤ) (x : M) :
  @has_scalar.smul ℤ M h.to_has_scalar n x = n • x :=
by rw [zsmul_eq_smul_cast ℤ n x, int.cast_id]

/-- All `ℤ`-module structures are equal. Not an instance since in mathlib all `add_comm_group`
should normally have exactly one `ℤ`-module structure by design. -/
def add_comm_group.int_module.unique : unique (module ℤ M) :=
{ default := by apply_instance,
  uniq := λ P, module.ext' P _ $ λ n, int_smul_eq_zsmul P n }

end add_comm_group

lemma map_int_cast_smul [add_comm_group M] [add_comm_group M₂] {F : Type*}
  [add_monoid_hom_class F M M₂] (f : F) (R S : Type*) [ring R] [ring S] [module R M] [module S M₂]
  (x : ℤ) (a : M) : f ((x : R) • a) = (x : S) • f a :=
by simp only [←zsmul_eq_smul_cast, map_zsmul]

lemma map_nat_cast_smul [add_comm_monoid M] [add_comm_monoid M₂] {F : Type*}
  [add_monoid_hom_class F M M₂] (f : F)
  (R S : Type*) [semiring R] [semiring S] [module R M] [module S M₂] (x : ℕ) (a : M) :
  f ((x : R) • a) = (x : S) • f a :=
by simp only [←nsmul_eq_smul_cast, map_nsmul]

lemma map_inv_int_cast_smul [add_comm_group M] [add_comm_group M₂] {F : Type*}
  [add_monoid_hom_class F M M₂] (f : F)
  (R S : Type*) [division_ring R] [division_ring S] [module R M] [module S M₂]
  (n : ℤ) (x : M) :
  f ((n⁻¹ : R) • x) = (n⁻¹ : S) • f x :=
begin
  by_cases hR : (n : R) = 0; by_cases hS : (n : S) = 0,
  { simp [hR, hS] },
  { suffices : ∀ y, f y = 0, by simp [this], clear x, intro x,
    rw [← inv_smul_smul₀ hS (f x), ← map_int_cast_smul f R S], simp [hR] },
  { suffices : ∀ y, f y = 0, by simp [this], clear x, intro x,
    rw [← smul_inv_smul₀ hR x, map_int_cast_smul f R S, hS, zero_smul] },
  { rw [← inv_smul_smul₀ hS (f _), ← map_int_cast_smul f R S, smul_inv_smul₀ hR] }
end

lemma map_inv_nat_cast_smul [add_comm_group M] [add_comm_group M₂] {F : Type*}
  [add_monoid_hom_class F M M₂] (f : F)
  (R S : Type*) [division_ring R] [division_ring S] [module R M] [module S M₂]
  (n : ℕ) (x : M) :
  f ((n⁻¹ : R) • x) = (n⁻¹ : S) • f x :=
map_inv_int_cast_smul f R S n x

lemma map_rat_cast_smul [add_comm_group M] [add_comm_group M₂] {F : Type*}
  [add_monoid_hom_class F M M₂] (f : F)
  (R S : Type*) [division_ring R] [division_ring S] [module R M] [module S M₂]
  (c : ℚ) (x : M) :
  f ((c : R) • x) = (c : S) • f x :=
by rw [rat.cast_def, rat.cast_def, div_eq_mul_inv, div_eq_mul_inv, mul_smul, mul_smul,
  map_int_cast_smul f R S, map_inv_nat_cast_smul f R S]

lemma map_rat_smul [add_comm_group M] [add_comm_group M₂] [module ℚ M] [module ℚ M₂] {F : Type*}
  [add_monoid_hom_class F M M₂] (f : F) (c : ℚ) (x : M) :
  f (c • x) = c • f x :=
rat.cast_id c ▸ map_rat_cast_smul f ℚ ℚ c x

/-- There can be at most one `module ℚ E` structure on an additive commutative group. This is not
an instance because `simp` becomes very slow if we have many `subsingleton` instances,
see [gh-6025]. -/
lemma subsingleton_rat_module (E : Type*) [add_comm_group E] : subsingleton (module ℚ E) :=
⟨λ P Q, module.ext' P Q $ λ r x,
  @map_rat_smul _ _ _ _ P Q _ _ (add_monoid_hom.id E) r x⟩

/-- If `E` is a vector space over two division rings `R` and `S`, then scalar multiplications
agree on inverses of integer numbers in `R` and `S`. -/
lemma inv_int_cast_smul_eq {E : Type*} (R S : Type*) [add_comm_group E] [division_ring R]
  [division_ring S] [module R E] [module S E] (n : ℤ) (x : E) :
  (n⁻¹ : R) • x = (n⁻¹ : S) • x :=
map_inv_int_cast_smul (add_monoid_hom.id E) R S n x

/-- If `E` is a vector space over two division rings `R` and `S`, then scalar multiplications
agree on inverses of natural numbers in `R` and `S`. -/
lemma inv_nat_cast_smul_eq {E : Type*} (R S : Type*) [add_comm_group E] [division_ring R]
  [division_ring S] [module R E] [module S E] (n : ℕ) (x : E) :
  (n⁻¹ : R) • x = (n⁻¹ : S) • x :=
map_inv_nat_cast_smul (add_monoid_hom.id E) R S n x

/-- If `E` is a vector space over a division rings `R` and has a monoid action by `α`, then that
action commutes by scalar multiplication of inverses of integers in `R` -/
lemma inv_int_cast_smul_comm {α E : Type*} (R : Type*) [add_comm_group E] [division_ring R]
  [monoid α] [module R E] [distrib_mul_action α E] (n : ℤ) (s : α) (x : E) :
  (n⁻¹ : R) • s • x = s • (n⁻¹ : R) • x :=
(map_inv_int_cast_smul (distrib_mul_action.to_add_monoid_hom E s) R R n x).symm

/-- If `E` is a vector space over a division rings `R` and has a monoid action by `α`, then that
action commutes by scalar multiplication of inverses of natural numbers in `R`. -/
lemma inv_nat_cast_smul_comm {α E : Type*} (R : Type*) [add_comm_group E] [division_ring R]
  [monoid α] [module R E] [distrib_mul_action α E] (n : ℕ) (s : α) (x : E) :
  (n⁻¹ : R) • s • x = s • (n⁻¹ : R) • x :=
(map_inv_nat_cast_smul (distrib_mul_action.to_add_monoid_hom E s) R R n x).symm

/-- If `E` is a vector space over two division rings `R` and `S`, then scalar multiplications
agree on rational numbers in `R` and `S`. -/
lemma rat_cast_smul_eq {E : Type*} (R S : Type*) [add_comm_group E] [division_ring R]
  [division_ring S] [module R E] [module S E] (r : ℚ) (x : E) :
  (r : R) • x = (r : S) • x :=
map_rat_cast_smul (add_monoid_hom.id E) R S r x

instance add_comm_group.int_is_scalar_tower {R : Type u} {M : Type v} [ring R] [add_comm_group M]
  [module R M]: is_scalar_tower ℤ R M :=
{ smul_assoc := λ n x y, ((smul_add_hom R M).flip y).map_zsmul x n }

instance is_scalar_tower.rat {R : Type u} {M : Type v} [ring R] [add_comm_group M]
  [module R M] [module ℚ R] [module ℚ M] : is_scalar_tower ℚ R M :=
{ smul_assoc := λ r x y, map_rat_smul ((smul_add_hom R M).flip y) r x }

instance smul_comm_class.rat {R : Type u} {M : Type v} [semiring R] [add_comm_group M]
  [module R M] [module ℚ M] : smul_comm_class ℚ R M :=
{ smul_comm := λ r x y, (map_rat_smul (smul_add_hom R M x) r y).symm }

instance smul_comm_class.rat' {R : Type u} {M : Type v} [semiring R] [add_comm_group M]
  [module R M] [module ℚ M] : smul_comm_class R ℚ M :=
smul_comm_class.symm _ _ _

section no_zero_smul_divisors
/-! ### `no_zero_smul_divisors`

This section defines the `no_zero_smul_divisors` class, and includes some tests
for the vanishing of elements (especially in modules over division rings).
-/

/-- `no_zero_smul_divisors R M` states that a scalar multiple is `0` only if either argument is `0`.
This a version of saying that `M` is torsion free, without assuming `R` is zero-divisor free.

The main application of `no_zero_smul_divisors R M`, when `M` is a module,
is the result `smul_eq_zero`: a scalar multiple is `0` iff either argument is `0`.

It is a generalization of the `no_zero_divisors` class to heterogeneous multiplication.
-/
class no_zero_smul_divisors (R M : Type*) [has_zero R] [has_zero M] [has_scalar R M] : Prop :=
(eq_zero_or_eq_zero_of_smul_eq_zero : ∀ {c : R} {x : M}, c • x = 0 → c = 0 ∨ x = 0)

export no_zero_smul_divisors (eq_zero_or_eq_zero_of_smul_eq_zero)

/-- Pullback a `no_zero_smul_divisors` instance along an injective function. -/
lemma function.injective.no_zero_smul_divisors {R M N : Type*} [has_zero R] [has_zero M]
  [has_zero N] [has_scalar R M] [has_scalar R N] [no_zero_smul_divisors R N] (f : M → N)
  (hf : function.injective f) (h0 : f 0 = 0) (hs : ∀ (c : R) (x : M), f (c • x) = c • f x) :
  no_zero_smul_divisors R M :=
⟨λ c m h,
  or.imp_right (@hf _ _) $ h0.symm ▸ eq_zero_or_eq_zero_of_smul_eq_zero (by rw [←hs, h, h0])⟩

section module

variables [semiring R] [add_comm_monoid M] [module R M]

instance no_zero_smul_divisors.of_no_zero_divisors [no_zero_divisors R] :
  no_zero_smul_divisors R R :=
⟨λ c x, no_zero_divisors.eq_zero_or_eq_zero_of_mul_eq_zero⟩

@[simp]
theorem smul_eq_zero [no_zero_smul_divisors R M] {c : R} {x : M} :
  c • x = 0 ↔ c = 0 ∨ x = 0 :=
⟨eq_zero_or_eq_zero_of_smul_eq_zero,
 λ h, h.elim (λ h, h.symm ▸ zero_smul R x) (λ h, h.symm ▸ smul_zero c)⟩

theorem smul_ne_zero [no_zero_smul_divisors R M] {c : R} {x : M} :
  c • x ≠ 0 ↔ c ≠ 0 ∧ x ≠ 0 :=
by simp only [ne.def, smul_eq_zero, not_or_distrib]

section nat

variables (R) (M) [no_zero_smul_divisors R M] [char_zero R]
include R

lemma nat.no_zero_smul_divisors : no_zero_smul_divisors ℕ M :=
⟨by { intros c x, rw [nsmul_eq_smul_cast R, smul_eq_zero], simp }⟩

@[simp] lemma two_nsmul_eq_zero {v : M} : 2 • v = 0 ↔ v = 0 :=
by { haveI := nat.no_zero_smul_divisors R M, norm_num [smul_eq_zero] }

end nat

variables (R M)

/-- If `M` is an `R`-module with one and `M` has characteristic zero, then `R` has characteristic
zero as well. Usually `M` is an `R`-algebra. -/
lemma char_zero.of_module [has_one M] [char_zero M] : char_zero R :=
begin
  refine ⟨λ m n h, @nat.cast_injective M _ _ _ _ _ _⟩,
  rw [← nsmul_one, ← nsmul_one, nsmul_eq_smul_cast R m (1 : M), nsmul_eq_smul_cast R n (1 : M), h]
end

end module

section add_comm_group -- `R` can still be a semiring here

variables [semiring R] [add_comm_group M] [module R M]

section smul_injective

variables (M)

lemma smul_right_injective [no_zero_smul_divisors R M] {c : R} (hc : c ≠ 0) :
  function.injective ((•) c : M → M) :=
(injective_iff_map_eq_zero (smul_add_hom R M c)).2 $ λ a ha, (smul_eq_zero.mp ha).resolve_left hc

variables {M}

lemma smul_right_inj [no_zero_smul_divisors R M] {c : R} (hc : c ≠ 0) {x y : M} :
  c • x = c • y ↔ x = y :=
(smul_right_injective M hc).eq_iff

end smul_injective

section nat

variables (R M) [no_zero_smul_divisors R M] [char_zero R]
include R

lemma self_eq_neg {v : M} : v = - v ↔ v = 0 :=
by rw [← two_nsmul_eq_zero R M, two_smul, add_eq_zero_iff_eq_neg]

lemma neg_eq_self {v : M} : - v = v ↔ v = 0 :=
by rw [eq_comm, self_eq_neg R M]

lemma self_ne_neg {v : M} : v ≠ -v ↔ v ≠ 0 :=
(self_eq_neg R M).not

lemma neg_ne_self {v : M} : -v ≠ v ↔ v ≠ 0 :=
(neg_eq_self R M).not

end nat

end add_comm_group

section module

variables [ring R] [add_comm_group M] [module R M] [no_zero_smul_divisors R M]

section smul_injective

variables (R)

lemma smul_left_injective {x : M} (hx : x ≠ 0) :
  function.injective (λ (c : R), c • x) :=
λ c d h, sub_eq_zero.mp ((smul_eq_zero.mp
  (calc (c - d) • x = c • x - d • x : sub_smul c d x
                ... = 0 : sub_eq_zero.mpr h)).resolve_right hx)

end smul_injective

end module

section division_ring

variables [division_ring R] [add_comm_group M] [module R M]

@[priority 100] -- see note [lower instance priority]
instance no_zero_smul_divisors.of_division_ring : no_zero_smul_divisors R M :=
⟨λ c x h, or_iff_not_imp_left.2 $ λ hc, (smul_eq_zero_iff_eq' hc).1 h⟩

end division_ring

end no_zero_smul_divisors

@[simp] lemma nat.smul_one_eq_coe {R : Type*} [semiring R] (m : ℕ) :
  m • (1 : R) = ↑m :=
by rw [nsmul_eq_mul, mul_one]

@[simp] lemma int.smul_one_eq_coe {R : Type*} [ring R] (m : ℤ) :
  m • (1 : R) = ↑m :=
by rw [zsmul_eq_mul, mul_one]

lemma finset.cast_card [comm_semiring R] (s : finset α) : (s.card : R) = ∑ a in s, 1 :=
by rw [finset.sum_const, nat.smul_one_eq_coe]<|MERGE_RESOLUTION|>--- conflicted
+++ resolved
@@ -234,11 +234,7 @@
 variables [ring R] [add_comm_group M] [module R M] (r s : R) (x y : M)
 
 @[simp] theorem neg_smul : -r • x = - (r • x) :=
-<<<<<<< HEAD
-eq_neg_of_add_eq_zero_left (by rw [← add_smul, add_left_neg, zero_smul])
-=======
 eq_neg_of_add_eq_zero_left $ by rw [← add_smul, add_left_neg, zero_smul]
->>>>>>> 90e932a8
 
 @[simp] lemma neg_smul_neg : -r • -x = r • x :=
 by rw [neg_smul, smul_neg, neg_neg]
