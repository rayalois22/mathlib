/-
Copyright (c) 2021 Eric Wieser. All rights reserved.
Released under Apache 2.0 license as described in the file LICENSE.
Authors: Eric Wieser
-/
import group_theory.subgroup.basic
import algebra.graded_monoid
import algebra.direct_sum.basic
import algebra.big_operators.pi

/-!
# Additively-graded multiplicative structures on `⨁ i, A i`

This module provides a set of heterogeneous typeclasses for defining a multiplicative structure
over `⨁ i, A i` such that `(*) : A i → A j → A (i + j)`; that is to say, `A` forms an
additively-graded ring. The typeclasses are:

* `direct_sum.gnon_unital_non_assoc_semiring A`
* `direct_sum.gsemiring A`
* `direct_sum.gcomm_semiring A`

Respectively, these imbue the external direct sum `⨁ i, A i` with:

* `direct_sum.non_unital_non_assoc_semiring`
* `direct_sum.semiring`, `direct_sum.ring`
* `direct_sum.comm_semiring`, `direct_sum.comm_ring`

the base ring `A 0` with:

* `direct_sum.grade_zero.non_unital_non_assoc_semiring`
* `direct_sum.grade_zero.semiring`, `direct_sum.grade_zero.ring`
* `direct_sum.grade_zero.comm_semiring`, `direct_sum.grade_zero.comm_ring`

and the `i`th grade `A i` with `A 0`-actions (`•`) defined as left-multiplication:

* `direct_sum.grade_zero.has_scalar (A 0)`, `direct_sum.grade_zero.smul_with_zero (A 0)`
* `direct_sum.grade_zero.module (A 0)`
* (nothing)

Note that in the presence of these instances, `⨁ i, A i` itself inherits an `A 0`-action.

`direct_sum.of_zero_ring_hom : A 0 →+* ⨁ i, A i` provides `direct_sum.of A 0` as a ring
homomorphism.

`direct_sum.to_semiring` extends `direct_sum.to_add_monoid` to produce a `ring_hom`.

## Direct sums of subobjects

Additionally, this module provides helper functions to construct `gsemiring` and `gcomm_semiring`
instances for:

* `A : ι → submonoid S`:
  `direct_sum.gsemiring.of_add_submonoids`, `direct_sum.gcomm_semiring.of_add_submonoids`.
* `A : ι → subgroup S`:
  `direct_sum.gsemiring.of_add_subgroups`, `direct_sum.gcomm_semiring.of_add_subgroups`.
* `A : ι → submodule S`:
  `direct_sum.gsemiring.of_submodules`, `direct_sum.gcomm_semiring.of_submodules`.

If `complete_lattice.independent (set.range A)`, these provide a gradation of `⨆ i, A i`, and the
mapping `⨁ i, A i →+ ⨆ i, A i` can be obtained as
`direct_sum.to_monoid (λ i, add_submonoid.inclusion $ le_supr A i)`.

## tags

graded ring, filtered ring, direct sum, add_submonoid
-/

set_option old_structure_cmd true

variables {ι : Type*} [decidable_eq ι]

namespace direct_sum

open_locale direct_sum

/-! ### Typeclasses -/
section defs

variables (A : ι → Type*)

/-- A graded version of `non_unital_non_assoc_semiring`. -/
class gnon_unital_non_assoc_semiring [has_add ι] [Π i, add_comm_monoid (A i)] extends
  graded_monoid.ghas_mul A :=
(mul_zero : ∀ {i j} (a : A i), mul a (0 : A j) = 0)
(zero_mul : ∀ {i j} (b : A j), mul (0 : A i) b = 0)
(mul_add : ∀ {i j} (a : A i) (b c : A j), mul a (b + c) = mul a b + mul a c)
(add_mul : ∀ {i j} (a b : A i) (c : A j), mul (a + b) c = mul a c + mul b c)

end defs

section defs

variables (A : ι → Type*)

/-- A graded version of `semiring`. -/
class gsemiring [add_monoid ι] [Π i, add_comm_monoid (A i)] extends
  gnon_unital_non_assoc_semiring A, graded_monoid.gmonoid A

/-- A graded version of `comm_semiring`. -/
class gcomm_semiring [add_comm_monoid ι] [Π i, add_comm_monoid (A i)] extends
  gsemiring A, graded_monoid.gcomm_monoid A

end defs

lemma of_eq_of_graded_monoid_eq {A : ι → Type*} [Π (i : ι), add_comm_monoid (A i)]
  {i j : ι} {a : A i} {b : A j} (h : graded_monoid.mk i a = graded_monoid.mk j b) :
  direct_sum.of A i a = direct_sum.of A j b :=
dfinsupp.single_eq_of_sigma_eq h

variables (A : ι → Type*)

/-! ### Instances for `⨁ i, A i` -/


section one
variables [has_zero ι] [graded_monoid.ghas_one A] [Π i, add_comm_monoid (A i)]

instance : has_one (⨁ i, A i) :=
{ one := direct_sum.of (λ i, A i) 0 graded_monoid.ghas_one.one }

end one

section mul
variables [has_add ι] [Π i, add_comm_monoid (A i)] [gnon_unital_non_assoc_semiring A]

open add_monoid_hom (flip_apply coe_comp comp_hom_apply_apply)

/-- The piecewise multiplication from the `has_mul` instance, as a bundled homomorphism. -/
@[simps]
def gmul_hom {i j} : A i →+ A j →+ A (i + j) :=
{ to_fun := λ a,
  { to_fun := λ b, graded_monoid.ghas_mul.mul a b,
    map_zero' := gnon_unital_non_assoc_semiring.mul_zero _,
    map_add' := gnon_unital_non_assoc_semiring.mul_add _ },
  map_zero' := add_monoid_hom.ext $ λ a, gnon_unital_non_assoc_semiring.zero_mul a,
  map_add' := λ a₁ a₂, add_monoid_hom.ext $ λ b, gnon_unital_non_assoc_semiring.add_mul _ _ _}

/-- The multiplication from the `has_mul` instance, as a bundled homomorphism. -/
def mul_hom : (⨁ i, A i) →+ (⨁ i, A i) →+ ⨁ i, A i :=
direct_sum.to_add_monoid $ λ i,
  add_monoid_hom.flip $ direct_sum.to_add_monoid $ λ j, add_monoid_hom.flip $
    (direct_sum.of A _).comp_hom.comp $ gmul_hom A

instance : non_unital_non_assoc_semiring (⨁ i, A i) :=
{ mul := λ a b, mul_hom A a b,
  zero := 0,
  add := (+),
  zero_mul := λ a, by simp only [add_monoid_hom.map_zero, add_monoid_hom.zero_apply],
  mul_zero := λ a, by simp only [add_monoid_hom.map_zero],
  left_distrib := λ a b c, by simp only [add_monoid_hom.map_add],
  right_distrib := λ a b c, by simp only [add_monoid_hom.map_add, add_monoid_hom.add_apply],
  .. direct_sum.add_comm_monoid _ _}

variables {A}

lemma mul_hom_of_of {i j} (a : A i) (b : A j) :
  mul_hom A (of _ i a) (of _ j b) = of _ (i + j) (graded_monoid.ghas_mul.mul a b) :=
begin
  unfold mul_hom,
  rw [to_add_monoid_of, flip_apply, to_add_monoid_of, flip_apply, coe_comp, function.comp_app,
      comp_hom_apply_apply, coe_comp, function.comp_app, gmul_hom_apply_apply],
end

lemma of_mul_of {i j} (a : A i) (b : A j) :
  of _ i a * of _ j b = of _ (i + j) (graded_monoid.ghas_mul.mul a b) :=
mul_hom_of_of a b

end mul

section semiring
variables [Π i, add_comm_monoid (A i)] [add_monoid ι] [gsemiring A]

open add_monoid_hom (flip_hom coe_comp comp_hom_apply_apply flip_apply flip_hom_apply)

private lemma one_mul (x : ⨁ i, A i) : 1 * x = x :=
suffices mul_hom A 1 = add_monoid_hom.id (⨁ i, A i),
  from add_monoid_hom.congr_fun this x,
begin
  apply add_hom_ext, intros i xi,
  unfold has_one.one,
  rw mul_hom_of_of,
  exact of_eq_of_graded_monoid_eq (one_mul $ graded_monoid.mk i xi),
end

private lemma mul_one (x : ⨁ i, A i) : x * 1 = x :=
suffices (mul_hom A).flip 1 = add_monoid_hom.id (⨁ i, A i),
  from add_monoid_hom.congr_fun this x,
begin
  apply add_hom_ext, intros i xi,
  unfold has_one.one,
  rw [flip_apply, mul_hom_of_of],
  exact of_eq_of_graded_monoid_eq (mul_one $ graded_monoid.mk i xi),
end

private lemma mul_assoc (a b c : ⨁ i, A i) : a * b * c = a * (b * c) :=
suffices (mul_hom A).comp_hom.comp (mul_hom A)            -- `λ a b c, a * b * c` as a bundled hom
       = (add_monoid_hom.comp_hom flip_hom $              -- `λ a b c, a * (b * c)` as a bundled hom
             (mul_hom A).flip.comp_hom.comp (mul_hom A)).flip,
  from add_monoid_hom.congr_fun (add_monoid_hom.congr_fun (add_monoid_hom.congr_fun this a) b) c,
begin
  ext ai ax bi bx ci cx : 6,
  dsimp only [coe_comp, function.comp_app, comp_hom_apply_apply, flip_apply, flip_hom_apply],
  rw [mul_hom_of_of, mul_hom_of_of, mul_hom_of_of, mul_hom_of_of],
  exact of_eq_of_graded_monoid_eq (mul_assoc (graded_monoid.mk ai ax) ⟨bi, bx⟩ ⟨ci, cx⟩),
end

/-- The `semiring` structure derived from `gsemiring A`. -/
instance semiring : semiring (⨁ i, A i) :=
{ one := 1,
  mul := (*),
  zero := 0,
  add := (+),
  one_mul := one_mul A,
  mul_one := mul_one A,
  mul_assoc := mul_assoc A,
  ..direct_sum.non_unital_non_assoc_semiring _, }

lemma of_pow {i} (a : A i) (n : ℕ) :
  of _ i a ^ n = of _ (n • i) (graded_monoid.gmonoid.gnpow _ a) :=
begin
  induction n with n,
  { exact of_eq_of_graded_monoid_eq (pow_zero $ graded_monoid.mk _ a).symm, },
  { rw [pow_succ, n_ih, of_mul_of],
    exact of_eq_of_graded_monoid_eq (pow_succ (graded_monoid.mk _ a) n).symm, },
end

<<<<<<< HEAD
lemma of_dprod {α} (l : list α) (fι : α → ι) (fA : Π a, A (fι a)) :
  of A _ (l.dprod fι fA) = (l.map $ λ a, of A (fι a) (fA a)).prod :=
begin
  induction l,
  { simp, refl  },
  { simp [←l_ih, direct_sum.of_mul_of],
    refl, },
=======
lemma of_list_dprod {α} (l : list α) (fι : α → ι) (fA : Π a, A (fι a)) :
  of A _ (l.dprod fι fA) = (l.map $ λ a, of A (fι a) (fA a)).prod :=
begin
  induction l,
  { simp only [list.map_nil, list.prod_nil, list.dprod_nil],
    refl },
  { simp only [list.map_cons, list.prod_cons, list.dprod_cons, ←l_ih, direct_sum.of_mul_of],
    refl },
>>>>>>> 77058d5c
end

lemma list_prod_of_fn_of_eq_dprod (n : ℕ) (fι : fin n → ι) (fA : Π a, A (fι a)) :
  (list.of_fn $ λ a, of A (fι a) (fA a)).prod = of A _ ((list.fin_range n).dprod fι fA) :=
<<<<<<< HEAD
by rw [list.of_fn_eq_map, of_dprod]
=======
by rw [list.of_fn_eq_map, of_list_dprod]

open_locale big_operators

/-- A heavily unfolded version of the definition of multiplication -/
lemma mul_eq_sum_support_ghas_mul
  [Π (i : ι) (x : A i), decidable (x ≠ 0)] (a a' : ⨁ i, A i) :
  a * a' =
    ∑ (ij : ι × ι) in (dfinsupp.support a).product (dfinsupp.support a'),
      direct_sum.of _ _ (graded_monoid.ghas_mul.mul (a ij.fst) (a' ij.snd)) :=
begin
  change direct_sum.mul_hom _ a a' = _,
  dsimp [direct_sum.mul_hom, direct_sum.to_add_monoid, dfinsupp.lift_add_hom_apply],
  simp only [dfinsupp.sum_add_hom_apply, dfinsupp.sum, dfinsupp.finset_sum_apply,
    add_monoid_hom.coe_sum, finset.sum_apply, add_monoid_hom.flip_apply,
    add_monoid_hom.comp_hom_apply_apply, add_monoid_hom.comp_apply,
    direct_sum.gmul_hom_apply_apply],
  rw finset.sum_product,
end
>>>>>>> 77058d5c

end semiring

section comm_semiring

variables [Π i, add_comm_monoid (A i)] [add_comm_monoid ι] [gcomm_semiring A]

private lemma mul_comm (a b : ⨁ i, A i) : a * b = b * a :=
suffices mul_hom A = (mul_hom A).flip,
  from add_monoid_hom.congr_fun (add_monoid_hom.congr_fun this a) b,
begin
  apply add_hom_ext, intros ai ax, apply add_hom_ext, intros bi bx,
  rw [add_monoid_hom.flip_apply, mul_hom_of_of, mul_hom_of_of],
  exact of_eq_of_graded_monoid_eq (gcomm_semiring.mul_comm ⟨ai, ax⟩ ⟨bi, bx⟩),
end

/-- The `comm_semiring` structure derived from `gcomm_semiring A`. -/
instance comm_semiring : comm_semiring (⨁ i, A i) :=
{ one := 1,
  mul := (*),
  zero := 0,
  add := (+),
  mul_comm := mul_comm A,
  ..direct_sum.semiring _, }

end comm_semiring

section ring
variables [Π i, add_comm_group (A i)] [add_comm_monoid ι] [gsemiring A]

/-- The `ring` derived from `gsemiring A`. -/
instance ring : ring (⨁ i, A i) :=
{ one := 1,
  mul := (*),
  zero := 0,
  add := (+),
  neg := has_neg.neg,
  ..(direct_sum.semiring _),
  ..(direct_sum.add_comm_group _), }


end ring

section comm_ring
variables [Π i, add_comm_group (A i)] [add_comm_monoid ι] [gcomm_semiring A]

/-- The `comm_ring` derived from `gcomm_semiring A`. -/
instance comm_ring : comm_ring (⨁ i, A i) :=
{ one := 1,
  mul := (*),
  zero := 0,
  add := (+),
  neg := has_neg.neg,
  ..(direct_sum.ring _),
  ..(direct_sum.comm_semiring _), }

end comm_ring


/-! ### Instances for `A 0`

The various `g*` instances are enough to promote the `add_comm_monoid (A 0)` structure to various
types of multiplicative structure.
-/

section grade_zero

section one
variables [has_zero ι] [graded_monoid.ghas_one A] [Π i, add_comm_monoid (A i)]

@[simp] lemma of_zero_one : of _ 0 (1 : A 0) = 1 := rfl

end one

section mul
variables [add_monoid ι] [Π i, add_comm_monoid (A i)] [gnon_unital_non_assoc_semiring A]

@[simp] lemma of_zero_smul {i} (a : A 0) (b : A i) : of _ _ (a • b) = of _ _ a * of _ _ b :=
(of_eq_of_graded_monoid_eq (graded_monoid.mk_zero_smul a b)).trans (of_mul_of _ _).symm

@[simp] lemma of_zero_mul (a b : A 0) : of _ 0 (a * b) = of _ 0 a * of _ 0 b:=
of_zero_smul A a b

instance grade_zero.non_unital_non_assoc_semiring : non_unital_non_assoc_semiring (A 0) :=
function.injective.non_unital_non_assoc_semiring (of A 0) dfinsupp.single_injective
  (of A 0).map_zero (of A 0).map_add (of_zero_mul A)

instance grade_zero.smul_with_zero (i : ι) : smul_with_zero (A 0) (A i) :=
begin
  letI := smul_with_zero.comp_hom (⨁ i, A i) (of A 0).to_zero_hom,
  refine dfinsupp.single_injective.smul_with_zero (of A i).to_zero_hom (of_zero_smul A),
end

end mul

section semiring
variables [Π i, add_comm_monoid (A i)] [add_monoid ι] [gsemiring A]

/-- The `semiring` structure derived from `gsemiring A`. -/
instance grade_zero.semiring : semiring (A 0) :=
function.injective.semiring (of A 0) dfinsupp.single_injective
  (of A 0).map_zero (of_zero_one A) (of A 0).map_add (of_zero_mul A)

/-- `of A 0` is a `ring_hom`, using the `direct_sum.grade_zero.semiring` structure. -/
def of_zero_ring_hom : A 0 →+* (⨁ i, A i) :=
{ map_one' := of_zero_one A, map_mul' := of_zero_mul A, ..(of _ 0) }

/-- Each grade `A i` derives a `A 0`-module structure from `gsemiring A`. Note that this results
in an overall `module (A 0) (⨁ i, A i)` structure via `direct_sum.module`.
-/
instance grade_zero.module {i} : module (A 0) (A i) :=
begin
  letI := module.comp_hom (⨁ i, A i) (of_zero_ring_hom A),
  exact dfinsupp.single_injective.module (A 0) (of A i) (λ a, of_zero_smul A a),
end

end semiring

section comm_semiring

variables [Π i, add_comm_monoid (A i)] [add_comm_monoid ι] [gcomm_semiring A]

/-- The `comm_semiring` structure derived from `gcomm_semiring A`. -/
instance grade_zero.comm_semiring : comm_semiring (A 0) :=
function.injective.comm_semiring (of A 0) dfinsupp.single_injective
  (of A 0).map_zero (of_zero_one A) (of A 0).map_add (of_zero_mul A)

end comm_semiring

section ring
variables [Π i, add_comm_group (A i)] [add_comm_monoid ι] [gsemiring A]

/-- The `ring` derived from `gsemiring A`. -/
instance grade_zero.ring : ring (A 0) :=
function.injective.ring (of A 0) dfinsupp.single_injective
  (of A 0).map_zero (of_zero_one A) (of A 0).map_add (of_zero_mul A)
  (of A 0).map_neg (of A 0).map_sub

end ring

section comm_ring
variables [Π i, add_comm_group (A i)] [add_comm_monoid ι] [gcomm_semiring A]

/-- The `comm_ring` derived from `gcomm_semiring A`. -/
instance grade_zero.comm_ring : comm_ring (A 0) :=
function.injective.comm_ring (of A 0) dfinsupp.single_injective
  (of A 0).map_zero (of_zero_one A) (of A 0).map_add (of_zero_mul A)
  (of A 0).map_neg (of A 0).map_sub

end comm_ring

end grade_zero

section to_semiring

variables {R : Type*} [Π i, add_comm_monoid (A i)] [add_monoid ι] [gsemiring A] [semiring R]
variables {A}

/-- If two ring homomorphisms from `⨁ i, A i` are equal on each `of A i y`,
then they are equal.

See note [partially-applied ext lemmas]. -/
@[ext]
lemma ring_hom_ext' ⦃F G : (⨁ i, A i) →+* R⦄
  (h : ∀ i, (↑F : _ →+ R).comp (of A i) = (↑G : _ →+ R).comp (of A i)) : F = G :=
ring_hom.coe_add_monoid_hom_injective $ direct_sum.add_hom_ext' h

/-- Two `ring_hom`s out of a direct sum are equal if they agree on the generators. -/
lemma ring_hom_ext ⦃f g : (⨁ i, A i) →+* R⦄ (h : ∀ i x, f (of A i x) = g (of A i x)) :
  f = g :=
ring_hom_ext' $ λ i, add_monoid_hom.ext $ h i

/-- A family of `add_monoid_hom`s preserving `direct_sum.ghas_one.one` and `direct_sum.ghas_mul.mul`
describes a `ring_hom`s on `⨁ i, A i`. This is a stronger version of `direct_sum.to_monoid`.

Of particular interest is the case when `A i` are bundled subojects, `f` is the family of
coercions such as `add_submonoid.subtype (A i)`, and the `[gsemiring A]` structure originates from
`direct_sum.gsemiring.of_add_submonoids`, in which case the proofs about `ghas_one` and `ghas_mul`
can be discharged by `rfl`. -/
@[simps]
def to_semiring
  (f : Π i, A i →+ R) (hone : f _ (graded_monoid.ghas_one.one) = 1)
  (hmul : ∀ {i j} (ai : A i) (aj : A j), f _ (graded_monoid.ghas_mul.mul ai aj) = f _ ai * f _ aj) :
  (⨁ i, A i) →+* R :=
{ to_fun := to_add_monoid f,
  map_one' := begin
    change (to_add_monoid f) (of _ 0 _) = 1,
    rw to_add_monoid_of,
    exact hone
  end,
  map_mul' := begin
    rw (to_add_monoid f).map_mul_iff,
    ext xi xv yi yv : 4,
    show to_add_monoid f (of A xi xv * of A yi yv) =
         to_add_monoid f (of A xi xv) * to_add_monoid f (of A yi yv),
    rw [of_mul_of, to_add_monoid_of, to_add_monoid_of, to_add_monoid_of],
    exact hmul _ _,
  end,
  .. to_add_monoid f}

@[simp] lemma to_semiring_of (f : Π i, A i →+ R) (hone hmul) (i : ι) (x : A i) :
  to_semiring f hone hmul (of _ i x) = f _ x :=
to_add_monoid_of f i x

@[simp] lemma to_semiring_coe_add_monoid_hom (f : Π i, A i →+ R) (hone hmul):
  (to_semiring f hone hmul : (⨁ i, A i) →+ R) = to_add_monoid f := rfl

/-- Families of `add_monoid_hom`s preserving `direct_sum.ghas_one.one` and `direct_sum.ghas_mul.mul`
are isomorphic to `ring_hom`s on `⨁ i, A i`. This is a stronger version of `dfinsupp.lift_add_hom`.
-/
@[simps]
def lift_ring_hom :
  {f : Π {i}, A i →+ R //
    f (graded_monoid.ghas_one.one) = 1 ∧
    ∀ {i j} (ai : A i) (aj : A j), f (graded_monoid.ghas_mul.mul ai aj) = f ai * f aj} ≃
    ((⨁ i, A i) →+* R) :=
{ to_fun := λ f, to_semiring f.1 f.2.1 f.2.2,
  inv_fun := λ F,
    ⟨λ i, (F : (⨁ i, A i) →+ R).comp (of _ i), begin
      simp only [add_monoid_hom.comp_apply, ring_hom.coe_add_monoid_hom],
      rw ←F.map_one,
      refl
    end, λ i j ai aj, begin
      simp only [add_monoid_hom.comp_apply, ring_hom.coe_add_monoid_hom],
      rw [←F.map_mul, of_mul_of],
    end⟩,
  left_inv := λ f, begin
    ext xi xv,
    exact to_add_monoid_of f.1 xi xv,
  end,
  right_inv := λ F, begin
    apply ring_hom.coe_add_monoid_hom_injective,
    ext xi xv,
    simp only [ring_hom.coe_add_monoid_hom_mk,
      direct_sum.to_add_monoid_of,
      add_monoid_hom.mk_coe,
      add_monoid_hom.comp_apply, to_semiring_coe_add_monoid_hom],
  end}

end to_semiring

end direct_sum

/-! ### Concrete instances -/

section uniform

variables (ι)

/-- A direct sum of copies of a `semiring` inherits the multiplication structure. -/
instance non_unital_non_assoc_semiring.direct_sum_gnon_unital_non_assoc_semiring
  {R : Type*} [add_monoid ι] [non_unital_non_assoc_semiring R] :
  direct_sum.gnon_unital_non_assoc_semiring (λ i : ι, R) :=
{ mul_zero := λ i j, mul_zero,
  zero_mul := λ i j, zero_mul,
  mul_add := λ i j, mul_add,
  add_mul := λ i j, add_mul,
  ..has_mul.ghas_mul ι }

/-- A direct sum of copies of a `semiring` inherits the multiplication structure. -/
instance semiring.direct_sum_gsemiring {R : Type*} [add_monoid ι] [semiring R] :
  direct_sum.gsemiring (λ i : ι, R) :=
{ ..non_unital_non_assoc_semiring.direct_sum_gnon_unital_non_assoc_semiring ι, ..monoid.gmonoid ι }

open_locale direct_sum

-- To check `has_mul.ghas_mul_mul` matches
example {R : Type*} [add_monoid ι] [semiring R] (i j : ι) (a b : R) :
  (direct_sum.of _ i a * direct_sum.of _ j b : ⨁ i, R) = direct_sum.of _ (i + j) (by exact a * b) :=
by rw [direct_sum.of_mul_of, has_mul.ghas_mul_mul]

/-- A direct sum of copies of a `comm_semiring` inherits the commutative multiplication structure.
-/
instance comm_semiring.direct_sum_gcomm_semiring {R : Type*} [add_comm_monoid ι] [comm_semiring R] :
  direct_sum.gcomm_semiring (λ i : ι, R) :=
{ ..comm_monoid.gcomm_monoid ι, ..semiring.direct_sum_gsemiring ι }

end uniform<|MERGE_RESOLUTION|>--- conflicted
+++ resolved
@@ -224,15 +224,6 @@
     exact of_eq_of_graded_monoid_eq (pow_succ (graded_monoid.mk _ a) n).symm, },
 end
 
-<<<<<<< HEAD
-lemma of_dprod {α} (l : list α) (fι : α → ι) (fA : Π a, A (fι a)) :
-  of A _ (l.dprod fι fA) = (l.map $ λ a, of A (fι a) (fA a)).prod :=
-begin
-  induction l,
-  { simp, refl  },
-  { simp [←l_ih, direct_sum.of_mul_of],
-    refl, },
-=======
 lemma of_list_dprod {α} (l : list α) (fι : α → ι) (fA : Π a, A (fι a)) :
   of A _ (l.dprod fι fA) = (l.map $ λ a, of A (fι a) (fA a)).prod :=
 begin
@@ -241,14 +232,10 @@
     refl },
   { simp only [list.map_cons, list.prod_cons, list.dprod_cons, ←l_ih, direct_sum.of_mul_of],
     refl },
->>>>>>> 77058d5c
 end
 
 lemma list_prod_of_fn_of_eq_dprod (n : ℕ) (fι : fin n → ι) (fA : Π a, A (fι a)) :
   (list.of_fn $ λ a, of A (fι a) (fA a)).prod = of A _ ((list.fin_range n).dprod fι fA) :=
-<<<<<<< HEAD
-by rw [list.of_fn_eq_map, of_dprod]
-=======
 by rw [list.of_fn_eq_map, of_list_dprod]
 
 open_locale big_operators
@@ -268,7 +255,6 @@
     direct_sum.gmul_hom_apply_apply],
   rw finset.sum_product,
 end
->>>>>>> 77058d5c
 
 end semiring
 
