--- conflicted
+++ resolved
@@ -242,11 +242,6 @@
   rw finset.sum_product,
 end
 
-<<<<<<< HEAD
-
-
-=======
->>>>>>> 2b2d1167
 end semiring
 
 section comm_semiring
