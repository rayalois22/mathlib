--- conflicted
+++ resolved
@@ -177,21 +177,8 @@
 calc a * b ≤ a * 1 : mul_le_mul_of_nonneg_left hb1 ha
 ... = a : mul_one a
 
-lemma mul_le_of_le_one_left (hb : 0 ≤ b) (ha1 : a ≤ 1) : a * b ≤ b :=
-calc a * b ≤ 1 * b : mul_le_mul ha1 le_rfl hb zero_le_one
-... = b : one_mul b
-
-lemma mul_lt_one_of_nonneg_of_lt_one_left (ha0 : 0 ≤ a) (ha : a < 1) (hb : b ≤ 1) : a * b < 1 :=
-calc a * b ≤ a : mul_le_of_le_one_right ha0 hb
-... < 1 : ha
-
-lemma mul_lt_one_of_nonneg_of_lt_one_right (ha : a ≤ 1) (hb0 : 0 ≤ b) (hb : b < 1) : a * b < 1 :=
-calc a * b ≤ b : mul_le_of_le_one_left hb0 ha
-... < 1 : hb
-
 end ordered_semiring
 
-<<<<<<< HEAD
 section ordered_comm_semiring
 
 /-- An `ordered_comm_semiring α` is a commutative semiring `α` with a partial order such that
@@ -201,9 +188,6 @@
 
 end ordered_comm_semiring
 
-/-- A `linear_ordered_semiring α` is a semiring `α` with a linear order
-such that multiplication with a positive number and addition are monotone. -/
-=======
 /--
 A `linear_ordered_semiring α` is a nontrivial semiring `α` with a linear order
 such that multiplication with a positive number and addition are monotone.
@@ -212,7 +196,6 @@
 -- it would be reasonable to explore changing this,
 -- but be warned that the instances involving `domain` may cause
 -- typeclass search loops.
->>>>>>> a5c797ab
 @[protect_proj]
 class linear_ordered_semiring (α : Type u) extends ordered_semiring α, linear_order α, nontrivial α
 
@@ -466,13 +449,8 @@
 /-- An `ordered_ring α` is a ring `α` with a partial order such that
 multiplication with a positive number and addition are monotone. -/
 @[protect_proj]
-<<<<<<< HEAD
-class ordered_ring (α : Type u) extends ring α, ordered_add_comm_group α, nontrivial α :=
-(zero_lt_one : 0 < (1 : α))
-=======
 class ordered_ring (α : Type u) extends ring α, ordered_add_comm_group α :=
-(zero_le_one : zero ≤ one)
->>>>>>> a5c797ab
+(zero_le_one : 0 ≤ (1 : α))
 (mul_pos     : ∀ a b : α, 0 < a → 0 < b → 0 < a * b)
 
 section ordered_ring
@@ -743,7 +721,6 @@
 class linear_ordered_comm_ring (α : Type u) extends linear_ordered_ring α, comm_monoid α
 
 @[priority 100] -- see Note [lower instance priority]
-<<<<<<< HEAD
 instance linear_ordered_comm_ring.to_ordered_comm_ring [d : linear_ordered_comm_ring α] : ordered_comm_ring α :=
 let s : linear_ordered_semiring α := @linear_ordered_ring.to_linear_ordered_semiring α _ in
 { zero_mul                   := @linear_ordered_semiring.zero_mul α s,
@@ -755,9 +732,6 @@
   mul_lt_mul_of_pos_right    := @linear_ordered_semiring.mul_lt_mul_of_pos_right α s,
   ..d }
 
-@[priority 100] -- see Note [lower instance priority]
-instance linear_ordered_comm_ring.to_integral_domain [s : linear_ordered_comm_ring α] : integral_domain α :=
-=======
 instance linear_ordered_comm_ring.to_comm_ring [s : linear_ordered_comm_ring α] :
   comm_ring α :=
 { ..s }
@@ -765,7 +739,6 @@
 @[priority 100] -- see Note [lower instance priority]
 instance linear_ordered_comm_ring.to_integral_domain [s : linear_ordered_comm_ring α] :
   integral_domain α :=
->>>>>>> a5c797ab
 { eq_zero_or_eq_zero_of_mul_eq_zero := @linear_ordered_ring.eq_zero_or_eq_zero_of_mul_eq_zero α _,
   ..s }
 
