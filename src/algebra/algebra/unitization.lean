/-
Copyright (c) 2022 Jireh Loreaux. All rights reserved.
Released under Apache 2.0 license as described in the file LICENSE.
Authors: Jireh Loreaux
-/

import algebra.algebra.basic
import linear_algebra.prod
import algebra.hom.non_unital_alg

/-!
# Unitization of a non-unital algebra

Given a non-unital `R`-algebra `A` (given via the type classes
`[non_unital_ring A] [module R A] [smul_comm_class R A A] [is_scalar_tower R A A]`) we construct
the minimal unital `R`-algebra containing `A` as an ideal. This object `algebra.unitization R A` is
a type synonym for `R × A` on which we place a different multiplicative structure, namely,
`(r₁, a₁) * (r₂, a₂) = (r₁ * r₂, r₁ • a₂ + r₂ • a₁ + a₁ * a₂)` where the multiplicative identity
is `(1, 0)`.

Note, when `A` is a *unital* `R`-algebra, then `unitization R A` constructs a new multiplicative
identity different from the old one, and so in general `unitization R A` and `A` will not be
isomorphic even in the unital case. This approach actually has nice functorial properties.

There is a natural coercion from `A` to `unitization R A` given by `λ a, (0, a)`, the image
of which is a proper ideal (TODO), and when `R` is a field this ideal is maximal. Moreover,
this ideal is always an essential ideal (it has nontrivial intersection with every other nontrivial
ideal).

Every non-unital algebra homomorphism from `A` into a *unital* `R`-algebra `B` has a unique
extension to a (unital) algebra homomorphism from `unitization R A` to `B`.

## Main definitions

* `unitization R A`: the unitization of a non-unital `R`-algebra `A`.
* `unitization.algebra`: the unitization of `A` as a (unital) `R`-algebra.
* `unitization.coe_non_unital_alg_hom`: coercion as a non-unital algebra homomorphism.
* `non_unital_alg_hom.to_alg_hom φ`: the extension of a non-unital algebra homomorphism `φ : A → B`
  into a unital `R`-algebra `B` to an algebra homomorphism `unitization R A →ₐ[R] B`.

## Main results

* `non_unital_alg_hom.to_alg_hom_unique`: the extension is unique

## TODO

* prove the unitization operation is a functor between the appropriate categories
* prove the image of the coercion is an essential ideal, maximal if scalars are a field.
-/

/-- The minimal unitization of a non-unital `R`-algebra `A`. This is just a type synonym for
`R × A`.-/
def unitization (R A : Type*) := R × A

namespace unitization

section basic

variables {R A : Type*}

/-- The canonical inclusion `R → unitization R A`. -/
def inl [has_zero A] (r : R) : unitization R A :=
(r, 0)

/-- The canonical inclusion `A → unitization R A`. -/
instance [has_zero R] : has_coe_t A (unitization R A) := { coe := λ a, (0, a) }

/-- The canonical projection `unitization R A → R`. -/
def fst (x : unitization R A) : R :=
x.1

/-- The canonical projection `unitization R A → A`. -/
def snd (x : unitization R A) : A :=
x.2

@[ext] lemma ext {x y : unitization R A} (h1 : x.fst = y.fst) (h2 : x.snd = y.snd) : x = y :=
prod.ext h1 h2

section
variables (A)
@[simp] lemma fst_inl [has_zero A] (r : R) : (inl r : unitization R A).fst = r := rfl
@[simp] lemma snd_inl [has_zero A] (r : R) : (inl r : unitization R A).snd = 0 := rfl
end

section
variables (R)
@[simp] lemma fst_coe [has_zero R] (a : A) : (a : unitization R A).fst = 0 := rfl
@[simp] lemma snd_coe [has_zero R] (a : A) : (a : unitization R A).snd = a := rfl
end

lemma inl_injective [has_zero A] : function.injective (inl : R → unitization R A) :=
function.left_inverse.injective $ fst_inl _

lemma coe_injective [has_zero R] : function.injective (coe : A → unitization R A) :=
function.left_inverse.injective $ snd_coe _

end basic

/-! ### Structures inherited from `prod`

Additive operators and scalar multiplication operate elementwise. -/

section additive

variables {T : Type*} {S : Type*} {R : Type*} {A : Type*}

instance [inhabited R] [inhabited A] : inhabited (unitization R A) :=
prod.inhabited

instance [has_zero R] [has_zero A] : has_zero (unitization R A) :=
prod.has_zero

instance [has_add R] [has_add A] : has_add (unitization R A) :=
prod.has_add

instance [has_neg R] [has_neg A] : has_neg (unitization R A) :=
prod.has_neg

instance [add_semigroup R] [add_semigroup A] : add_semigroup (unitization R A) :=
prod.add_semigroup

instance [add_zero_class R] [add_zero_class A] : add_zero_class (unitization R A) :=
prod.add_zero_class

instance [add_monoid R] [add_monoid A] : add_monoid (unitization R A) :=
prod.add_monoid

instance [add_group R] [add_group A] : add_group (unitization R A) :=
prod.add_group

instance [add_comm_semigroup R] [add_comm_semigroup A] : add_comm_semigroup (unitization R A) :=
prod.add_comm_semigroup

instance [add_comm_monoid R] [add_comm_monoid A] : add_comm_monoid (unitization R A) :=
prod.add_comm_monoid

instance [add_comm_group R] [add_comm_group A] : add_comm_group (unitization R A) :=
prod.add_comm_group

instance [has_scalar S R] [has_scalar S A] : has_scalar S (unitization R A) :=
prod.has_scalar

instance [has_scalar T R] [has_scalar T A] [has_scalar S R] [has_scalar S A] [has_scalar T S]
  [is_scalar_tower T S R] [is_scalar_tower T S A] : is_scalar_tower T S (unitization R A) :=
prod.is_scalar_tower

instance [has_scalar T R] [has_scalar T A] [has_scalar S R] [has_scalar S A]
  [smul_comm_class T S R] [smul_comm_class T S A] : smul_comm_class T S (unitization R A) :=
prod.smul_comm_class

instance [has_scalar S R] [has_scalar S A] [has_scalar Sᵐᵒᵖ R] [has_scalar Sᵐᵒᵖ A]
  [is_central_scalar S R] [is_central_scalar S A] : is_central_scalar S (unitization R A) :=
prod.is_central_scalar

instance [monoid S] [mul_action S R] [mul_action S A] : mul_action S (unitization R A) :=
prod.mul_action

instance [monoid S] [add_monoid R] [add_monoid A]
  [distrib_mul_action S R] [distrib_mul_action S A] : distrib_mul_action S (unitization R A) :=
prod.distrib_mul_action

instance [semiring S] [add_comm_monoid R] [add_comm_monoid A]
  [module S R] [module S A] : module S (unitization R A) :=
prod.module

@[simp] lemma fst_zero [has_zero R] [has_zero A] : (0 : unitization R A).fst = 0 := rfl
@[simp] lemma snd_zero [has_zero R] [has_zero A] : (0 : unitization R A).snd = 0 := rfl

@[simp] lemma fst_add [has_add R] [has_add A] (x₁ x₂ : unitization R A) :
  (x₁ + x₂).fst = x₁.fst + x₂.fst := rfl
@[simp] lemma snd_add [has_add R] [has_add A] (x₁ x₂ : unitization R A) :
  (x₁ + x₂).snd = x₁.snd + x₂.snd := rfl

@[simp] lemma fst_neg [has_neg R] [has_neg A] (x : unitization R A) : (-x).fst = -x.fst := rfl
@[simp] lemma snd_neg [has_neg R] [has_neg A] (x : unitization R A) : (-x).snd = -x.snd := rfl

@[simp] lemma fst_smul [has_scalar S R] [has_scalar S A] (s : S) (x : unitization R A) :
  (s • x).fst = s • x.fst := rfl
@[simp] lemma snd_smul [has_scalar S R] [has_scalar S A] (s : S) (x : unitization R A) :
  (s • x).snd = s • x.snd := rfl

section
variables (A)

@[simp] lemma inl_zero [has_zero R] [has_zero A] : (inl 0 : unitization R A) = 0 := rfl

@[simp] lemma inl_add [has_add R] [add_zero_class A] (r₁ r₂ : R) :
  (inl (r₁ + r₂) : unitization R A) = inl r₁ + inl r₂ :=
ext rfl (add_zero 0).symm

@[simp] lemma inl_neg [has_neg R] [add_group A] (r : R) :
  (inl (-r) : unitization R A) = -inl r :=
ext rfl neg_zero.symm

@[simp] lemma inl_smul [monoid S] [add_monoid A] [has_scalar S R] [distrib_mul_action S A]
  (s : S) (r : R) : (inl (s • r) : unitization R A) = s • inl r :=
ext rfl (smul_zero s).symm

end

section
variables (R)

@[simp] lemma coe_zero [has_zero R] [has_zero A] : ↑(0 : A) = (0 : unitization R A) := rfl

@[simp] lemma coe_add [add_zero_class R] [has_add A] (m₁ m₂ : A) :
  (↑(m₁ + m₂) : unitization R A)  = m₁ + m₂ :=
ext (add_zero 0).symm rfl

@[simp] lemma coe_neg [add_group R] [has_neg A] (m : A) :
  (↑(-m) : unitization R A) = -m :=
ext neg_zero.symm rfl

@[simp] lemma coe_smul [has_zero R] [has_zero S] [smul_with_zero S R] [has_scalar S A]
  (r : S) (m : A) : (↑(r • m) : unitization R A) = r • m :=
ext (smul_zero' _ _).symm rfl

end

lemma inl_fst_add_coe_snd_eq [add_zero_class R] [add_zero_class A] (x : unitization R A) :
  inl x.fst + ↑x.snd = x :=
ext (add_zero x.1) (zero_add x.2)

/-- To show a property hold on all `unitization R A` it suffices to show it holds
on terms of the form `inl r + a`.

This can be used as `induction x using unitization.ind`. -/
lemma ind {R A} [add_zero_class R] [add_zero_class A] {P : unitization R A → Prop}
  (h : ∀ (r : R) (a : A), P (inl r + a)) (x) : P x :=
inl_fst_add_coe_snd_eq x ▸ h x.1 x.2

/-- This cannot be marked `@[ext]` as it ends up being used instead of `linear_map.prod_ext` when
working with `R × A`. -/
lemma linear_map_ext {N} [semiring S] [add_comm_monoid R] [add_comm_monoid A] [add_comm_monoid N]
  [module S R] [module S A] [module S N] ⦃f g : unitization R A →ₗ[S] N⦄
  (hl : ∀ r, f (inl r) = g (inl r)) (hr : ∀ a : A, f a = g a) :
  f = g :=
linear_map.prod_ext (linear_map.ext hl) (linear_map.ext hr)

variables (R A)

/-- The canonical `R`-linear inclusion `A → unitization R A`. -/
@[simps apply]
def coe_hom [semiring R] [add_comm_monoid A] [module R A] : A →ₗ[R] unitization R A :=
{ to_fun := coe, ..linear_map.inr R R A }

/-- The canonical `R`-linear projection `unitization R A → A`. -/
@[simps apply]
def snd_hom [semiring R] [add_comm_monoid A] [module R A] : unitization R A →ₗ[R] A :=
{ to_fun := snd, ..linear_map.snd _ _ _ }

end additive

/-! ### Multiplicative structure -/

section mul
variables {R A : Type*}

instance [has_one R] [has_zero A] : has_one (unitization R A) :=
⟨(1, 0)⟩

instance [has_mul R] [has_add A] [has_mul A] [has_scalar R A] : has_mul (unitization R A) :=
⟨λ x y, (x.1 * y.1, x.1 • y.2 + y.1 • x.2 + x.2 * y.2)⟩

@[simp] lemma fst_one [has_one R] [has_zero A] : (1 : unitization R A).fst = 1 := rfl
@[simp] lemma snd_one [has_one R] [has_zero A] : (1 : unitization R A).snd = 0 := rfl

@[simp] lemma fst_mul [has_mul R] [has_add A] [has_mul A] [has_scalar R A]
  (x₁ x₂ : unitization R A) : (x₁ * x₂).fst = x₁.fst * x₂.fst := rfl
@[simp] lemma snd_mul [has_mul R] [has_add A] [has_mul A] [has_scalar R A]
  (x₁ x₂ : unitization R A) : (x₁ * x₂).snd = x₁.fst • x₂.snd + x₂.fst • x₁.snd + x₁.snd * x₂.snd :=
rfl

section
variables (A)

@[simp] lemma inl_one [has_one R] [has_zero A] : (inl 1 : unitization R A) = 1 := rfl

@[simp] lemma inl_mul [monoid R] [non_unital_non_assoc_semiring A] [distrib_mul_action R A]
  (r₁ r₂ : R) : (inl (r₁ * r₂) : unitization R A) = inl r₁ * inl r₂ :=
ext rfl $ show (0 : A) = r₁ • (0 : A) + r₂ • 0 + 0 * 0, by simp only [smul_zero, add_zero, mul_zero]

lemma inl_mul_inl [monoid R] [non_unital_non_assoc_semiring A] [distrib_mul_action R A]
  (r₁ r₂ : R) : (inl r₁ * inl r₂ : unitization R A) = inl (r₁ * r₂) :=
(inl_mul A r₁ r₂).symm

end

section
variables (R)

@[simp] lemma coe_mul [semiring R] [add_comm_monoid A] [has_mul A] [smul_with_zero R A]
  (a₁ a₂ : A) : (↑(a₁ * a₂) : unitization R A) = a₁ * a₂ :=
ext (mul_zero _).symm $ show a₁ * a₂ = (0 : R) • a₂ + (0 : R) • a₁ + a₁ * a₂,
  by simp only [zero_smul, zero_add]

end

lemma inl_mul_coe [semiring R] [non_unital_non_assoc_semiring A] [distrib_mul_action R A]
  (r : R) (a : A) : (inl r * a : unitization R A) = ↑(r • a) :=
ext (mul_zero r) $ show r • a + (0 : R) • 0 + 0 * a = r • a,
  by rw [smul_zero, add_zero, zero_mul, add_zero]

lemma coe_mul_inl [semiring R] [non_unital_non_assoc_semiring A] [distrib_mul_action R A]
  (r : R) (a : A) : (a * inl r : unitization R A) = ↑(r • a) :=
ext (zero_mul r) $ show (0 : R) • 0 + r • a + a * 0 = r • a,
  by rw [smul_zero, zero_add, mul_zero, add_zero]

instance mul_one_class [monoid R] [non_unital_non_assoc_semiring A] [distrib_mul_action R A] :
  mul_one_class (unitization R A) :=
{ one_mul := λ x, ext (one_mul x.1) $ show (1 : R) • x.2 + x.1 • 0 + 0 * x.2 = x.2,
    by rw [one_smul, smul_zero, add_zero, zero_mul, add_zero],
  mul_one := λ x, ext (mul_one x.1) $ show (x.1 • 0 : A) + (1 : R) • x.2 + x.2 * 0 = x.2,
    by rw [smul_zero, zero_add, one_smul, mul_zero, add_zero],
  .. unitization.has_one,
  .. unitization.has_mul }

instance [semiring R] [non_unital_non_assoc_semiring A] [module R A] :
  non_assoc_semiring (unitization R A) :=
{ zero_mul := λ x, ext (zero_mul x.1) $ show (0 : R) • x.2 + x.1 • 0 + 0 * x.2 = 0,
    by rw [zero_smul, zero_add, smul_zero, zero_mul, add_zero],
  mul_zero := λ x, ext (mul_zero x.1) $ show (x.1 • 0 : A) + (0 : R) • x.2 + x.2 * 0 = 0,
    by rw [smul_zero, zero_add, zero_smul, mul_zero, add_zero],
  left_distrib := λ x₁ x₂ x₃, ext (mul_add x₁.1 x₂.1 x₃.1) $
    show x₁.1 • (x₂.2 + x₃.2) + (x₂.1 + x₃.1) • x₁.2 + x₁.2 * (x₂.2 + x₃.2) =
      x₁.1 • x₂.2 + x₂.1 • x₁.2 + x₁.2 * x₂.2 + (x₁.1 • x₃.2 + x₃.1 • x₁.2 + x₁.2 * x₃.2),
    by { simp only [smul_add, add_smul, mul_add], abel },
  right_distrib := λ x₁ x₂ x₃, ext (add_mul x₁.1 x₂.1 x₃.1) $
    show (x₁.1 + x₂.1) • x₃.2 + x₃.1 • (x₁.2 + x₂.2) + (x₁.2 + x₂.2) * x₃.2 =
      x₁.1 • x₃.2 + x₃.1 • x₁.2 + x₁.2 * x₃.2 + (x₂.1 • x₃.2 + x₃.1 • x₂.2 + x₂.2 * x₃.2),
    by { simp only [add_smul, smul_add, add_mul], abel },
  .. unitization.mul_one_class,
  .. unitization.add_comm_monoid }

instance [comm_monoid R] [non_unital_semiring A] [distrib_mul_action R A] [is_scalar_tower R A A]
  [smul_comm_class R A A] : monoid (unitization R A) :=
{ mul_assoc := λ x y z, ext (mul_assoc x.1 y.1 z.1) $
    show (x.1 * y.1) • z.2 + z.1 • (x.1 • y.2 + y.1 • x.2 + x.2 * y.2) +
      (x.1 • y.2 + y.1 • x.2 + x.2 * y.2) * z.2 =
      x.1 • (y.1 • z.2 + z.1 • y.2 + y.2 * z.2) + (y.1 * z.1) • x.2 +
      x.2 * (y.1 • z.2 + z.1 • y.2 + y.2 * z.2),
    { simp only [smul_add, mul_add, add_mul, smul_smul, smul_mul_assoc, mul_smul_comm, mul_assoc],
      nth_rewrite 1 mul_comm,
      nth_rewrite 2 mul_comm,
      abel },
  ..unitization.mul_one_class }

-- This should work for `non_unital_comm_semiring`s, but we don't seem to have those
instance [comm_monoid R] [comm_semiring A] [distrib_mul_action R A] [is_scalar_tower R A A]
  [smul_comm_class R A A] : comm_monoid (unitization R A) :=
{ mul_comm := λ x₁ x₂, ext (mul_comm x₁.1 x₂.1) $
    show x₁.1 • x₂.2 + x₂.1 • x₁.2 + x₁.2 * x₂.2 = x₂.1 • x₁.2 + x₁.1 • x₂.2 + x₂.2 * x₁.2,
    by rw [add_comm (x₁.1 • x₂.2), mul_comm],
  ..unitization.monoid }

instance [comm_semiring R] [non_unital_semiring A] [module R A] [is_scalar_tower R A A]
  [smul_comm_class R A A] : semiring (unitization R A) :=
{ ..unitization.monoid,
  ..unitization.non_assoc_semiring }

-- This should work for `non_unital_comm_semiring`s, but we don't seem to have those
instance [comm_semiring R] [comm_semiring A] [module R A] [is_scalar_tower R A A]
  [smul_comm_class R A A] : comm_semiring (unitization R A) :=
{ ..unitization.comm_monoid,
  ..unitization.non_assoc_semiring }

variables (R A)

/-- The canonical inclusion of rings `R →+* unitization R A`. -/
@[simps apply]
def inl_ring_hom [semiring R] [non_unital_semiring A] [module R A] : R →+* unitization R A :=
{ to_fun := inl,
  map_one' := inl_one A,
  map_mul' := inl_mul A,
  map_zero' := inl_zero A,
  map_add' := inl_add A }

end mul

/-! ### Star structure -/

section star

variables {R A : Type*}

instance [has_star R] [has_star A] : has_star (unitization R A) :=
⟨λ ra, (star ra.fst, star ra.snd)⟩

@[simp] lemma fst_star [has_star R] [has_star A] (x : unitization R A) :
  (star x).fst = star x.fst := rfl

@[simp] lemma snd_star [has_star R] [has_star A] (x : unitization R A) :
  (star x).snd = star x.snd := rfl

@[simp] lemma inl_star [has_star R] [add_monoid A] [star_add_monoid A] (r : R) :
  inl (star r) = star (inl r : unitization R A) :=
ext rfl (by simp only [snd_star, star_zero, snd_inl])

@[simp] lemma coe_star [add_monoid R] [star_add_monoid R] [has_star A] (a : A) :
  ↑(star a) = star (a : unitization R A) :=
ext (by simp only [fst_star, star_zero, fst_coe]) rfl

instance [add_monoid R] [add_monoid A] [star_add_monoid R] [star_add_monoid A] :
  star_add_monoid (unitization R A) :=
{ star_involutive := λ x, ext (star_star x.fst) (star_star x.snd),
  star_add := λ x y, ext (star_add x.fst y.fst) (star_add x.snd y.snd) }

instance [comm_semiring R] [star_ring R] [add_comm_monoid A] [star_add_monoid A]
  [module R A] [star_module R A] : star_module R (unitization R A) :=
{ star_smul := λ r x, ext (by simp) (by simp) }

instance [comm_semiring R] [star_ring R] [non_unital_semiring A] [star_ring A]
  [module R A] [is_scalar_tower R A A] [smul_comm_class R A A] [star_module R A] :
  star_ring (unitization R A) :=
{ star_mul := λ x y, ext (by simp [star_mul])
    (by simp [star_mul, add_comm (star x.fst • star y.snd)]),
  ..unitization.star_add_monoid }

end star

/-! ### Algebra structure -/

section algebra
variables (S R A : Type*)
[comm_semiring S] [comm_semiring R] [non_unital_semiring A]
[module R A] [is_scalar_tower R A A] [smul_comm_class R A A]
[algebra S R] [distrib_mul_action S A] [distrib_mul_action Sᵐᵒᵖ A] [is_central_scalar S A]
[is_scalar_tower S R A]

instance algebra : algebra S (unitization R A) :=
{ commutes' := λ r x,
  begin
    induction x using unitization.ind,
    simp only [mul_add, add_mul, ring_hom.to_fun_eq_coe, ring_hom.coe_comp, function.comp_app,
      inl_ring_hom_apply, inl_mul_inl],
    rw [inl_mul_coe, coe_mul_inl, mul_comm]
  end,
  smul_def' := λ s x,
  begin
    induction x using unitization.ind,
    simp only [mul_add, smul_add, ring_hom.to_fun_eq_coe, ring_hom.coe_comp, function.comp_app,
      inl_ring_hom_apply, algebra.algebra_map_eq_smul_one],
    rw [inl_mul_inl, inl_mul_coe, smul_one_mul, inl_smul, coe_smul, smul_one_smul]
  end,
  op_smul_def' := λ x s,
  begin
    induction x using unitization.ind,
    simp only [add_mul, smul_add, ring_hom.to_fun_eq_coe, ring_hom.coe_comp, function.comp_app,
      inl_ring_hom_apply, algebra.algebra_map_eq_smul_one, op_smul_eq_smul],
    rw [inl_mul_inl, coe_mul_inl, mul_smul_one, inl_smul, coe_smul, smul_one_smul],
  end,
  ..(unitization.inl_ring_hom R A).comp (algebra_map S R) }

lemma algebra_map_eq_inl_comp : ⇑(algebra_map S (unitization R A)) = inl ∘ algebra_map S R := rfl
lemma algebra_map_eq_inl_ring_hom_comp :
  algebra_map S (unitization R A) = (inl_ring_hom R A).comp (algebra_map S R) := rfl
lemma algebra_map_eq_inl [module Rᵐᵒᵖ A] [is_central_scalar R A] :
  ⇑(algebra_map R (unitization R A)) = inl := rfl
lemma algebra_map_eq_inl_hom [module Rᵐᵒᵖ A] [is_central_scalar R A] :
  algebra_map R (unitization R A) = inl_ring_hom R A := rfl

/-- The canonical `R`-algebra projection `unitization R A → R`. -/
@[simps]
def fst_hom  [module Rᵐᵒᵖ A] [is_central_scalar R A] : unitization R A →ₐ[R] R :=
{ to_fun := fst,
  map_one' := fst_one,
  map_mul' := fst_mul,
  map_zero' := fst_zero,
  map_add' := fst_add,
  commutes' := fst_inl A }

end algebra

section coe

/-- The coercion from a non-unital `R`-algebra `A` to its unitization `unitization R A`
realized as a non-unital algebra homomorphism. -/
@[simps]
def coe_non_unital_alg_hom (R A : Type*) [comm_semiring R] [non_unital_semiring A] [module R A] :
  A →ₙₐ[R] unitization R A :=
{ to_fun := coe,
  map_smul' := coe_smul R,
  map_zero' := coe_zero R,
  map_add' := coe_add R,
  map_mul' := coe_mul R }

end coe

section alg_hom

variables {S R A : Type*}
  [comm_semiring S] [comm_semiring R] [non_unital_semiring A]
<<<<<<< HEAD
  [module R A] [module Rᵐᵒᵖ A]
  [is_central_scalar R A] [smul_comm_class R A A] [is_scalar_tower R A A]
  {B : Type*} [ring B] [algebra S B]
  [algebra S R] [distrib_mul_action S A] [distrib_mul_action Sᵐᵒᵖ A] [is_central_scalar S A]
  [is_scalar_tower S R A]
=======
  [module R A] [smul_comm_class R A A] [is_scalar_tower R A A]
  {B : Type*} [semiring B] [algebra S B]
  [algebra S R] [distrib_mul_action S A] [is_scalar_tower S R A]
>>>>>>> 81262559
  {C : Type*} [ring C] [algebra R C]

lemma alg_hom_ext {φ ψ : unitization R A →ₐ[S] B} (h : ∀ a : A, φ a = ψ a)
  (h' : ∀ r, φ (algebra_map R (unitization R A) r) = ψ (algebra_map R (unitization R A) r)) :
  φ = ψ :=
begin
  ext,
  induction x using unitization.ind,
  simp only [map_add, ←algebra_map_eq_inl, h, h'],
end

/-- See note [partially-applied ext lemmas] -/
@[ext]
lemma alg_hom_ext' {φ ψ : unitization R A →ₐ[R] C}
  (h : φ.to_non_unital_alg_hom.comp (coe_non_unital_alg_hom R A) =
    ψ.to_non_unital_alg_hom.comp (coe_non_unital_alg_hom R A)) :
  φ = ψ :=
alg_hom_ext (non_unital_alg_hom.congr_fun h) (by simp [alg_hom.commutes])

/-- Non-unital algebra homomorphisms from `A` into a unital `R`-algebra `C` lift uniquely to
`unitization R A →ₐ[R] C`. This is the universal property of the unitization. -/
@[simps apply_apply]
def lift : (A →ₙₐ[R] C) ≃ (unitization R A →ₐ[R] C) :=
{ to_fun := λ φ,
  { to_fun := λ x, algebra_map R C x.fst + φ x.snd,
    map_one' := by simp only [fst_one, map_one, snd_one, φ.map_zero, add_zero],
    map_mul' := λ x y,
    begin
      induction x using unitization.ind,
      induction y using unitization.ind,
      simp only [mul_add, add_mul, coe_mul, fst_add, fst_mul, fst_inl, fst_coe, mul_zero,
        add_zero, zero_mul, map_mul, snd_add, snd_mul, snd_inl, smul_zero, snd_coe, zero_add,
        φ.map_add, φ.map_smul, φ.map_mul, zero_smul, zero_add],
      rw ←algebra.commutes _ (φ x_a),
      simp only [algebra.algebra_map_eq_smul_one, smul_one_mul, add_assoc],
    end,
    map_zero' := by simp only [fst_zero, map_zero, snd_zero, φ.map_zero, add_zero],
    map_add' := λ x y,
    begin
      induction x using unitization.ind,
      induction y using unitization.ind,
      simp only [fst_add, fst_inl, fst_coe, add_zero, map_add, snd_add, snd_inl, snd_coe, zero_add,
        φ.map_add],
      rw add_add_add_comm,
    end,
    commutes' := λ r, by simp only [algebra_map_eq_inl, fst_inl, snd_inl, φ.map_zero, add_zero] },
  inv_fun := λ φ, φ.to_non_unital_alg_hom.comp (coe_non_unital_alg_hom R A),
  left_inv := λ φ, by { ext, simp, },
  right_inv := λ φ, unitization.alg_hom_ext' (by { ext, simp }), }

lemma lift_symm_apply (φ : unitization R A →ₐ[R] C) (a : A) :
  unitization.lift.symm φ a = φ a := rfl

end alg_hom

end unitization<|MERGE_RESOLUTION|>--- conflicted
+++ resolved
@@ -490,17 +490,11 @@
 
 variables {S R A : Type*}
   [comm_semiring S] [comm_semiring R] [non_unital_semiring A]
-<<<<<<< HEAD
   [module R A] [module Rᵐᵒᵖ A]
   [is_central_scalar R A] [smul_comm_class R A A] [is_scalar_tower R A A]
-  {B : Type*} [ring B] [algebra S B]
+  {B : Type*} [semiring B] [algebra S B]
   [algebra S R] [distrib_mul_action S A] [distrib_mul_action Sᵐᵒᵖ A] [is_central_scalar S A]
   [is_scalar_tower S R A]
-=======
-  [module R A] [smul_comm_class R A A] [is_scalar_tower R A A]
-  {B : Type*} [semiring B] [algebra S B]
-  [algebra S R] [distrib_mul_action S A] [is_scalar_tower S R A]
->>>>>>> 81262559
   {C : Type*} [ring C] [algebra R C]
 
 lemma alg_hom_ext {φ ψ : unitization R A →ₐ[S] B} (h : ∀ a : A, φ a = ψ a)
