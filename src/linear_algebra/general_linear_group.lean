/-
Copyright (c) 2021 Chris Birkbeck. All rights reserved.
Released under Apache 2.0 license as described in the file LICENSE.
Authors: Chris Birkbeck
-/
import linear_algebra.matrix.nonsingular_inverse
import linear_algebra.special_linear_group

/-!
# The General Linear group $GL(n, R)$

This file defines the elements of the General Linear group `general_linear_group n R`,
consisting of all invertible `n` by `n` `R`-matrices.

## Main definitions

* `matrix.general_linear_group` is the type of matrices over R which are units in the matrix ring.
* `matrix.GL_pos` gives the subgroup of matrices with
  positive determinant (over a linear ordered ring).

## Tags

matrix group, group, matrix inverse
-/

namespace matrix
universes u v
open_locale matrix
open linear_map

-- disable this instance so we do not accidentally use it in lemmas.
local attribute [-instance] special_linear_group.has_coe_to_fun

/-- `GL n R` is the group of `n` by `n` `R`-matrices with unit determinant.
Defined as a subtype of matrices-/
abbreviation general_linear_group (n : Type u) (R : Type v)
  [decidable_eq n] [fintype n] [comm_ring R] : Type* := (matrix n n R)ˣ

notation `GL` := general_linear_group

namespace general_linear_group

variables {n : Type u} [decidable_eq n] [fintype n] {R : Type v} [comm_ring R]

/-- The determinant of a unit matrix is itself a unit. -/
@[simps]
def det : GL n R →* Rˣ :=
{ to_fun := λ A,
  { val := (↑A : matrix n n R).det,
    inv := (↑(A⁻¹) : matrix n n R).det,
    val_inv := by rw [←det_mul, ←mul_eq_mul, A.mul_inv, det_one],
    inv_val := by rw [←det_mul, ←mul_eq_mul, A.inv_mul, det_one]},
  map_one' := units.ext det_one,
  map_mul' := λ A B, units.ext $ det_mul _ _ }

/--The `GL n R` and `general_linear_group R n` groups are multiplicatively equivalent-/
def to_lin : (GL n R) ≃* (linear_map.general_linear_group R (n → R)) :=
units.map_equiv to_lin_alg_equiv'.to_mul_equiv

/--Given a matrix with invertible determinant we get an element of `GL n R`-/
def mk' (A : matrix n n R) (h : invertible (matrix.det A)) : GL n R :=
unit_of_det_invertible A

/--Given a matrix with unit determinant we get an element of `GL n R`-/
noncomputable def mk'' (A : matrix n n R) (h : is_unit (matrix.det A)) : GL n R :=
nonsing_inv_unit A h

/--Given a matrix with non-zero determinant over a field, we get an element of `GL n K`-/
def mk_of_det_ne_zero {K : Type*} [field K] (A : matrix n n K) (h : matrix.det A ≠ 0) :
  GL n K :=
mk' A (invertible_of_nonzero h)

lemma ext_iff (A B : GL n R) : A = B ↔ (∀ i j, (A : matrix n n R) i j = (B : matrix n n R) i j) :=
units.ext_iff.trans matrix.ext_iff.symm

/-- Not marked `@[ext]` as the `ext` tactic already solves this. -/
lemma ext ⦃A B : GL n R⦄ (h : ∀ i j, (A : matrix n n R) i j = (B : matrix n n R) i j) :
  A = B :=
units.ext $ matrix.ext h

section coe_lemmas

variables (A B : GL n R)

<<<<<<< HEAD

=======
>>>>>>> 052d027f
@[simp] lemma coe_mul : ↑(A * B) = (↑A : matrix n n R) ⬝ (↑B : matrix n n R) := rfl

@[simp] lemma coe_one : ↑(1 : GL n R) = (1 : matrix n n R) := rfl

lemma coe_inv : ↑(A⁻¹) = (↑A : matrix n n R)⁻¹ :=
begin
  letI := A.invertible,
  exact inv_of_eq_nonsing_inv (↑A : matrix n n R),
end

/-- An element of the matrix general linear group on `(n) [fintype n]` can be considered as an
element of the endomorphism general linear group on `n → R`. -/
def to_linear : general_linear_group n R ≃* linear_map.general_linear_group R (n → R) :=
units.map_equiv matrix.to_lin_alg_equiv'.to_ring_equiv.to_mul_equiv

-- Note that without the `@` and `‹_›`, lean infers `λ a b, _inst_1 a b` instead of `_inst_1` as the
-- decidability argument, which prevents `simp` from obtaining the instance by unification.
-- These `λ a b, _inst a b` terms also appear in the type of `A`, but simp doesn't get confused by
-- them so for now we do not care.
@[simp] lemma coe_to_linear :
  (@to_linear n ‹_› ‹_› _ _ A : (n → R) →ₗ[R] (n → R)) = matrix.mul_vec_lin A :=
rfl

@[simp] lemma to_linear_apply (v : n → R) :
  (@to_linear n ‹_› ‹_› _ _ A) v = matrix.mul_vec_lin ↑A v :=
rfl

end coe_lemmas

end general_linear_group

namespace special_linear_group

variables {n : Type u} [decidable_eq n] [fintype n] {R : Type v} [comm_ring R]

instance has_coe_to_general_linear_group : has_coe (special_linear_group n R) (GL n R) :=
⟨λ A, ⟨↑A, ↑(A⁻¹), congr_arg coe (mul_right_inv A), congr_arg coe (mul_left_inv A)⟩⟩

end special_linear_group

section

variables {n : Type u} {R : Type v} [decidable_eq n] [fintype n] [linear_ordered_comm_ring R ]

section
variables (n R)

/-- This is the subgroup of `nxn` matrices with entries over a
linear ordered ring and positive determinant. -/
def GL_pos : subgroup (GL n R) :=
(units.pos_subgroup R).comap general_linear_group.det
end

@[simp] lemma mem_GL_pos (A : GL n R) : A ∈ GL_pos n R ↔ 0 < (A.det : R) := iff.rfl
end

section has_neg

variables {n : Type u} {R : Type v} [decidable_eq n] [fintype n] [linear_ordered_comm_ring R ]
[fact (even (fintype.card n))]

/-- Formal operation of negation on general linear group on even cardinality `n` given by negating
each element. -/
instance : has_neg (GL_pos n R) :=
⟨λ g, ⟨-g, begin
    rw [mem_GL_pos, general_linear_group.coe_det_apply, units.coe_neg, det_neg,
      nat.neg_one_pow_of_even (fact.out (even (fintype.card n))), one_mul],
    exact g.prop,
  end⟩⟩

instance : has_distrib_neg (GL_pos n R) :=
{ neg := has_neg.neg,
  neg_neg := λ x, subtype.ext $ neg_neg _,
  neg_mul := λ x y, subtype.ext $ neg_mul _ _,
  mul_neg := λ x y, subtype.ext $ mul_neg _ _ }

@[simp] lemma GL_pos.coe_neg (g : GL_pos n R) : ↑(- g) = - (↑g : matrix n n R) :=
rfl

@[simp] lemma GL_pos.coe_neg_apply (g : GL_pos n R) (i j : n) :
  (↑(-g) : matrix n n R) i j = -((↑g : matrix n n R) i j) :=
rfl

end has_neg

namespace special_linear_group

variables {n : Type u} [decidable_eq n] [fintype n] {R : Type v} [linear_ordered_comm_ring R]

/-- `special_linear_group n R` embeds into `GL_pos n R` -/
def to_GL_pos : special_linear_group n R →* GL_pos n R :=
{ to_fun := λ A, ⟨(A : GL n R), show 0 < (↑A : matrix n n R).det, from A.prop.symm ▸ zero_lt_one⟩,
  map_one' := subtype.ext $ units.ext $ rfl,
  map_mul' := λ A₁ A₂, subtype.ext $ units.ext $ rfl }

instance : has_coe (special_linear_group n R) (GL_pos n R) := ⟨to_GL_pos⟩

lemma coe_eq_to_GL_pos : (coe : special_linear_group n R → GL_pos n R) = to_GL_pos := rfl

lemma to_GL_pos_injective :
  function.injective (to_GL_pos : special_linear_group n R → GL_pos n R) :=
(show function.injective ((coe : GL_pos n R → matrix n n R) ∘ to_GL_pos),
 from subtype.coe_injective).of_comp

lemma coe_to_GL_pos_ext (g : special_linear_group n R) (i j : n) :
  g.1 i j = (g : (GL_pos n R)).1.1 i j := rfl

lemma coe_to_GL_pos_det (g : special_linear_group n R) : det (g : GL_pos n R).1.1 = 1 :=
g.prop

/-- Coercing a `special_linear_group` via `GL_pos` and `GL` is the same as coercing striaght to a
matrix -/
@[simp]
lemma coe_GL_pos_coe_GL_coe_matrix (g : special_linear_group n R) :
  (↑(↑(↑(g : special_linear_group n R) : GL_pos n R) : GL n R) : matrix n n R) = ↑g := rfl

variable [fact (even (fintype.card n))]

@[simp] lemma coe_GL_pos_neg (g : special_linear_group n R) : ↑(-g) = -(↑g : GL_pos n R) :=
by {ext, refl}

end special_linear_group

section examples

/-- The matrix [a, -b; b, a] (inspired by multiplication by a complex number); it is an element of
$GL_2(R)$ if `a ^ 2 + b ^ 2` is nonzero. -/
@[simps coe {fully_applied := ff}]
def plane_conformal_matrix {R} [field R] (a b : R) (hab : a ^ 2 + b ^ 2 ≠ 0) :
  matrix.general_linear_group (fin 2) R :=
general_linear_group.mk_of_det_ne_zero ![![a, -b], ![b, a]]
  (by simpa [det_fin_two, sq] using hab)

/- TODO: Add Iwasawa matrices `n_x=![![1,x],![0,1]]`, `a_t=![![exp(t/2),0],![0,exp(-t/2)]]` and
  `k_θ==![![cos θ, sin θ],![-sin θ, cos θ]]`
-/

end examples

namespace general_linear_group
variables {n : Type u} [decidable_eq n] [fintype n] {R : Type v} [comm_ring R]

-- this section should be last to ensure we do not use it in lemmas
section coe_fn_instance

/-- This instance is here for convenience, but is not the simp-normal form. -/
instance : has_coe_to_fun (GL n R) (λ _, n → n → R) :=
{ coe := λ A, A.val }

@[simp] lemma coe_fn_eq_coe (A : GL n R) : ⇑A = (↑A : matrix n n R) := rfl

end coe_fn_instance

end general_linear_group

end matrix<|MERGE_RESOLUTION|>--- conflicted
+++ resolved
@@ -82,10 +82,6 @@
 
 variables (A B : GL n R)
 
-<<<<<<< HEAD
-
-=======
->>>>>>> 052d027f
 @[simp] lemma coe_mul : ↑(A * B) = (↑A : matrix n n R) ⬝ (↑B : matrix n n R) := rfl
 
 @[simp] lemma coe_one : ↑(1 : GL n R) = (1 : matrix n n R) := rfl
