/-
Copyright (c) 2020 Aaron Anderson, Jalex Stark. All rights reserved.
Released under Apache 2.0 license as described in the file LICENSE.
Authors: Aaron Anderson, Jalex Stark
-/

import algebra.polynomial.big_operators
import data.matrix.char_p
import field_theory.finite.basic
import group_theory.perm.cycles
import linear_algebra.char_poly.basic
import linear_algebra.matrix.trace
import ring_theory.polynomial.basic
import ring_theory.power_basis

/-!
# Characteristic polynomials

We give methods for computing coefficients of the characteristic polynomial.

## Main definitions

- `char_poly_degree_eq_dim` proves that the degree of the characteristic polynomial
  over a nonzero ring is the dimension of the matrix
- `det_eq_sign_char_poly_coeff` proves that the determinant is the constant term of the
  characteristic polynomial, up to sign.
- `trace_eq_neg_char_poly_coeff` proves that the trace is the negative of the (d-1)th coefficient of
  the characteristic polynomial, where d is the dimension of the matrix.
  For a nonzero ring, this is the second-highest coefficient.

-/

noncomputable theory

universes u v w z

open polynomial matrix
open_locale big_operators

variables {R : Type u} [comm_ring R]
variables {n G : Type v} [decidable_eq n] [fintype n]
variables {α β : Type v} [decidable_eq α]


open finset
open polynomial

variable {M : matrix n n R}

lemma char_matrix_apply_nat_degree [nontrivial R] (i j : n) :
  (char_matrix M i j).nat_degree = ite (i = j) 1 0 :=
by { by_cases i = j; simp [h, ← degree_eq_iff_nat_degree_eq_of_pos (nat.succ_pos 0)], }

lemma char_matrix_apply_nat_degree_le (i j : n) :
  (char_matrix M i j).nat_degree ≤ ite (i = j) 1 0 :=
by split_ifs; simp [h, nat_degree_X_sub_C_le]

variable (M)
lemma char_poly_sub_diagonal_degree_lt :
(char_poly M - ∏ (i : n), (X - C (M i i))).degree < ↑(fintype.card n - 1) :=
begin
  rw [char_poly, det_apply', ← insert_erase (mem_univ (equiv.refl n)),
    sum_insert (not_mem_erase (equiv.refl n) univ), add_comm],
  simp only [char_matrix_apply_eq, one_mul, equiv.perm.sign_refl, id.def, int.cast_one,
    units.coe_one, add_sub_cancel, equiv.coe_refl],
  rw ← mem_degree_lt, apply submodule.sum_mem (degree_lt R (fintype.card n - 1)),
  intros c hc, rw [← C_eq_int_cast, C_mul'],
  apply submodule.smul_mem (degree_lt R (fintype.card n - 1)) ↑↑(equiv.perm.sign c),
  rw mem_degree_lt, apply lt_of_le_of_lt degree_le_nat_degree _, rw with_bot.coe_lt_coe,
  apply lt_of_le_of_lt _ (equiv.perm.fixed_point_card_lt_of_ne_one (ne_of_mem_erase hc)),
  apply le_trans (polynomial.nat_degree_prod_le univ (λ i : n, (char_matrix M (c i) i))) _,
  rw card_eq_sum_ones, rw sum_filter, apply sum_le_sum,
  intros, apply char_matrix_apply_nat_degree_le,
end

lemma char_poly_coeff_eq_prod_coeff_of_le {k : ℕ} (h : fintype.card n - 1 ≤ k) :
  (char_poly M).coeff k = (∏ i : n, (X - C (M i i))).coeff k :=
begin
  apply eq_of_sub_eq_zero, rw ← coeff_sub, apply polynomial.coeff_eq_zero_of_degree_lt,
  apply lt_of_lt_of_le (char_poly_sub_diagonal_degree_lt M) _, rw with_bot.coe_le_coe, apply h,
end

lemma det_of_card_zero (h : fintype.card n = 0) (M : matrix n n R) : M.det = 1 :=
by { rw fintype.card_eq_zero_iff at h, suffices : M = 1, { simp [this] }, ext i, exact h.elim i }

theorem char_poly_degree_eq_dim [nontrivial R] (M : matrix n n R) :
(char_poly M).degree = fintype.card n :=
begin
  by_cases fintype.card n = 0,
  { rw h, unfold char_poly, rw det_of_card_zero, {simp}, {assumption} },
  rw ← sub_add_cancel (char_poly M) (∏ (i : n), (X - C (M i i))),
  have h1 : (∏ (i : n), (X - C (M i i))).degree = fintype.card n,
  { rw degree_eq_iff_nat_degree_eq_of_pos, swap, apply nat.pos_of_ne_zero h,
    rw nat_degree_prod', simp_rw nat_degree_X_sub_C, unfold fintype.card, simp,
    simp_rw (monic_X_sub_C _).leading_coeff, simp, },
  rw degree_add_eq_right_of_degree_lt, exact h1, rw h1,
  apply lt_trans (char_poly_sub_diagonal_degree_lt M), rw with_bot.coe_lt_coe,
  rw ← nat.pred_eq_sub_one, apply nat.pred_lt, apply h,
end

theorem char_poly_nat_degree_eq_dim [nontrivial R] (M : matrix n n R) :
  (char_poly M).nat_degree = fintype.card n :=
nat_degree_eq_of_degree_eq_some (char_poly_degree_eq_dim M)

lemma char_poly_monic (M : matrix n n R) :
  monic (char_poly M) :=
begin
  nontriviality,
  by_cases fintype.card n = 0, {rw [char_poly, det_of_card_zero h], apply monic_one},
  have mon : (∏ (i : n), (X - C (M i i))).monic,
  { apply monic_prod_of_monic univ (λ i : n, (X - C (M i i))), simp [monic_X_sub_C], },
  rw ← sub_add_cancel (∏ (i : n), (X - C (M i i))) (char_poly M) at mon,
  rw monic at *, rw leading_coeff_add_of_degree_lt at mon, rw ← mon,
  rw char_poly_degree_eq_dim, rw ← neg_sub, rw degree_neg,
  apply lt_trans (char_poly_sub_diagonal_degree_lt M), rw with_bot.coe_lt_coe,
  rw ← nat.pred_eq_sub_one, apply nat.pred_lt, apply h,
end

theorem trace_eq_neg_char_poly_coeff [nonempty n] (M : matrix n n R) :
  (matrix.trace n R R) M = -(char_poly M).coeff (fintype.card n - 1) :=
begin
  nontriviality,
  rw char_poly_coeff_eq_prod_coeff_of_le, swap, refl,
  rw [fintype.card, prod_X_sub_C_coeff_card_pred univ (λ i : n, M i i)], simp,
  rw [← fintype.card, fintype.card_pos_iff], apply_instance,
end

-- I feel like this should use polynomial.alg_hom_eval₂_algebra_map
lemma mat_poly_equiv_eval (M : matrix n n (polynomial R)) (r : R) (i j : n) :
  (mat_poly_equiv M).eval ((scalar n) r) i j = (M i j).eval r :=
begin
  unfold polynomial.eval, unfold eval₂,
  transitivity polynomial.sum (mat_poly_equiv M) (λ (e : ℕ) (a : matrix n n R),
    (a * (scalar n) r ^ e) i j),
  { unfold polynomial.sum, rw matrix.sum_apply, dsimp, refl },
  { simp_rw [←ring_hom.map_pow, ←(matrix.scalar.commute _ _).eq],
    simp only [coe_scalar, matrix.one_mul, ring_hom.id_apply,
      pi.smul_apply, smul_eq_mul, mul_eq_mul, algebra.smul_mul_assoc],
    have h : ∀ x : ℕ, (λ (e : ℕ) (a : R), r ^ e * a) x 0 = 0 := by simp,
    simp only [polynomial.sum, mat_poly_equiv_coeff_apply, mul_comm],
    apply (finset.sum_subset (support_subset_support_mat_poly_equiv _ _ _) _).symm,
    assume n hn h'n,
    rw not_mem_support_iff at h'n,
    simp only [h'n, zero_mul] }
end

lemma eval_det (M : matrix n n (polynomial R)) (r : R) :
  polynomial.eval r M.det = (polynomial.eval (matrix.scalar n r) (mat_poly_equiv M)).det :=
begin
  rw [polynomial.eval, ← coe_eval₂_ring_hom, ring_hom.map_det],
  apply congr_arg det, ext, symmetry, convert mat_poly_equiv_eval _ _ _ _,
end

theorem det_eq_sign_char_poly_coeff (M : matrix n n R) :
  M.det = (-1)^(fintype.card n) * (char_poly M).coeff 0:=
begin
  rw [coeff_zero_eq_eval_zero, char_poly, eval_det, mat_poly_equiv_char_matrix, ← det_smul],
  simp
end

variables {p : ℕ} [fact p.prime]

lemma mat_poly_equiv_eq_X_pow_sub_C {K : Type*} (k : ℕ) [field K] (M : matrix n n K) :
  mat_poly_equiv
      ((expand K (k) : polynomial K →+* polynomial K).map_matrix (char_matrix (M ^ k))) =
    X ^ k - C (M ^ k) :=
begin
  ext m,
  rw [coeff_sub, coeff_C, mat_poly_equiv_coeff_apply, ring_hom.map_matrix_apply, matrix.map_apply,
    alg_hom.coe_to_ring_hom, dmatrix.sub_apply, coeff_X_pow],
  by_cases hij : i = j,
  { rw [hij, char_matrix_apply_eq, alg_hom.map_sub, expand_C, expand_X, coeff_sub, coeff_X_pow,
     coeff_C],
    split_ifs with mp m0;
    simp only [matrix.one_apply_eq, dmatrix.zero_apply] },
  { rw [char_matrix_apply_ne _ _ _ hij, alg_hom.map_neg, expand_C, coeff_neg, coeff_C],
    split_ifs with m0 mp;
    simp only [hij, zero_sub, dmatrix.zero_apply, sub_zero, neg_zero, matrix.one_apply_ne, ne.def,
      not_false_iff] }
end

@[simp] lemma finite_field.char_poly_pow_card {K : Type*} [field K] [fintype K] (M : matrix n n K) :
  char_poly (M ^ (fintype.card K)) = char_poly M :=
begin
<<<<<<< HEAD
  casesI is_empty_or_nonempty n,
=======
  casesI (is_empty_or_nonempty n).symm,
>>>>>>> 15712902
  { cases char_p.exists K with p hp, letI := hp,
    rcases finite_field.card K p with ⟨⟨k, kpos⟩, ⟨hp, hk⟩⟩,
    haveI : fact p.prime := ⟨hp⟩,
    dsimp at hk, rw hk at *,
    apply (frobenius_inj (polynomial K) p).iterate k,
    repeat { rw iterate_frobenius, rw ← hk },
    rw ← finite_field.expand_card,
    unfold char_poly, rw [alg_hom.map_det, ← is_monoid_hom.map_pow],
    apply congr_arg det,
    refine mat_poly_equiv.injective _,
    rw [alg_equiv.map_pow, mat_poly_equiv_char_matrix, hk, sub_pow_char_pow_of_commute, ← C_pow],
    { exact (id (mat_poly_equiv_eq_X_pow_sub_C (p ^ k) M) : _) },
    { exact (C M).commute_X } },
<<<<<<< HEAD
  { apply congr_arg, apply subsingleton.elim _ _, },
=======
  { -- TODO[gh-6025]: remove this `haveI` once `subsingleton_of_empty_right` is a global instance
    haveI : subsingleton (matrix n n K) := matrix.subsingleton_of_empty_right,
    exact congr_arg _ (subsingleton.elim _ _), },
>>>>>>> 15712902
end

@[simp] lemma zmod.char_poly_pow_card (M : matrix n n (zmod p)) :
  char_poly (M ^ p) = char_poly M :=
by { have h := finite_field.char_poly_pow_card M, rwa zmod.card at h, }

lemma finite_field.trace_pow_card {K : Type*} [field K] [fintype K] [nonempty n]
  (M : matrix n n K) : trace n K K (M ^ (fintype.card K)) = (trace n K K M) ^ (fintype.card K) :=
by rw [trace_eq_neg_char_poly_coeff, trace_eq_neg_char_poly_coeff,
       finite_field.char_poly_pow_card, finite_field.pow_card]

lemma zmod.trace_pow_card {p:ℕ} [fact p.prime] [nonempty n] (M : matrix n n (zmod p)) :
  trace n (zmod p) (zmod p) (M ^ p) = (trace n (zmod p) (zmod p) M)^p :=
by { have h := finite_field.trace_pow_card M, rwa zmod.card at h, }

namespace matrix

theorem is_integral : is_integral R M := ⟨char_poly M, ⟨char_poly_monic M, aeval_self_char_poly M⟩⟩

theorem min_poly_dvd_char_poly {K : Type*} [field K] (M : matrix n n K) :
  (minpoly K M) ∣ char_poly M :=
minpoly.dvd _ _ (aeval_self_char_poly M)

end matrix

section power_basis

open algebra

/-- The characteristic polynomial of the map `λ x, a * x` is the minimal polynomial of `a`.

In combination with `det_eq_sign_char_poly_coeff` or `trace_eq_neg_char_poly_coeff`
and a bit of rewriting, this will allow us to conclude the
field norm resp. trace of `x` is the product resp. sum of `x`'s conjugates.
-/
lemma char_poly_left_mul_matrix {K S : Type*} [field K] [comm_ring S] [algebra K S]
  (h : power_basis K S) :
  char_poly (left_mul_matrix h.basis h.gen) = minpoly K h.gen :=
begin
  apply minpoly.unique,
  { apply char_poly_monic },
  { apply (left_mul_matrix _).injective_iff.mp (left_mul_matrix_injective h.basis),
    rw [← polynomial.aeval_alg_hom_apply, aeval_self_char_poly] },
  { intros q q_monic root_q,
    rw [char_poly_degree_eq_dim, fintype.card_fin, degree_eq_nat_degree q_monic.ne_zero],
    apply with_bot.some_le_some.mpr,
    exact h.dim_le_nat_degree_of_root q_monic.ne_zero root_q }
end

end power_basis<|MERGE_RESOLUTION|>--- conflicted
+++ resolved
@@ -182,11 +182,7 @@
 @[simp] lemma finite_field.char_poly_pow_card {K : Type*} [field K] [fintype K] (M : matrix n n K) :
   char_poly (M ^ (fintype.card K)) = char_poly M :=
 begin
-<<<<<<< HEAD
-  casesI is_empty_or_nonempty n,
-=======
   casesI (is_empty_or_nonempty n).symm,
->>>>>>> 15712902
   { cases char_p.exists K with p hp, letI := hp,
     rcases finite_field.card K p with ⟨⟨k, kpos⟩, ⟨hp, hk⟩⟩,
     haveI : fact p.prime := ⟨hp⟩,
@@ -200,13 +196,9 @@
     rw [alg_equiv.map_pow, mat_poly_equiv_char_matrix, hk, sub_pow_char_pow_of_commute, ← C_pow],
     { exact (id (mat_poly_equiv_eq_X_pow_sub_C (p ^ k) M) : _) },
     { exact (C M).commute_X } },
-<<<<<<< HEAD
-  { apply congr_arg, apply subsingleton.elim _ _, },
-=======
   { -- TODO[gh-6025]: remove this `haveI` once `subsingleton_of_empty_right` is a global instance
     haveI : subsingleton (matrix n n K) := matrix.subsingleton_of_empty_right,
     exact congr_arg _ (subsingleton.elim _ _), },
->>>>>>> 15712902
 end
 
 @[simp] lemma zmod.char_poly_pow_card (M : matrix n n (zmod p)) :
