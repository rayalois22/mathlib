/-
Copyright (c) 2020 Adam Topaz. All rights reserved.
Released under Apache 2.0 license as described in the file LICENSE.
Authors: Zhangir Azerbayev, Adam Topaz, Eric Wieser
-/

import algebra.ring_quot
import linear_algebra.tensor_algebra
import linear_algebra.alternating
import group_theory.perm.sign

/-!
# Exterior Algebras

We construct the exterior algebra of a module `M` over a commutative semiring `R`.

## Notation

The exterior algebra of the `R`-module `M` is denoted as `exterior_algebra R M`.
It is endowed with the structure of an `R`-algebra.

Given a linear morphism `f : M → A` from a module `M` to another `R`-algebra `A`, such that
`cond : ∀ m : M, f m * f m = 0`, there is a (unique) lift of `f` to an `R`-algebra morphism,
which is denoted `exterior_algebra.lift R f cond`.

The canonical linear map `M → exterior_algebra R M` is denoted `exterior_algebra.ι R`.

## Theorems

The main theorems proved ensure that `exterior_algebra R M` satisfies the universal property
of the exterior algebra.
1. `ι_comp_lift` is  fact that the composition of `ι R` with `lift R f cond` agrees with `f`.
2. `lift_unique` ensures the uniqueness of `lift R f cond` with respect to 1.

## Definitions

* `ι_multi` is the `alternating_map` corresponding to the wedge product of `ι R m` terms.

## Implementation details

The exterior algebra of `M` is constructed as a quotient of the tensor algebra, as follows.
1. We define a relation `exterior_algebra.rel R M` on `tensor_algebra R M`.
   This is the smallest relation which identifies squares of elements of `M` with `0`.
2. The exterior algebra is the quotient of the tensor algebra by this relation.

-/

universes u1 u2 u3

variables (R : Type u1) [comm_semiring R]
variables (M : Type u2) [add_comm_monoid M] [module R M]

namespace exterior_algebra
open tensor_algebra

/-- `rel` relates each `ι m * ι m`, for `m : M`, with `0`.

The exterior algebra of `M` is defined as the quotient modulo this relation.
-/
inductive rel : tensor_algebra R M → tensor_algebra R M → Prop
| of (m : M) : rel ((ι R m) * (ι R m)) 0

end exterior_algebra

/--
The exterior algebra of an `R`-module `M`.
-/
@[derive [inhabited, semiring, algebra R]]
def exterior_algebra := ring_quot (exterior_algebra.rel R M)

namespace exterior_algebra

variables {M}

instance {S : Type u3} [comm_ring S] [module S M] : ring (exterior_algebra S M) :=
ring_quot.ring (exterior_algebra.rel S M)

/--
The canonical linear map `M →ₗ[R] exterior_algebra R M`.
-/
def ι : M →ₗ[R] exterior_algebra R M :=
(ring_quot.mk_alg_hom R _).to_linear_map.comp (tensor_algebra.ι R)


variables {R}

/-- As well as being linear, `ι m` squares to zero -/
@[simp]
theorem ι_sq_zero (m : M) : (ι R m) * (ι R m) = 0 :=
begin
  erw [←alg_hom.map_mul, ring_quot.mk_alg_hom_rel R (rel.of m), alg_hom.map_zero _],
end

variables {A : Type*} [semiring A] [algebra R A]

@[simp]
theorem comp_ι_sq_zero (g : exterior_algebra R M →ₐ[R] A)
  (m : M) : g (ι R m) * g (ι R m) = 0 :=
by rw [←alg_hom.map_mul, ι_sq_zero, alg_hom.map_zero]

variables (R)

/--
Given a linear map `f : M →ₗ[R] A` into an `R`-algebra `A`, which satisfies the condition:
`cond : ∀ m : M, f m * f m = 0`, this is the canonical lift of `f` to a morphism of `R`-algebras
from `exterior_algebra R M` to `A`.
-/
@[simps symm_apply]
def lift : {f : M →ₗ[R] A // ∀ m, f m * f m = 0} ≃ (exterior_algebra R M →ₐ[R] A) :=
{ to_fun := λ f,
  ring_quot.lift_alg_hom R ⟨tensor_algebra.lift R (f : M →ₗ[R] A),
    λ x y (h : rel R M x y), by
    { induction h,
      rw [alg_hom.map_zero, alg_hom.map_mul, tensor_algebra.lift_ι_apply, f.prop] }⟩,
  inv_fun := λ F, ⟨F.to_linear_map.comp (ι R), λ m, by rw [
    linear_map.comp_apply, alg_hom.to_linear_map_apply, comp_ι_sq_zero]⟩,
  left_inv := λ f, by { ext, simp [ι] },
  right_inv := λ F, by { ext, simp [ι] } }

@[simp]
theorem ι_comp_lift (f : M →ₗ[R] A) (cond : ∀ m, f m * f m = 0) :
  (lift R ⟨f, cond⟩).to_linear_map.comp (ι R) = f :=
(subtype.mk_eq_mk.mp $ (lift R).symm_apply_apply ⟨f, cond⟩)

@[simp]
theorem lift_ι_apply (f : M →ₗ[R] A) (cond : ∀ m, f m * f m = 0) (x) :
  lift R ⟨f, cond⟩ (ι R x) = f x :=
(linear_map.ext_iff.mp $ ι_comp_lift R f cond) x

@[simp]
theorem lift_unique (f : M →ₗ[R] A) (cond : ∀ m, f m * f m = 0)
  (g : exterior_algebra R M →ₐ[R] A) : g.to_linear_map.comp (ι R) = f ↔ g = lift R ⟨f, cond⟩ :=
begin
  convert (lift R).symm_apply_eq,
  rw lift_symm_apply,
  simp only,
end

attribute [irreducible] ι lift
-- Marking `exterior_algebra` irreducible makes our `ring` instances inaccessible.
-- https://leanprover.zulipchat.com/#narrow/stream/113488-general/topic/algebra.2Esemiring_to_ring.20breaks.20semimodule.20typeclass.20lookup/near/212580241
-- For now, we avoid this by not marking it irreducible.

variables {R M}

@[simp]
theorem lift_comp_ι (g : exterior_algebra R M →ₐ[R] A) :
  lift R ⟨g.to_linear_map.comp (ι R), comp_ι_sq_zero _⟩ = g :=
begin
  convert (lift R).apply_symm_apply g,
  rw lift_symm_apply,
  refl,
end

/-- See note [partially-applied ext lemmas]. -/
@[ext]
theorem hom_ext {f g : exterior_algebra R M →ₐ[R] A}
  (h : f.to_linear_map.comp (ι R) = g.to_linear_map.comp (ι R)) : f = g :=
begin
  apply (lift R).symm.injective,
  rw [lift_symm_apply, lift_symm_apply],
  simp only [h],
end

/-- If `C` holds for the `algebra_map` of `r : R` into `exterior_algebra R M`, the `ι` of `x : M`,
and is preserved under addition and muliplication, then it holds for all of `exterior_algebra R M`.
-/
-- This proof closely follows `tensor_algebra.induction`
@[elab_as_eliminator]
lemma induction {C : exterior_algebra R M → Prop}
  (h_grade0 : ∀ r, C (algebra_map R (exterior_algebra R M) r))
  (h_grade1 : ∀ x, C (ι R x))
  (h_mul : ∀ a b, C a → C b → C (a * b))
  (h_add : ∀ a b, C a → C b → C (a + b))
  (a : exterior_algebra R M) :
  C a :=
begin
  -- the arguments are enough to construct a subalgebra, and a mapping into it from M
  let s : subalgebra R (exterior_algebra R M) :=
  { carrier := C,
    mul_mem' := h_mul,
    add_mem' := h_add,
    algebra_map_mem' := h_grade0, },
  let of : { f : M →ₗ[R] s // ∀ m, f m * f m = 0 } :=
  ⟨(ι R).cod_restrict s.to_submodule h_grade1,
    λ m, subtype.eq $ ι_sq_zero m ⟩,
  -- the mapping through the subalgebra is the identity
  have of_id : alg_hom.id R (exterior_algebra R M) = s.val.comp (lift R of),
  { ext,
    simp [of], },
  -- finding a proof is finding an element of the subalgebra
  convert subtype.prop (lift R of a),
  exact alg_hom.congr_fun of_id a,
end

/-- The left-inverse of `algebra_map`. -/
def algebra_map_inv : exterior_algebra R M →ₐ[R] R :=
exterior_algebra.lift R ⟨(0 : M →ₗ[R] R), λ m, by simp⟩

variables (M)

lemma algebra_map_left_inverse :
  function.left_inverse algebra_map_inv (algebra_map R $ exterior_algebra R M) :=
λ x, by simp [algebra_map_inv]

@[simp] lemma algebra_map_inj (x y : R) :
  algebra_map R (exterior_algebra R M) x = algebra_map R (exterior_algebra R M) y ↔ x = y :=
(algebra_map_left_inverse M).injective.eq_iff

@[simp] lemma algebra_map_eq_zero_iff (x : R) :
  algebra_map R (exterior_algebra R M) x = 0 ↔ x = 0 :=
<<<<<<< HEAD
(algebra_map _ _).map_eq_zero_iff (algebra_map_left_inverse _).injective

@[simp] lemma algebra_map_eq_one_iff (x : R) : algebra_map R (exterior_algebra R M) x = 1 ↔ x = 1 :=
(algebra_map _ _).map_eq_one_iff (algebra_map_left_inverse _).injective
=======
map_eq_zero_iff (algebra_map _ _) (algebra_map_left_inverse _).injective

@[simp] lemma algebra_map_eq_one_iff (x : R) : algebra_map R (exterior_algebra R M) x = 1 ↔ x = 1 :=
map_eq_one_iff (algebra_map _ _) (algebra_map_left_inverse _).injective
>>>>>>> a5f79090

variables {M}

/-- The canonical map from `exterior_algebra R M` into `triv_sq_zero_ext R M` that sends
`exterior_algebra.ι` to `triv_sq_zero_ext.inr`. -/
def to_triv_sq_zero_ext : exterior_algebra R M →ₐ[R] triv_sq_zero_ext R M :=
lift R ⟨triv_sq_zero_ext.inr_hom R M, λ m, triv_sq_zero_ext.inr_mul_inr R m m⟩

@[simp] lemma to_triv_sq_zero_ext_ι (x : M) :
  to_triv_sq_zero_ext (ι R x) = triv_sq_zero_ext.inr x :=
lift_ι_apply _ _ _ _

/-- The left-inverse of `ι`.

As an implementation detail, we implement this using `triv_sq_zero_ext` which has a suitable
algebra structure. -/
def ι_inv : exterior_algebra R M →ₗ[R] M :=
(triv_sq_zero_ext.snd_hom R M).comp to_triv_sq_zero_ext.to_linear_map

lemma ι_left_inverse : function.left_inverse ι_inv (ι R : M → exterior_algebra R M) :=
λ x, by simp [ι_inv]

variables (R)

@[simp] lemma ι_inj (x y : M) : ι R x = ι R y ↔ x = y :=
ι_left_inverse.injective.eq_iff

variables {R}

@[simp] lemma ι_eq_zero_iff (x : M) : ι R x = 0 ↔ x = 0 :=
by rw [←ι_inj R x 0, linear_map.map_zero]

@[simp] lemma ι_eq_algebra_map_iff (x : M) (r : R) : ι R x = algebra_map R _ r ↔ x = 0 ∧ r = 0 :=
begin
  refine ⟨λ h, _, _⟩,
  { have hf0 : to_triv_sq_zero_ext (ι R x) = (0, x), from to_triv_sq_zero_ext_ι _,
    rw [h, alg_hom.commutes] at hf0,
    have : r = 0 ∧ 0 = x := prod.ext_iff.1 hf0,
    exact this.symm.imp_left eq.symm, },
  { rintro ⟨rfl, rfl⟩,
    rw [linear_map.map_zero, ring_hom.map_zero] }
end

@[simp] lemma ι_ne_one [nontrivial R] (x : M) : ι R x ≠ 1 :=
begin
  rw [←(algebra_map R (exterior_algebra R M)).map_one, ne.def, ι_eq_algebra_map_iff],
  exact one_ne_zero ∘ and.right,
end

/-- The generators of the exterior algebra are disjoint from its scalars. -/
lemma ι_range_disjoint_one : disjoint (ι R).range (1 : submodule R (exterior_algebra R M)) :=
begin
  rw submodule.disjoint_def,
  rintros _ ⟨x, hx⟩ ⟨r, (rfl : algebra_map _ _ _ = _)⟩,
  rw ι_eq_algebra_map_iff x at hx,
  rw [hx.2, ring_hom.map_zero]
end

@[simp]
lemma ι_add_mul_swap (x y : M) : ι R x * ι R y + ι R y * ι R x = 0 :=
calc _ = ι R (x + y) * ι R (x + y) : by simp [mul_add, add_mul]
   ... = _ : ι_sq_zero _

lemma ι_mul_prod_list {n : ℕ} (f : fin n → M) (i : fin n) :
  (ι R $ f i) * (list.of_fn $ λ i, ι R $ f i).prod = 0 :=
begin
  induction n with n hn,
  { exact i.elim0, },
  { rw [list.of_fn_succ, list.prod_cons, ←mul_assoc],
    by_cases h : i = 0,
    { rw [h, ι_sq_zero, zero_mul], },
    { replace hn := congr_arg ((*) $ ι R $ f 0) (hn (λ i, f $ fin.succ i) (i.pred h)),
      simp only at hn,
      rw [fin.succ_pred, ←mul_assoc, mul_zero] at hn,
      refine (eq_zero_iff_eq_zero_of_add_eq_zero _).mp hn,
      rw [← add_mul, ι_add_mul_swap, zero_mul], } }
end

variables (R)
/-- The product of `n` terms of the form `ι R m` is an alternating map.

This is a special case of `multilinear_map.mk_pi_algebra_fin` -/
def ι_multi (n : ℕ) :
  alternating_map R M (exterior_algebra R M) (fin n) :=
let F := (multilinear_map.mk_pi_algebra_fin R n (exterior_algebra R M)).comp_linear_map (λ i, ι R)
in
{ map_eq_zero_of_eq' := λ f x y hfxy hxy, begin
    rw [multilinear_map.comp_linear_map_apply, multilinear_map.mk_pi_algebra_fin_apply],
    wlog h : x < y := lt_or_gt_of_ne hxy using x y,
    clear hxy,
    induction n with n hn generalizing x y,
    { exact x.elim0, },
    { rw [list.of_fn_succ, list.prod_cons],
      by_cases hx : x = 0,
      -- one of the repeated terms is on the left
      { rw hx at hfxy h,
        rw [hfxy, ←fin.succ_pred y (ne_of_lt h).symm],
        exact ι_mul_prod_list (f ∘ fin.succ) _, },
      -- ignore the left-most term and induct on the remaining ones, decrementing indices
      { convert mul_zero _,
        refine hn (λ i, f $ fin.succ i)
          (x.pred hx) (y.pred (ne_of_lt $ lt_of_le_of_lt x.zero_le h).symm)
          (fin.pred_lt_pred_iff.mpr h) _,
        simp only [fin.succ_pred],
        exact hfxy, } }
  end,
  to_fun := F, ..F}
variables {R}

lemma ι_multi_apply {n : ℕ} (v : fin n → M) :
  ι_multi R n v = (list.of_fn $ λ i, ι R (v i)).prod := rfl

end exterior_algebra

namespace tensor_algebra

variables {R M}

/-- The canonical image of the `tensor_algebra` in the `exterior_algebra`, which maps
`tensor_algebra.ι R x` to `exterior_algebra.ι R x`. -/
def to_exterior : tensor_algebra R M →ₐ[R] exterior_algebra R M :=
tensor_algebra.lift R (exterior_algebra.ι R)

@[simp] lemma to_exterior_ι (m : M) : (tensor_algebra.ι R m).to_exterior = exterior_algebra.ι R m :=
by simp [to_exterior]

end tensor_algebra<|MERGE_RESOLUTION|>--- conflicted
+++ resolved
@@ -209,17 +209,10 @@
 
 @[simp] lemma algebra_map_eq_zero_iff (x : R) :
   algebra_map R (exterior_algebra R M) x = 0 ↔ x = 0 :=
-<<<<<<< HEAD
-(algebra_map _ _).map_eq_zero_iff (algebra_map_left_inverse _).injective
-
-@[simp] lemma algebra_map_eq_one_iff (x : R) : algebra_map R (exterior_algebra R M) x = 1 ↔ x = 1 :=
-(algebra_map _ _).map_eq_one_iff (algebra_map_left_inverse _).injective
-=======
 map_eq_zero_iff (algebra_map _ _) (algebra_map_left_inverse _).injective
 
 @[simp] lemma algebra_map_eq_one_iff (x : R) : algebra_map R (exterior_algebra R M) x = 1 ↔ x = 1 :=
 map_eq_one_iff (algebra_map _ _) (algebra_map_left_inverse _).injective
->>>>>>> a5f79090
 
 variables {M}
 
