/-
Copyright (c) 2021 Aaron Anderson, Jesse Michael Han, Floris van Doorn. All rights reserved.
Released under Apache 2.0 license as described in the file LICENSE.
Authors: Aaron Anderson, Jesse Michael Han, Floris van Doorn
-/
import data.finset.basic
import model_theory.syntax

/-!
# Basics on First-Order Semantics
This file defines the interpretations of first-order terms, formulas, sentences, and theories
in a style inspired by the [Flypitch project](https://flypitch.github.io/).

## Main Definitions
* `first_order.language.term.realize` is defined so that `t.realize v` is the term `t` evaluated at
variables `v`.
* `first_order.language.bounded_formula.realize` is defined so that `φ.realize v xs` is the bounded
formula `φ` evaluated at tuples of variables `v` and `xs`.
* `first_order.language.formula.realize` is defined so that `φ.realize v` is the formula `φ`
evaluated at variables `v`.
* `first_order.language.sentence.realize` is defined so that `φ.realize M` is the sentence `φ`
evaluated in the structure `M`. Also denoted `M ⊨ φ`.
* `first_order.language.Theory.model` is defined so that `T.model M` is true if and only if every
sentence of `T` is realized in `M`. Also denoted `T ⊨ φ`.

## Main Results
* `first_order.language.bounded_formula.realize_to_prenex` shows that the prenex normal form of a
formula has the same realization as the original formula.
* Several results in this file show that syntactic constructions such as `relabel`, `cast_le`,
`lift_at`, `subst`, and the actions of language maps commute with realization of terms, formulas,
sentences, and theories.

## Implementation Notes
* Formulas use a modified version of de Bruijn variables. Specifically, a `L.bounded_formula α n`
is a formula with some variables indexed by a type `α`, which cannot be quantified over, and some
indexed by `fin n`, which can. For any `φ : L.bounded_formula α (n + 1)`, we define the formula
`∀' φ : L.bounded_formula α n` by universally quantifying over the variable indexed by
`n : fin (n + 1)`.

## References
For the Flypitch project:
- [J. Han, F. van Doorn, *A formal proof of the independence of the continuum hypothesis*]
[flypitch_cpp]
- [J. Han, F. van Doorn, *A formalization of forcing and the unprovability of
the continuum hypothesis*][flypitch_itp]

-/

universes u v w u' v'

namespace first_order
namespace language

variables {L : language.{u v}} {L' : language}
variables {M : Type w} {N P : Type*} [L.Structure M] [L.Structure N] [L.Structure P]
variables {α : Type u'} {β : Type v'}
open_locale first_order cardinal
open Structure cardinal fin

namespace term

/-- A term `t` with variables indexed by `α` can be evaluated by giving a value to each variable. -/
@[simp] def realize (v : α → M) :
  ∀ (t : L.term α), M
| (var k)         := v k
| (func f ts)     := fun_map f (λ i, (ts i).realize)

@[simp] lemma realize_relabel {t : L.term α} {g : α → β} {v : β → M} :
  (t.relabel g).realize v = t.realize (v ∘ g) :=
begin
  induction t with _ n f ts ih,
  { refl, },
  { simp [ih] }
end

@[simp] lemma realize_lift_at {n n' m : ℕ} {t : L.term (α ⊕ fin n)}
  {v : (α ⊕ fin (n + n')) → M} :
  (t.lift_at n' m).realize v = t.realize (v ∘
    (sum.map id (λ i, if ↑i < m then fin.cast_add n' i else fin.add_nat n' i))) :=
realize_relabel

@[simp] lemma realize_constants {c : L.constants} {v : α → M} :
  c.term.realize v = c :=
fun_map_eq_coe_constants

@[simp] lemma realize_functions_apply₁ {f : L.functions 1} {t : L.term α} {v : α → M} :
  (f.apply₁ t).realize v = fun_map f ![t.realize v] :=
begin
  rw [functions.apply₁, term.realize],
  refine congr rfl (funext (λ i, _)),
  simp only [matrix.cons_val_fin_one],
end

@[simp] lemma realize_functions_apply₂ {f : L.functions 2} {t₁ t₂ : L.term α} {v : α → M} :
  (f.apply₂ t₁ t₂).realize v = fun_map f ![t₁.realize v, t₂.realize v] :=
begin
  rw [functions.apply₂, term.realize],
  refine congr rfl (funext (fin.cases _ _)),
  { simp only [matrix.cons_val_zero], },
  { simp only [matrix.cons_val_succ, matrix.cons_val_fin_one, forall_const] }
end

lemma realize_con {A : set M} {a : A} {v : α → M} :
  (L.con a).term.realize v = a := rfl

@[simp] lemma realize_subst {t : L.term α} {tf : α → L.term β} {v : β → M} :
  (t.subst tf).realize v = t.realize (λ a, (tf a).realize v) :=
begin
  induction t with _ _ _ _ ih,
  { refl },
  { simp [ih] }
end

end term

namespace Lhom

@[simp] lemma realize_on_term [L'.Structure M] (φ : L →ᴸ L') [φ.is_expansion_on M]
  (t : L.term α) (v : α → M) :
  (φ.on_term t).realize v = t.realize v :=
begin
  induction t with _ n f ts ih,
  { refl },
  { simp only [term.realize, Lhom.on_term, Lhom.is_expansion_on.map_on_function, ih] }
end

end Lhom

@[simp] lemma hom.realize_term (g : M →[L] N) {t : L.term α} {v : α → M} :
  t.realize (g ∘ v) = g (t.realize v) :=
begin
  induction t,
  { refl },
  { rw [term.realize, term.realize, g.map_fun],
    refine congr rfl _,
    ext x,
    simp [t_ih x], },
end

@[simp] lemma embedding.realize_term {v : α → M}
  (t : L.term α) (g : M ↪[L] N) :
  t.realize (g ∘ v) = g (t.realize v) :=
g.to_hom.realize_term

@[simp] lemma equiv.realize_term {v : α → M}
  (t : L.term α) (g : M ≃[L] N) :
  t.realize (g ∘ v) = g (t.realize v) :=
g.to_hom.realize_term

variables {L} {α} {n : ℕ}

namespace bounded_formula
open term

/-- A bounded formula can be evaluated as true or false by giving values to each free variable. -/
def realize :
  ∀ {l} (f : L.bounded_formula α l) (v : α → M) (xs : fin l → M), Prop
| _ falsum                        v xs := false
| _ (bounded_formula.equal t₁ t₂) v xs := t₁.realize (sum.elim v xs) = t₂.realize (sum.elim v xs)
| _ (bounded_formula.rel R ts)    v xs := rel_map R (λ i, (ts i).realize (sum.elim v xs))
| _ (bounded_formula.imp f₁ f₂)   v xs := realize f₁ v xs → realize f₂ v xs
| _ (bounded_formula.all f)       v xs := ∀(x : M), realize f v (snoc xs x)

variables {l : ℕ} {φ ψ : L.bounded_formula α l} {θ : L.bounded_formula α l.succ}
variables {v : α → M} {xs : fin l → M}

@[simp] lemma realize_bot :
  (⊥ : L.bounded_formula α l).realize v xs ↔ false :=
iff.rfl

@[simp] lemma realize_not :
  φ.not.realize v xs ↔ ¬ φ.realize v xs :=
iff.rfl

@[simp] lemma realize_bd_equal (t₁ t₂ : L.term (α ⊕ fin l)) :
  (t₁.bd_equal t₂).realize v xs ↔
    (t₁.realize (sum.elim v xs) = t₂.realize (sum.elim v xs)) :=
iff.rfl

@[simp] lemma realize_top :
  (⊤ : L.bounded_formula α l).realize v xs ↔ true :=
by simp [has_top.top]

@[simp] lemma realize_inf : (φ ⊓ ψ).realize v xs ↔ (φ.realize v xs ∧ ψ.realize v xs) :=
by simp [has_inf.inf, realize]

@[simp] lemma realize_foldr_inf (l : list (L.bounded_formula α n))
  (v : α → M) (xs : fin n → M) :
  (l.foldr (⊓) ⊤).realize v xs ↔ ∀ φ ∈ l, bounded_formula.realize φ v xs :=
begin
  induction l with φ l ih,
  { simp },
  { simp [ih] }
end

@[simp] lemma realize_imp : (φ.imp ψ).realize v xs ↔ (φ.realize v xs → ψ.realize v xs) :=
by simp only [realize]

@[simp] lemma realize_rel {k : ℕ} {R : L.relations k} {ts : fin k → L.term _} :
  (R.bounded_formula ts).realize v xs ↔ rel_map R (λ i, (ts i).realize (sum.elim v xs)) :=
iff.rfl

@[simp] lemma realize_rel₁ {R : L.relations 1} {t : L.term _} :
  (R.bounded_formula₁ t).realize v xs ↔ rel_map R ![t.realize (sum.elim v xs)] :=
begin
  rw [relations.bounded_formula₁, realize_rel, iff_eq_eq],
  refine congr rfl (funext (λ _, _)),
  simp only [matrix.cons_val_fin_one],
end

@[simp] lemma realize_rel₂ {R : L.relations 2} {t₁ t₂ : L.term _} :
  (R.bounded_formula₂ t₁ t₂).realize v xs ↔
    rel_map R ![t₁.realize (sum.elim v xs), t₂.realize (sum.elim v xs)] :=
begin
  rw [relations.bounded_formula₂, realize_rel, iff_eq_eq],
  refine congr rfl (funext (fin.cases _ _)),
  { simp only [matrix.cons_val_zero]},
  { simp only [matrix.cons_val_succ, matrix.cons_val_fin_one, forall_const] }
end

@[simp] lemma realize_sup : (φ ⊔ ψ).realize v xs ↔ (φ.realize v xs ∨ ψ.realize v xs) :=
begin
  simp only [realize, has_sup.sup, realize_not, eq_iff_iff],
  tauto,
end

@[simp] lemma realize_foldr_sup (l : list (L.bounded_formula α n))
  (v : α → M) (xs : fin n → M) :
  (l.foldr (⊔) ⊥).realize v xs ↔ ∃ φ ∈ l, bounded_formula.realize φ v xs :=
begin
  induction l with φ l ih,
  { simp },
<<<<<<< HEAD
  { simp only [ih, list.foldr_cons, realize_sup, exists_prop, list.mem_cons_iff],
    refine ⟨λ h, or.elim h (λ h, ⟨φ, or.intro_left _ rfl, h⟩)
      (Exists.imp (λ φ, and.imp_left (or.intro_right _))), _⟩,
    rintro ⟨ψ, (rfl | h1), h2⟩,
    { exact or.intro_left _ h2 },
    { exact or.intro_right _ ⟨ψ, h1, h2⟩ } }
=======
  { simp_rw [list.foldr_cons, realize_sup, ih, exists_prop, list.mem_cons_iff,
      or_and_distrib_right, exists_or_distrib, exists_eq_left] }
>>>>>>> 90d6f271
end

@[simp] lemma realize_all : (all θ).realize v xs ↔ ∀ (a : M), (θ.realize v (fin.snoc xs a)) :=
iff.rfl

@[simp] lemma realize_ex : θ.ex.realize v xs ↔ ∃ (a : M), (θ.realize v (fin.snoc xs a)) :=
begin
  rw [bounded_formula.ex, realize_not, realize_all, not_forall],
  simp_rw [realize_not, not_not],
end

@[simp] lemma realize_iff : (φ.iff ψ).realize v xs ↔ (φ.realize v xs ↔ ψ.realize v xs) :=
by simp only [bounded_formula.iff, realize_inf, realize_imp, and_imp, ← iff_def]

lemma realize_cast_le_of_eq {m n : ℕ} (h : m = n) {h' : m ≤ n} {φ : L.bounded_formula α m}
  {v : α → M} {xs : fin n → M} :
  (φ.cast_le h').realize v xs ↔ φ.realize v (xs ∘ fin.cast h) :=
begin
  induction φ with _ _ _ _ _ _ _ _ _ _ _ ih1 ih2 k _ ih3 generalizing n xs h h',
  { simp [cast_le, realize] },
  { simp only [cast_le, realize, realize_bd_equal, term.realize_relabel, sum.elim_comp_map,
      function.comp.right_id, cast_le_of_eq h], },
  { simp only [cast_le, realize, realize_rel, term.realize_relabel, sum.elim_comp_map,
      function.comp.right_id, cast_le_of_eq h] },
  { simp only [cast_le, realize, ih1 h, ih2 h], },
  { simp only [cast_le, realize, ih3 (nat.succ_inj'.2 h)],
    refine forall_congr (λ x, iff_eq_eq.mpr (congr rfl (funext (last_cases _ (λ i, _))))),
    { rw [function.comp_app, snoc_last, cast_last, snoc_last] },
    { rw [function.comp_app, snoc_cast_succ, cast_cast_succ, snoc_cast_succ] } }
end

lemma realize_relabel {m n : ℕ}
  {φ : L.bounded_formula α n} {g : α → (β ⊕ fin m)} {v : β → M} {xs : fin (m + n) → M} :
  (φ.relabel g).realize v xs ↔
    φ.realize (sum.elim v (xs ∘ (fin.cast_add n)) ∘ g) (xs ∘ (fin.nat_add m)) :=
begin
  induction φ with _ _ _ _ _ _ _ _ _ _ _ ih1 ih2 n' _ ih3,
  { refl },
  { simp [realize, relabel] },
  { simp [realize, relabel] },
  { simp [realize, relabel, ih1, ih2] },
  { simp only [ih3, realize, relabel],
    refine forall_congr (λ a, (iff_eq_eq.mpr (congr (congr rfl (congr (congr rfl (congr rfl
      (funext (λ i, (dif_pos _).trans rfl)))) rfl)) _))),
    { ext i,
      by_cases h : i.val < n',
      { exact (dif_pos (nat.add_lt_add_left h m)).trans (dif_pos h).symm },
      { exact (dif_neg (λ h', h (nat.lt_of_add_lt_add_left h'))).trans (dif_neg h).symm } } }
end

lemma realize_lift_at {n n' m : ℕ} {φ : L.bounded_formula α n}
  {v : α → M} {xs : fin (n + n') → M} (hmn : m + n' ≤ n + 1) :
  (φ.lift_at n' m).realize v xs ↔ φ.realize v (xs ∘
    (λ i, if ↑i < m then fin.cast_add n' i else fin.add_nat n' i)) :=
begin
  induction φ with _ _ _ _ _ _ _ _ _ _ _ ih1 ih2 k _ ih3,
  { simp [lift_at, realize] },
  { simp only [lift_at, realize, realize_bd_equal, realize_lift_at, sum.elim_comp_map,
      function.comp.right_id] },
  { simp only [lift_at, realize, realize_rel, realize_lift_at, sum.elim_comp_map,
      function.comp.right_id] },
  { simp only [lift_at, realize, ih1 hmn, ih2 hmn], },
  { have h : k + 1 + n' = k + n'+ 1,
    { rw [add_assoc, add_comm 1 n', ← add_assoc], },
    simp only [lift_at, realize, realize_cast_le_of_eq h, ih3 (hmn.trans k.succ.le_succ)],
    refine forall_congr (λ x, iff_eq_eq.mpr (congr rfl (funext (fin.last_cases _ (λ i, _))))),
    { simp only [function.comp_app, coe_last, snoc_last],
      by_cases (k < m),
      { rw if_pos h,
        refine (congr rfl (ext _)).trans (snoc_last _ _),
        simp only [coe_cast, coe_cast_add, coe_last, self_eq_add_right],
        refine le_antisymm (le_of_add_le_add_left ((hmn.trans (nat.succ_le_of_lt h)).trans _))
          n'.zero_le,
        rw add_zero },
      { rw if_neg h,
        refine (congr rfl (ext _)).trans (snoc_last _ _),
        simp } },
    { simp only [function.comp_app, fin.snoc_cast_succ],
      refine (congr rfl (ext _)).trans (snoc_cast_succ _ _ _),
      simp only [cast_refl, coe_cast_succ, order_iso.coe_refl, id.def],
      split_ifs;
      simp } }
end

lemma realize_lift_at_one {n m : ℕ} {φ : L.bounded_formula α n}
  {v : α → M} {xs : fin (n + 1) → M} (hmn : m ≤ n) :
  (φ.lift_at 1 m).realize v xs ↔ φ.realize v (xs ∘
    (λ i, if ↑i < m then cast_succ i else i.succ)) :=
by simp_rw [realize_lift_at (add_le_add_right hmn 1), cast_succ, add_nat_one]

@[simp] lemma realize_lift_at_one_self {n : ℕ} {φ : L.bounded_formula α n}
  {v : α → M} {xs : fin (n + 1) → M} :
  (φ.lift_at 1 n).realize v xs ↔ φ.realize v (xs ∘ cast_succ) :=
begin
  rw [realize_lift_at_one (refl n), iff_eq_eq],
  refine congr rfl (congr rfl (funext (λ i, _))),
  rw [if_pos i.is_lt],
end

@[simp] lemma realize_subst_aux {tf : α → L.term β} {v : β → M} {xs : fin n → M} :
  (λ x, term.realize (sum.elim v xs) (sum.elim (term.relabel sum.inl ∘ tf) (var ∘ sum.inr) x)) =
    sum.elim (λ (a : α), term.realize v (tf a)) xs :=
funext (λ x, sum.cases_on x (λ x,
  by simp only [sum.elim_inl, term.realize_relabel, sum.elim_comp_inl]) (λ x, rfl))

lemma realize_subst {φ : L.bounded_formula α n} {tf : α → L.term β} {v : β → M} {xs : fin n → M} :
  (φ.subst tf).realize v xs ↔ φ.realize (λ a, (tf a).realize v) xs :=
begin
  induction φ with _ _ _ _ _ _ _ _ _ _ _ ih1 ih2 _ _ ih,
  { refl },
  { simp only [subst, bounded_formula.realize, realize_subst, realize_subst_aux] },
  { simp only [subst, bounded_formula.realize, realize_subst, realize_subst_aux] },
  { simp only [subst, realize_imp, ih1, ih2] },
  { simp only [ih, subst, realize_all] }
end

variables [nonempty M]

lemma realize_all_lift_at_one_self {n : ℕ} {φ : L.bounded_formula α n}
  {v : α → M} {xs : fin n → M} :
  (φ.lift_at 1 n).all.realize v xs ↔ φ.realize v xs :=
begin
  inhabit M,
  simp only [realize_all, realize_lift_at_one_self],
  refine ⟨λ h, _, λ h a, _⟩,
  { refine (congr rfl (funext (λ i, _))).mp (h default),
    simp, },
  { refine (congr rfl (funext (λ i, _))).mp h,
    simp }
end

lemma realize_to_prenex_imp_right {φ ψ : L.bounded_formula α n}
  (hφ : is_qf φ) (hψ : is_prenex ψ) {v : α → M} {xs : fin n → M} :
  (φ.to_prenex_imp_right ψ).realize v xs ↔ (φ.imp ψ).realize v xs :=
begin
  revert φ,
  induction hψ with _ _ hψ _ _ hψ ih _ _ hψ ih; intros φ hφ,
  { rw hψ.to_prenex_imp_right },
  { refine trans (forall_congr (λ _, ih hφ.lift_at)) _,
    simp only [realize_imp, realize_lift_at_one_self, snoc_comp_cast_succ, realize_all],
    exact ⟨λ h1 a h2, h1 h2 a, λ h1 h2 a, h1 a h2⟩, },
  { rw [to_prenex_imp_right, realize_ex],
    refine trans (exists_congr (λ _, ih hφ.lift_at)) _,
    simp only [realize_imp, realize_lift_at_one_self, snoc_comp_cast_succ, realize_ex],
    refine ⟨_, λ h', _⟩,
    { rintro ⟨a, ha⟩ h,
      exact ⟨a, ha h⟩ },
    { by_cases φ.realize v xs,
      { obtain ⟨a, ha⟩ := h' h,
        exact ⟨a, λ _, ha⟩ },
      { inhabit M,
        exact ⟨default, λ h'', (h h'').elim⟩ } } }
end

lemma realize_to_prenex_imp {φ ψ : L.bounded_formula α n}
  (hφ : is_prenex φ) (hψ : is_prenex ψ) {v : α → M} {xs : fin n → M} :
  (φ.to_prenex_imp ψ).realize v xs ↔ (φ.imp ψ).realize v xs :=
begin
  revert ψ,
  induction hφ with _ _ hφ _ _ hφ ih _ _ hφ ih; intros ψ hψ,
  { rw [hφ.to_prenex_imp],
    exact realize_to_prenex_imp_right hφ hψ, },
  { rw [to_prenex_imp, realize_ex],
    refine trans (exists_congr (λ _, ih hψ.lift_at)) _,
    simp only [realize_imp, realize_lift_at_one_self, snoc_comp_cast_succ, realize_all],
    refine ⟨_, λ h', _⟩,
    { rintro ⟨a, ha⟩ h,
      exact ha (h a) },
    { by_cases ψ.realize v xs,
      { inhabit M,
        exact ⟨default, λ h'', h⟩ },
      { obtain ⟨a, ha⟩ := not_forall.1 (h ∘ h'),
        exact ⟨a, λ h, (ha h).elim⟩ } } },
  { refine trans (forall_congr (λ _, ih hψ.lift_at)) _,
    simp, },
end

@[simp] lemma realize_to_prenex (φ : L.bounded_formula α n) {v : α → M} :
  ∀ {xs : fin n → M}, φ.to_prenex.realize v xs ↔ φ.realize v xs :=
begin
  refine bounded_formula.rec_on φ
    (λ _ _, iff.rfl)
    (λ _ _ _ _, iff.rfl)
    (λ _ _ _ _ _, iff.rfl)
    (λ _ f1 f2 h1 h2 _, _)
    (λ _ f h xs, _),
  { rw [to_prenex, realize_to_prenex_imp f1.to_prenex_is_prenex f2.to_prenex_is_prenex,
      realize_imp, realize_imp, h1, h2],
    apply_instance },
  { rw [realize_all, to_prenex, realize_all],
    exact forall_congr (λ a, h) },
end

end bounded_formula

attribute [protected] bounded_formula.falsum bounded_formula.equal bounded_formula.rel
attribute [protected] bounded_formula.imp bounded_formula.all

namespace Lhom
open bounded_formula

@[simp] lemma realize_on_bounded_formula [L'.Structure M] (φ : L →ᴸ L') [φ.is_expansion_on M]
  {n : ℕ} (ψ : L.bounded_formula α n) {v : α → M} {xs : fin n → M} :
  (φ.on_bounded_formula ψ).realize v xs ↔ ψ.realize v xs :=
begin
  induction ψ with _ _ _ _ _ _ _ _ _ _ _ ih1 ih2 _ _ ih3,
  { refl },
  { simp only [on_bounded_formula, realize_bd_equal, realize_on_term],
    refl, },
  { simp only [on_bounded_formula, realize_rel, realize_on_term, is_expansion_on.map_on_relation],
    refl, },
  { simp only [on_bounded_formula, ih1, ih2, realize_imp], },
  { simp only [on_bounded_formula, ih3, realize_all], },
end

end Lhom

attribute [protected] bounded_formula.falsum bounded_formula.equal bounded_formula.rel
attribute [protected] bounded_formula.imp bounded_formula.all

namespace formula

/-- A formula can be evaluated as true or false by giving values to each free variable. -/
def realize (φ : L.formula α) (v : α → M) : Prop :=
φ.realize v default

variables {M} {φ ψ : L.formula α} {v : α → M}

@[simp] lemma realize_not :
  (φ.not).realize v ↔ ¬ φ.realize v :=
iff.rfl

@[simp] lemma realize_bot :
  (⊥ : L.formula α).realize v ↔ false :=
iff.rfl

@[simp] lemma realize_top :
  (⊤ : L.formula α).realize v ↔ true :=
bounded_formula.realize_top

@[simp] lemma realize_inf : (φ ⊓ ψ).realize v ↔ (φ.realize v ∧ ψ.realize v) :=
bounded_formula.realize_inf

@[simp] lemma realize_imp : (φ.imp ψ).realize v ↔ (φ.realize v → ψ.realize v) :=
bounded_formula.realize_imp

@[simp] lemma realize_rel {k : ℕ} {R : L.relations k} {ts : fin k → L.term α} :
  (R.formula ts).realize v ↔ rel_map R (λ i, (ts i).realize v) :=
bounded_formula.realize_rel.trans (by simp)

@[simp] lemma realize_rel₁ {R : L.relations 1} {t : L.term _} :
  (R.formula₁ t).realize v ↔ rel_map R ![t.realize v] :=
begin
  rw [relations.formula₁, realize_rel, iff_eq_eq],
  refine congr rfl (funext (λ _, _)),
  simp only [matrix.cons_val_fin_one],
end

@[simp] lemma realize_rel₂ {R : L.relations 2} {t₁ t₂ : L.term _} :
  (R.formula₂ t₁ t₂).realize v ↔
    rel_map R ![t₁.realize v, t₂.realize v] :=
begin
  rw [relations.formula₂, realize_rel, iff_eq_eq],
  refine congr rfl (funext (fin.cases _ _)),
  { simp only [matrix.cons_val_zero]},
  { simp only [matrix.cons_val_succ, matrix.cons_val_fin_one, forall_const] }
end

@[simp] lemma realize_sup : (φ ⊔ ψ).realize v ↔ (φ.realize v ∨ ψ.realize v) :=
bounded_formula.realize_sup

@[simp] lemma realize_iff : (φ.iff ψ).realize v ↔ (φ.realize v ↔ ψ.realize v) :=
bounded_formula.realize_iff

@[simp] lemma realize_relabel {φ : L.formula α} {g : α → β} {v : β → M} :
  (φ.relabel g).realize v ↔ φ.realize (v ∘ g) :=
begin
  rw [realize, realize, relabel, bounded_formula.realize_relabel,
    iff_eq_eq, fin.cast_add_zero],
  exact congr rfl (funext fin_zero_elim),
end

lemma realize_relabel_sum_inr (φ : L.formula (fin n)) {v : empty → M} {x : fin n → M} :
  (bounded_formula.relabel sum.inr φ).realize v x ↔ φ.realize x :=
by rw [bounded_formula.realize_relabel, formula.realize, sum.elim_comp_inr, fin.cast_add_zero,
    cast_refl, order_iso.coe_refl, function.comp.right_id,
    subsingleton.elim (x ∘ (nat_add n : fin 0 → fin n)) default]

@[simp]
lemma realize_equal {t₁ t₂ : L.term α} {x : α → M} :
  (t₁.equal t₂).realize x ↔ t₁.realize x = t₂.realize x :=
by simp [term.equal, realize]

@[simp]
lemma realize_graph {f : L.functions n} {x : fin n → M} {y : M} :
  (formula.graph f).realize (fin.cons y x : _ → M) ↔ fun_map f x = y :=
begin
  simp only [formula.graph, term.realize, realize_equal, fin.cons_zero, fin.cons_succ],
  rw eq_comm,
end

end formula

@[simp] lemma Lhom.realize_on_formula [L'.Structure M] (φ : L →ᴸ L') [φ.is_expansion_on M]
  (ψ : L.formula α) {v : α → M} :
  (φ.on_formula ψ).realize v ↔ ψ.realize v :=
φ.realize_on_bounded_formula ψ

@[simp] lemma Lhom.set_of_realize_on_formula [L'.Structure M] (φ : L →ᴸ L') [φ.is_expansion_on M]
  (ψ : L.formula α) :
  (set_of (φ.on_formula ψ).realize : set (α → M)) = set_of ψ.realize :=
by { ext, simp }

variable (M)

/-- A sentence can be evaluated as true or false in a structure. -/
def sentence.realize (φ : L.sentence) : Prop :=
φ.realize (default : _ → M)

infix ` ⊨ `:51 := sentence.realize -- input using \|= or \vDash, but not using \models

@[simp] lemma sentence.realize_not {φ : L.sentence} :
  M ⊨ φ.not ↔ ¬ M ⊨ φ :=
iff.rfl

@[simp] lemma Lhom.realize_on_sentence [L'.Structure M] (φ : L →ᴸ L') [φ.is_expansion_on M]
  (ψ : L.sentence) :
  M ⊨ φ.on_sentence ψ ↔ M ⊨ ψ :=
φ.realize_on_formula ψ

variables (L)

/-- The complete theory of a structure `M` is the set of all sentences `M` satisfies. -/
def complete_theory : L.Theory := { φ | M ⊨ φ }

variables {L}

/-- A model of a theory is a structure in which every sentence is realized as true. -/
class Theory.model (T : L.Theory) : Prop :=
(realize_of_mem : ∀ φ ∈ T, M ⊨ φ)

infix ` ⊨ `:51 := Theory.model -- input using \|= or \vDash, but not using \models

variables {M} (T : L.Theory)

@[simp] lemma Theory.model_iff : M ⊨ T ↔ ∀ φ ∈ T, M ⊨ φ := ⟨λ h, h.realize_of_mem, λ h, ⟨h⟩⟩

lemma Theory.realize_sentence_of_mem [M ⊨ T] {φ : L.sentence} (h : φ ∈ T) :
  M ⊨ φ :=
Theory.model.realize_of_mem φ h

@[simp] lemma Lhom.on_Theory_model [L'.Structure M] (φ : L →ᴸ L') [φ.is_expansion_on M]
  (T : L.Theory) :
  M ⊨ φ.on_Theory T ↔ M ⊨ T :=
by simp [Theory.model_iff, Lhom.on_Theory]

variables {M} {T}

instance model_empty : M ⊨ (∅ : L.Theory) := ⟨λ φ hφ, (set.not_mem_empty φ hφ).elim⟩

namespace Theory

lemma model.mono {T' : L.Theory} (h : M ⊨ T') (hs : T ⊆ T') :
  M ⊨ T :=
⟨λ φ hφ, T'.realize_sentence_of_mem (hs hφ)⟩

lemma model.union {T' : L.Theory} (h : M ⊨ T) (h' : M ⊨ T') :
  M ⊨ T ∪ T' :=
begin
  simp only [model_iff, set.mem_union_eq] at *,
  exact λ φ hφ, hφ.elim (h _) (h' _),
end

@[simp] lemma model_union_iff {T' : L.Theory} :
  M ⊨ T ∪ T' ↔ M ⊨ T ∧ M ⊨ T' :=
⟨λ h, ⟨h.mono (T.subset_union_left T'), h.mono (T.subset_union_right T')⟩, λ h, h.1.union h.2⟩

lemma model_singleton_iff {φ : L.sentence} :
  M ⊨ ({φ} : L.Theory) ↔ M ⊨ φ :=
by simp

<<<<<<< HEAD
end Theory
=======
theorem Theory.model_iff_subset_complete_theory :
  M ⊨ T ↔ T ⊆ L.complete_theory M :=
T.model_iff

instance model_complete_theory : M ⊨ L.complete_theory M :=
Theory.model_iff_subset_complete_theory.2 (subset_refl _)

variables (M N)

theorem realize_iff_of_model_complete_theory [N ⊨ L.complete_theory M] (φ : L.sentence) :
  N ⊨ φ ↔ M ⊨ φ :=
begin
  refine ⟨λ h, _, Theory.realize_sentence_of_mem (L.complete_theory M)⟩,
  contrapose! h,
  rw [← sentence.realize_not] at *,
  exact Theory.realize_sentence_of_mem (L.complete_theory M) h,
end

variables {M N}
>>>>>>> 90d6f271

namespace bounded_formula

@[simp] lemma realize_alls {φ : L.bounded_formula α n} {v : α → M} :
  φ.alls.realize v ↔
    ∀ (xs : fin n → M), (φ.realize v xs) :=
begin
  induction n with n ih,
  { exact unique.forall_iff.symm },
  { simp only [alls, ih, realize],
    exact ⟨λ h xs, (fin.snoc_init_self xs) ▸ h _ _, λ h xs x, h (fin.snoc xs x)⟩ }
end

@[simp] lemma realize_exs {φ : L.bounded_formula α n} {v : α → M} :
  φ.exs.realize v ↔ ∃ (xs : fin n → M), (φ.realize v xs) :=
begin
  induction n with n ih,
  { exact unique.exists_iff.symm },
  { simp only [bounded_formula.exs, ih, realize_ex],
    split,
    { rintros ⟨xs, x, h⟩,
      exact ⟨_, h⟩ },
    { rintros ⟨xs, h⟩,
      rw ← fin.snoc_init_self xs at h,
      exact ⟨_, _, h⟩ } }
end

end bounded_formula

namespace equiv

@[simp] lemma realize_bounded_formula (g : M ≃[L] N) (φ : L.bounded_formula α n)
  {v : α → M} {xs : fin n → M} :
  φ.realize (g ∘ v) (g ∘ xs) ↔ φ.realize v xs :=
begin
  induction φ with _ _ _ _ _ _ _ _ _ _ _ ih1 ih2 _ _ ih3,
  { refl },
  { simp only [bounded_formula.realize, ← sum.comp_elim, equiv.realize_term, g.injective.eq_iff] },
  { simp only [bounded_formula.realize, ← sum.comp_elim, equiv.realize_term, g.map_rel], },
  { rw [bounded_formula.realize, ih1, ih2, bounded_formula.realize] },
  { rw [bounded_formula.realize, bounded_formula.realize],
    split,
    { intros h a,
      have h' := h (g a),
      rw [← fin.comp_snoc, ih3] at h',
      exact h' },
    { intros h a,
      have h' := h (g.symm a),
      rw [← ih3, fin.comp_snoc, g.apply_symm_apply] at h',
      exact h' }}
end

@[simp] lemma realize_formula (g : M ≃[L] N) (φ : L.formula α) {v : α → M} :
  φ.realize (g ∘ v) ↔ φ.realize v :=
by rw [formula.realize, formula.realize, ← g.realize_bounded_formula φ,
    iff_eq_eq, unique.eq_default (g ∘ default)]

lemma realize_sentence (g : M ≃[L] N) (φ : L.sentence) :
  M ⊨ φ ↔ N ⊨ φ :=
by rw [sentence.realize, sentence.realize, ← g.realize_formula, unique.eq_default (g ∘ default)]

lemma Theory_model (g : M ≃[L] N) [M ⊨ T] : N ⊨ T :=
⟨λ φ hφ, (g.realize_sentence φ).1 (Theory.realize_sentence_of_mem T hφ)⟩

end equiv

namespace relations
open bounded_formula

variable {r : L.relations 2}

@[simp]
lemma realize_reflexive :
  M ⊨ r.reflexive ↔ reflexive (λ (x y : M), rel_map r ![x,y]) :=
forall_congr (λ _, realize_rel₂)

@[simp]
lemma realize_irreflexive :
  M ⊨ r.irreflexive ↔ irreflexive (λ (x y : M), rel_map r ![x,y]) :=
forall_congr (λ _, not_congr realize_rel₂)

@[simp]
lemma realize_symmetric :
  M ⊨ r.symmetric ↔ symmetric (λ (x y : M), rel_map r ![x,y]) :=
forall_congr (λ _, forall_congr (λ _, imp_congr realize_rel₂ realize_rel₂))

@[simp]
lemma realize_antisymmetric :
  M ⊨ r.antisymmetric ↔ anti_symmetric (λ (x y : M), rel_map r ![x,y]) :=
forall_congr (λ _, forall_congr (λ _, imp_congr realize_rel₂ (imp_congr realize_rel₂ iff.rfl)))

@[simp]
lemma realize_transitive :
  M ⊨ r.transitive ↔ transitive (λ (x y : M), rel_map r ![x,y]) :=
forall_congr (λ _, forall_congr (λ _, forall_congr
  (λ _, imp_congr realize_rel₂ (imp_congr realize_rel₂ realize_rel₂))))

@[simp]
lemma realize_total :
  M ⊨ r.total ↔ total (λ (x y : M), rel_map r ![x,y]) :=
forall_congr (λ _, forall_congr (λ _, realize_sup.trans (or_congr realize_rel₂ realize_rel₂)))

end relations

section cardinality

variable (L)

@[simp] lemma sentence.realize_card_ge (n) : M ⊨ (sentence.card_ge L n) ↔ ↑n ≤ (# M) :=
begin
  rw [← lift_mk_fin, ← lift_le, lift_lift, lift_mk_le, sentence.card_ge, sentence.realize,
    bounded_formula.realize_exs],
  simp_rw [bounded_formula.realize_foldr_inf],
  simp only [function.comp_app, list.mem_map, prod.exists, ne.def, list.mem_product,
    list.mem_fin_range, forall_exists_index, and_imp, list.mem_filter, true_and],
  refine ⟨_, λ xs, ⟨xs.some, _⟩⟩,
  { rintro ⟨xs, h⟩,
    refine ⟨⟨xs, λ i j ij, _⟩⟩,
    contrapose! ij,
    have hij := h _ i j ij rfl,
    simp only [bounded_formula.realize_not, term.realize, bounded_formula.realize_bd_equal,
      sum.elim_inr] at hij,
    exact hij },
  { rintro _ i j ij rfl,
    simp [ij] }
end

@[simp] lemma model_infinite_theory_iff : M ⊨ L.infinite_theory ↔ infinite M :=
by simp [infinite_theory, infinite_iff, omega_le]
<<<<<<< HEAD

instance model_infinite_theory [h : infinite M] :
  M ⊨ L.infinite_theory :=
L.model_infinite_theory_iff.2 h

=======

instance model_infinite_theory [h : infinite M] :
  M ⊨ L.infinite_theory :=
L.model_infinite_theory_iff.2 h

>>>>>>> 90d6f271
@[simp] lemma model_nonempty_theory_iff :
  M ⊨ L.nonempty_theory ↔ nonempty M :=
by simp only [nonempty_theory, Theory.model_iff, set.mem_singleton_iff, forall_eq,
    sentence.realize_card_ge, nat.cast_one, one_le_iff_ne_zero, mk_ne_zero_iff]
<<<<<<< HEAD

instance model_nonempty [h : nonempty M] :
  M ⊨ L.nonempty_theory :=
L.model_nonempty_theory_iff.2 h

lemma model_distinct_constants_theory {M : Type w} [L[[α]].Structure M] (s : set α) :
  M ⊨ L.distinct_constants_theory s ↔ set.inj_on (λ (i : α), (L.con i : M)) s :=
begin
  simp only [distinct_constants_theory, set.compl_eq_compl, Theory.model_iff, set.mem_image,
    set.mem_inter_eq, set.mem_prod, set.mem_compl_eq, prod.exists, forall_exists_index, and_imp],
  refine ⟨λ h a as b bs ab, _, _⟩,
  { contrapose! ab,
    have h' := h _ a b as bs ab rfl,
    simp only [sentence.realize, formula.realize_not, formula.realize_equal,
      term.realize_constants] at h',
    exact h', },
  { rintros h φ a b as bs ab rfl,
    simp only [sentence.realize, formula.realize_not, formula.realize_equal,
      term.realize_constants],
    exact λ contra, ab (h as bs contra) }
end

lemma card_le_of_model_distinct_constants_theory (s : set α) (M : Type w) [L[[α]].Structure M]
  [h : M ⊨ L.distinct_constants_theory s] :
  cardinal.lift.{w} (# s) ≤ cardinal.lift.{u'} (# M) :=
lift_mk_le'.2 ⟨⟨_, set.inj_on_iff_injective.1 ((L.model_distinct_constants_theory s).1 h)⟩⟩
=======

instance model_nonempty [h : nonempty M] :
  M ⊨ L.nonempty_theory :=
L.model_nonempty_theory_iff.2 h
>>>>>>> 90d6f271

end cardinality

end language
end first_order<|MERGE_RESOLUTION|>--- conflicted
+++ resolved
@@ -230,17 +230,8 @@
 begin
   induction l with φ l ih,
   { simp },
-<<<<<<< HEAD
-  { simp only [ih, list.foldr_cons, realize_sup, exists_prop, list.mem_cons_iff],
-    refine ⟨λ h, or.elim h (λ h, ⟨φ, or.intro_left _ rfl, h⟩)
-      (Exists.imp (λ φ, and.imp_left (or.intro_right _))), _⟩,
-    rintro ⟨ψ, (rfl | h1), h2⟩,
-    { exact or.intro_left _ h2 },
-    { exact or.intro_right _ ⟨ψ, h1, h2⟩ } }
-=======
   { simp_rw [list.foldr_cons, realize_sup, ih, exists_prop, list.mem_cons_iff,
       or_and_distrib_right, exists_or_distrib, exists_eq_left] }
->>>>>>> 90d6f271
 end
 
 @[simp] lemma realize_all : (all θ).realize v xs ↔ ∀ (a : M), (θ.realize v (fin.snoc xs a)) :=
@@ -622,12 +613,11 @@
   M ⊨ ({φ} : L.Theory) ↔ M ⊨ φ :=
 by simp
 
-<<<<<<< HEAD
-end Theory
-=======
-theorem Theory.model_iff_subset_complete_theory :
+theorem model_iff_subset_complete_theory :
   M ⊨ T ↔ T ⊆ L.complete_theory M :=
 T.model_iff
+
+end Theory
 
 instance model_complete_theory : M ⊨ L.complete_theory M :=
 Theory.model_iff_subset_complete_theory.2 (subset_refl _)
@@ -644,7 +634,6 @@
 end
 
 variables {M N}
->>>>>>> 90d6f271
 
 namespace bounded_formula
 
@@ -774,24 +763,15 @@
 
 @[simp] lemma model_infinite_theory_iff : M ⊨ L.infinite_theory ↔ infinite M :=
 by simp [infinite_theory, infinite_iff, omega_le]
-<<<<<<< HEAD
 
 instance model_infinite_theory [h : infinite M] :
   M ⊨ L.infinite_theory :=
 L.model_infinite_theory_iff.2 h
 
-=======
-
-instance model_infinite_theory [h : infinite M] :
-  M ⊨ L.infinite_theory :=
-L.model_infinite_theory_iff.2 h
-
->>>>>>> 90d6f271
 @[simp] lemma model_nonempty_theory_iff :
   M ⊨ L.nonempty_theory ↔ nonempty M :=
 by simp only [nonempty_theory, Theory.model_iff, set.mem_singleton_iff, forall_eq,
     sentence.realize_card_ge, nat.cast_one, one_le_iff_ne_zero, mk_ne_zero_iff]
-<<<<<<< HEAD
 
 instance model_nonempty [h : nonempty M] :
   M ⊨ L.nonempty_theory :=
@@ -818,12 +798,6 @@
   [h : M ⊨ L.distinct_constants_theory s] :
   cardinal.lift.{w} (# s) ≤ cardinal.lift.{u'} (# M) :=
 lift_mk_le'.2 ⟨⟨_, set.inj_on_iff_injective.1 ((L.model_distinct_constants_theory s).1 h)⟩⟩
-=======
-
-instance model_nonempty [h : nonempty M] :
-  M ⊨ L.nonempty_theory :=
-L.model_nonempty_theory_iff.2 h
->>>>>>> 90d6f271
 
 end cardinality
 
