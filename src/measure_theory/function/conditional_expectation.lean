--- conflicted
+++ resolved
@@ -2114,16 +2114,6 @@
 
 /-- Auxiliary lemma for `condexp_indicator`. -/
 lemma condexp_indicator_aux (hm : m ≤ m0) (hs : measurable_set[m] s) (hf : f =ᵐ[μ.restrict sᶜ] 0) :
-<<<<<<< HEAD
-  s.indicator (μ[f | m]) =ᵐ[μ] μ[s.indicator f | m] :=
-begin
-  have hsf_zero : ∀ g : α → F', g =ᵐ[μ.restrict sᶜ] 0 → s.indicator g =ᵐ[μ] g,
-    from λ g, indicator_ae_eq_of_restrict_compl_ae_eq_zero (hm _ hs),
-  refine (hsf_zero (μ[f | m]) (condexp_ae_eq_restrict_zero hs.compl hf)).trans _,
-  exact condexp_congr_ae (hsf_zero f hf).symm,
-end
-
-=======
   μ[s.indicator f | m] =ᵐ[μ] s.indicator (μ[f | m]) :=
 begin
   have hsf_zero : ∀ g : α → F', g =ᵐ[μ.restrict sᶜ] 0 → s.indicator g =ᵐ[μ] g,
@@ -2134,7 +2124,6 @@
 
 /-- The conditional expectation of the indicator of a function over an `m`-measurable set with
 respect to the σ-algebra `m` is a.e. equal to the indicator of the conditional expectation. -/
->>>>>>> 660918bb
 lemma condexp_indicator (hf_int : integrable f μ) (hs : measurable_set[m] s) :
   μ[s.indicator f | m] =ᵐ[μ] s.indicator (μ[f | m]) :=
 begin
@@ -2163,11 +2152,7 @@
     begin
       refine filter.eventually_eq.rfl.add _,
       have : sᶜ.indicator (μ[sᶜ.indicator f|m]) =ᵐ[μ] μ[sᶜ.indicator f|m],
-<<<<<<< HEAD
-      { refine (condexp_indicator_aux hm hs.compl _).trans _,
-=======
       { refine (condexp_indicator_aux hm hs.compl _).symm.trans _,
->>>>>>> 660918bb
         { exact indicator_ae_eq_restrict_compl (hm _ hs.compl), },
         { rw [set.indicator_indicator, set.inter_self], }, },
       filter_upwards [this] with x hx,
@@ -2179,11 +2164,7 @@
     by rw [set.indicator_indicator, set.inter_compl_self, set.indicator_empty', add_zero]
   ... =ᵐ[μ] μ[s.indicator f|m] :
     begin
-<<<<<<< HEAD
-      refine (condexp_indicator_aux hm hs _).trans _,
-=======
       refine (condexp_indicator_aux hm hs _).symm.trans _,
->>>>>>> 660918bb
       { exact indicator_ae_eq_restrict_compl (hm _ hs), },
       { rw [set.indicator_indicator, set.inter_self], },
     end
@@ -2192,29 +2173,19 @@
 /-- If the restriction to a `m`-measurable set `s` of a σ-algebra `m` is equal to the restriction
 to `s` of another σ-algebra `m₂` (hypothesis `hs`), then `μ[f | m] =ᵐ[μ.restrict s] μ[f | m₂]`. -/
 lemma condexp_ae_eq_restrict_of_measurable_space_eq_on {m m₂ m0 : measurable_space α}
-<<<<<<< HEAD
-  {μ : measure α}
-  (hm : m ≤ m0) (hm₂ : m₂ ≤ m0) [sigma_finite (μ.trim hm)] [sigma_finite (μ.trim hm₂)]
-  (hf_int : integrable f μ) (hs_m : measurable_set[m] s)
-  (hs : ∀ t, measurable_set[m] (s ∩ t) ↔ measurable_set[m₂] (s ∩ t)) :
-=======
   {μ : measure α} (hm : m ≤ m0) (hm₂ : m₂ ≤ m0)
   [sigma_finite (μ.trim hm)] [sigma_finite (μ.trim hm₂)]
   (hs_m : measurable_set[m] s) (hs : ∀ t, measurable_set[m] (s ∩ t) ↔ measurable_set[m₂] (s ∩ t)) :
->>>>>>> 660918bb
   μ[f | m] =ᵐ[μ.restrict s] μ[f | m₂] :=
 begin
   rw ae_eq_restrict_iff_indicator_ae_eq (hm _ hs_m),
   have hs_m₂ : measurable_set[m₂] s,
   { rwa [← set.inter_univ s, ← hs set.univ, set.inter_univ], },
-<<<<<<< HEAD
-=======
   by_cases hf_int : integrable f μ,
   swap,
   { filter_upwards [@condexp_undef _ _ _ _ _ m _ μ _ hf_int,
       @condexp_undef _ _ _ _ _ m₂ _ μ _ hf_int] with x hxm hxm₂,
     simp only [set.indicator_apply, hxm, hxm₂], },
->>>>>>> 660918bb
   refine ((condexp_indicator hf_int hs_m).symm.trans _).trans (condexp_indicator hf_int hs_m₂),
   refine ae_eq_of_forall_set_integral_eq_of_sigma_finite' hm₂
     (λ s hs hμs, integrable_condexp.integrable_on)
