--- conflicted
+++ resolved
@@ -547,13 +547,8 @@
 lemma integral_finset_sum {ι} {s : finset ι} {f : ι → α → E}
   (h : ∀ i ∈ s, interval_integrable (f i) μ a b) :
   ∫ x in a..b, ∑ i in s, f i x ∂μ = ∑ i in s, ∫ x in a..b, f i x ∂μ :=
-<<<<<<< HEAD
-by simp only [interval_integral_eq_integral_interval_oc, integral_finset_sum s (λ i hi, (h i hi).def),
-  finset.smul_sum]
-=======
 by simp only [interval_integral_eq_integral_interval_oc,
   integral_finset_sum s (λ i hi, (h i hi).def), finset.smul_sum]
->>>>>>> d247b519
 
 @[simp] lemma integral_neg : ∫ x in a..b, -f x ∂μ = -∫ x in a..b, f x ∂μ :=
 by { simp only [interval_integral, integral_neg], abel }
@@ -920,11 +915,7 @@
 end
 
 /-- Lebesgue dominated convergence theorem for series. -/
-<<<<<<< HEAD
-lemma has_sum_integral_of_dominated_convergence {ι} [encodable ι] [preorder ι]
-=======
 lemma has_sum_integral_of_dominated_convergence {ι} [encodable ι]
->>>>>>> d247b519
   {F : ι → α → E} (bound : ι → α → ℝ)
   (hF_meas : ∀ n, ae_measurable (F n) (μ.restrict (Ι a b)))
   (h_bound : ∀ n, ∀ᵐ t ∂μ, t ∈ Ι a b → ∥F n t∥ ≤ bound n t)
