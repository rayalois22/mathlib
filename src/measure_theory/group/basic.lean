--- conflicted
+++ resolved
@@ -190,15 +190,9 @@
 /-- If a left-invariant measure gives positive mass to a compact set, then
 it gives positive mass to any open set. -/
 @[to_additive]
-<<<<<<< HEAD
-lemma is_mul_left_invariant.is_open_pos_measure_of_compact (hμ : is_mul_left_invariant μ)
+lemma is_open_pos_measure_of_mul_left_invariant_of_compact
   (K : set G) (hK : is_compact K) (h : μ K ≠ 0) :
   is_open_pos_measure μ :=
-=======
-lemma measure_pos_of_is_open_of_is_mul_left_invariant
-  {K : set G} (hK : is_compact K) (h : μ K ≠ 0) {U : set G} (hU : is_open U) (h'U : U.nonempty) :
-  0 < μ U :=
->>>>>>> 4342eedd
 begin
   refine ⟨λ U hU hne, _⟩,
   contrapose! h,
@@ -213,49 +207,26 @@
 
 /-- A nonzero left-invariant regular measure gives positive mass to any open set. -/
 @[to_additive]
-<<<<<<< HEAD
-lemma is_mul_left_invariant.is_open_pos_measure_of_regular [regular μ]
-  (hμ : is_mul_left_invariant μ) (h₀ : μ ≠ 0) :
+lemma is_open_pos_measure_of_mul_left_invariant_of_regular [regular μ] (h₀ : μ ≠ 0) :
   is_open_pos_measure μ :=
 let ⟨K, hK, h2K⟩ := regular.exists_compact_not_null.mpr h₀
-in hμ.is_open_pos_measure_of_compact K hK h2K
-=======
-lemma null_iff_empty_of_is_mul_left_invariant [regular μ]
-  (hμ : μ ≠ 0) {s : set G} (hs : is_open s) :
-  μ s = 0 ↔ s = ∅ :=
-begin
-  obtain ⟨K, hK, h2K⟩ := regular.exists_compact_not_null.mpr hμ,
-  refine ⟨λ h, _, λ h, by simp only [h, measure_empty]⟩,
-  contrapose h,
-  exact (measure_pos_of_is_open_of_is_mul_left_invariant hK h2K hs (ne_empty_iff_nonempty.mp h)).ne'
-end
->>>>>>> 4342eedd
+in is_open_pos_measure_of_mul_left_invariant_of_compact K hK h2K
 
 @[to_additive]
 lemma null_iff_of_is_mul_left_invariant [regular μ]
   {s : set G} (hs : is_open s) :
   μ s = 0 ↔ s = ∅ ∨ μ = 0 :=
 begin
-<<<<<<< HEAD
   by_cases h3μ : μ = 0, { simp [h3μ] },
-  { haveI := h2μ.is_open_pos_measure_of_regular h3μ,
+  { haveI := is_open_pos_measure_of_mul_left_invariant_of_regular h3μ,
     simp only [h3μ, or_false, hs.measure_eq_zero_iff μ] },
-=======
-  by_cases hμ : μ = 0, { simp [hμ] },
-  simp only [hμ, or_false],
-  exact null_iff_empty_of_is_mul_left_invariant hμ hs,
->>>>>>> 4342eedd
 end
 
 @[to_additive]
 lemma measure_ne_zero_iff_nonempty_of_is_mul_left_invariant [regular μ]
   (hμ : μ ≠ 0) {s : set G} (hs : is_open s) :
   μ s ≠ 0 ↔ s.nonempty :=
-<<<<<<< HEAD
-by simpa [h2μ.null_iff hs, h3μ] using ne_empty_iff_nonempty
-=======
-by simp_rw [← ne_empty_iff_nonempty, ne.def, null_iff_empty_of_is_mul_left_invariant hμ hs]
->>>>>>> 4342eedd
+by simpa [null_iff_of_is_mul_left_invariant hs, hμ] using ne_empty_iff_nonempty
 
 @[to_additive]
 lemma measure_pos_iff_nonempty_of_is_mul_left_invariant [regular μ]
@@ -295,26 +266,8 @@
   {f : G → ℝ≥0∞} (hf : continuous f) :
   ∫⁻ x, f x ∂μ = 0 ↔ f = 0 :=
 begin
-<<<<<<< HEAD
-  haveI := h2μ.is_open_pos_measure_of_regular h3μ,
+  haveI := is_open_pos_measure_of_mul_left_invariant_of_regular hμ,
   rw [lintegral_eq_zero_iff hf.measurable, hf.ae_eq_iff_eq μ continuous_zero]
-=======
-  split, swap, { rintro rfl, simp_rw [pi.zero_apply, lintegral_zero] },
-  intro h, contrapose h,
-  simp_rw [funext_iff, not_forall, pi.zero_apply] at h, cases h with x hx,
-  obtain ⟨r, h1r, h2r⟩ : ∃ r : ℝ≥0∞, 0 < r ∧ r < f x :=
-  exists_between (pos_iff_ne_zero.mpr hx),
-  have h3r := hf.is_open_preimage (Ioi r) is_open_Ioi,
-  let s := Ioi r,
-  rw [← ne.def, ← pos_iff_ne_zero],
-  have : 0 < r * μ (f ⁻¹' Ioi r),
-  { have : (f ⁻¹' Ioi r).nonempty, from ⟨x, h2r⟩,
-    simpa [h1r.ne', measure_pos_iff_nonempty_of_is_mul_left_invariant hμ h3r, h1r] },
-  refine this.trans_le _,
-  rw [← set_lintegral_const, ← lintegral_indicator _ h3r.measurable_set],
-  apply lintegral_mono,
-  refine indicator_le (λ y, le_of_lt),
->>>>>>> 4342eedd
 end
 
 end group
@@ -362,56 +315,24 @@
 
 section haar
 
-<<<<<<< HEAD
-/-- A measure on a group is a Haar measure if it is left-invariant, and gives finite mass to compact
-sets and positive mass to open sets. -/
-class is_haar_measure {G : Type*} [group G] [topological_space G] [measurable_space G]
-  (μ : measure G) extends is_finite_measure_on_compacts μ, is_open_pos_measure μ : Prop :=
-(left_invariant : is_mul_left_invariant μ)
-=======
 namespace measure
->>>>>>> 4342eedd
 
 /-- A measure on an additive group is an additive Haar measure if it is left-invariant, and gives
 finite mass to compact sets and positive mass to open sets. -/
 class is_add_haar_measure {G : Type*} [add_group G] [topological_space G] [measurable_space G]
-<<<<<<< HEAD
-  (μ : measure G) extends is_finite_measure_on_compacts μ, is_open_pos_measure μ : Prop :=
-(add_left_invariant : is_add_left_invariant μ)
-=======
-  (μ : measure G) extends is_finite_measure_on_compacts μ, is_add_left_invariant μ : Prop :=
-(open_pos : ∀ (U : set G), is_open U → U.nonempty → 0 < μ U)
->>>>>>> 4342eedd
+  (μ : measure G)
+  extends is_finite_measure_on_compacts μ, is_add_left_invariant μ, is_open_pos_measure μ : Prop
 
 /-- A measure on a group is a Haar measure if it is left-invariant, and gives finite mass to compact
 sets and positive mass to open sets. -/
 @[to_additive]
 class is_haar_measure {G : Type*} [group G] [topological_space G] [measurable_space G]
-  (μ : measure G) extends is_finite_measure_on_compacts μ, is_mul_left_invariant μ : Prop :=
-(open_pos : ∀ (U : set G), is_open U → U.nonempty → 0 < μ U)
+  (μ : measure G)
+  extends is_finite_measure_on_compacts μ, is_mul_left_invariant μ, is_open_pos_measure μ
 
 section
 
 variables [group G] [topological_space G] (μ : measure G) [is_haar_measure μ]
-
-@[to_additive]
-<<<<<<< HEAD
-lemma is_mul_left_invariant_haar : is_mul_left_invariant μ :=
-is_haar_measure.left_invariant
-
-@[simp, to_additive]
-lemma haar_preimage_mul [topological_group G] [borel_space G] (g : G) (A : set G) :
-  μ ((λ h, g * h) ⁻¹' A) = μ A :=
-(is_mul_left_invariant_haar μ).measure_preimage_mul _ _
-=======
-lemma _root_.is_open.haar_pos {U : set G} (hU : is_open U) (h'U : U.nonempty) :
-  0 < μ U :=
-is_haar_measure.open_pos U hU h'U
-
-@[to_additive]
-lemma haar_pos_of_nonempty_interior {U : set G} (hU : (interior U).nonempty) : 0 < μ U :=
-(is_open_interior.haar_pos μ hU).trans_le $ measure_mono interior_subset
->>>>>>> 4342eedd
 
 @[simp, to_additive]
 lemma haar_singleton [topological_group G] [borel_space G] (g : G) :
@@ -424,20 +345,8 @@
 @[to_additive measure_theory.measure.is_add_haar_measure.smul]
 lemma is_haar_measure.smul {c : ℝ≥0∞} (cpos : c ≠ 0) (ctop : c ≠ ∞) :
   is_haar_measure (c • μ) :=
-<<<<<<< HEAD
-{ left_invariant := (is_mul_left_invariant_haar μ).smul _,
-  lt_top_of_is_compact := λ K hK, ennreal.mul_lt_top ctop hK.measure_lt_top.ne,
+{ lt_top_of_is_compact := λ K hK, ennreal.mul_lt_top ctop hK.measure_lt_top.ne,
   to_is_open_pos_measure := is_open_pos_measure_smul μ cpos }
-=======
-{ lt_top_of_is_compact := λ K hK, begin
-    change c * μ K < ∞,
-    simp [lt_top_iff_ne_top, hK.measure_lt_top.ne, cpos, ctop],
-  end,
-  open_pos := λ U U_open U_ne, bot_lt_iff_ne_bot.2 $ begin
-    change c * μ U ≠ 0,
-    simp [cpos, (_root_.is_open.haar_pos μ U_open U_ne).ne'],
-  end }
->>>>>>> 4342eedd
 
 /-- If a left-invariant measure gives positive mass to some compact set with nonempty interior, then
 it is a Haar measure -/
@@ -446,15 +355,9 @@
   (μ : measure G) [is_mul_left_invariant μ]
   (K : set G) (hK : is_compact K) (h'K : (interior K).nonempty) (h : μ K ≠ 0) (h' : μ K ≠ ∞) :
   is_haar_measure μ :=
-<<<<<<< HEAD
-{ left_invariant := hμ,
-  lt_top_of_is_compact := λ L hL, hμ.measure_lt_top_of_is_compact' _ h'K h' hL,
-  to_is_open_pos_measure := hμ.is_open_pos_measure_of_compact K hK h }
-=======
 { lt_top_of_is_compact :=
     λ L hL, measure_lt_top_of_is_compact_of_is_mul_left_invariant' h'K h' hL,
-  open_pos := λ U hU, measure_pos_of_is_open_of_is_mul_left_invariant hK h hU }
->>>>>>> 4342eedd
+  to_is_open_pos_measure := is_open_pos_measure_of_mul_left_invariant_of_compact K hK h }
 
 /-- The image of a Haar measure under a group homomorphism which is also a homeomorphism is again
 a Haar measure. -/
