--- conflicted
+++ resolved
@@ -388,20 +388,13 @@
   has_measurable_div₂ G :=
 ⟨by { simp only [div_eq_mul_inv], exact measurable_fst.mul measurable_snd.inv }⟩
 
-<<<<<<< HEAD
--- TODO doc
-=======
 /-- We say that the action of `M` on `α` `has_measurable_vadd` if for each `c` the map `x ↦ c +ᵥ x`
 is a measurable function and for each `x` the map `c ↦ c +ᵥ x` is a measurable function. -/
->>>>>>> bd0f704d
 class has_measurable_vadd (M α : Type*) [has_vadd M α] [measurable_space M] [measurable_space α] :
   Prop :=
 (measurable_const_vadd : ∀ c : M, measurable ((+ᵥ) c : α → α))
 (measurable_vadd_const : ∀ x : α, measurable (λ c : M, c +ᵥ x))
-<<<<<<< HEAD
-=======
-
->>>>>>> bd0f704d
+
 /-- We say that the action of `M` on `α` `has_measurable_smul` if for each `c` the map `x ↦ c • x`
 is a measurable function and for each `x` the map `c ↦ c • x` is a measurable function. -/
 @[to_additive]
@@ -410,21 +403,13 @@
 (measurable_const_smul : ∀ c : M, measurable ((•) c : α → α))
 (measurable_smul_const : ∀ x : α, measurable (λ c : M, c • x))
 
-<<<<<<< HEAD
---TODO doc
-=======
 /-- We say that the action of `M` on `α` `has_measurable_vadd₂` if the map
 `(c, x) ↦ c +ᵥ x` is a measurable function. -/
->>>>>>> bd0f704d
 class has_measurable_vadd₂ (M α : Type*) [has_vadd M α] [measurable_space M]
   [measurable_space α] : Prop :=
 (measurable_vadd : measurable (function.uncurry (+ᵥ) : M × α → α))
 
-<<<<<<< HEAD
-/-- We say that the action of `M` on `α` `has_measurable_smul` if the map
-=======
 /-- We say that the action of `M` on `α` `has_measurable_smul₂` if the map
->>>>>>> bd0f704d
 `(c, x) ↦ c • x` is a measurable function. -/
 @[to_additive has_measurable_vadd₂]
 class has_measurable_smul₂ (M α : Type*) [has_scalar M α] [measurable_space M]
