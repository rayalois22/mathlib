/-
Copyright (c) 2021 Floris van Doorn. All rights reserved.
Released under Apache 2.0 license as described in the file LICENSE.
Authors: Floris van Doorn, Sébastien Gouëzel
-/
import measure_theory.measure.lebesgue
import measure_theory.measure.haar
import linear_algebra.finite_dimensional
import analysis.normed_space.pointwise
import measure_theory.group.pointwise

/-!
# Relationship between the Haar and Lebesgue measures

We prove that the Haar measure and Lebesgue measure are equal on `ℝ` and on `ℝ^ι`, in
`measure_theory.add_haar_measure_eq_volume` and `measure_theory.add_haar_measure_eq_volume_pi`.

We deduce basic properties of any Haar measure on a finite dimensional real vector space:
* `map_linear_map_add_haar_eq_smul_add_haar`: a linear map rescales the Haar measure by the
  absolute value of its determinant.
* `add_haar_preimage_linear_map` : when `f` is a linear map with nonzero determinant, the measure
  of `f ⁻¹' s` is the measure of `s` multiplied by the absolute value of the inverse of the
  determinant of `f`.
* `add_haar_image_linear_map` :  when `f` is a linear map, the measure of `f '' s` is the
  measure of `s` multiplied by the absolute value of the determinant of `f`.
* `add_haar_submodule` : a strict submodule has measure `0`.
* `add_haar_smul` : the measure of `r • s` is `|r| ^ dim * μ s`.
* `add_haar_ball`: the measure of `ball x r` is `r ^ dim * μ (ball 0 1)`.
* `add_haar_closed_ball`: the measure of `closed_ball x r` is `r ^ dim * μ (ball 0 1)`.
* `add_haar_sphere`: spheres have zero measure.

<<<<<<< HEAD
We also show that a Lebesgue density point `x` of a set `s` (with respect to closed balls) has also
=======
We also show that a Lebesgue density point `x` of a set `s` (with respect to closed balls) has
>>>>>>> 946454a8
density one for the rescaled copies `{x} + r • t` of a given set `t` with positive measure, in
`tendsto_add_haar_inter_smul_one_of_density_one`. In particular, `s` intersects `{x} + r • t` for
small `r`, see `eventually_nonempty_inter_smul_of_density_one`.
-/

open topological_space set filter metric
open_locale ennreal pointwise topological_space

/-- The interval `[0,1]` as a compact set with non-empty interior. -/
def topological_space.positive_compacts.Icc01 : positive_compacts ℝ :=
⟨Icc 0 1, is_compact_Icc, by simp_rw [interior_Icc, nonempty_Ioo, zero_lt_one]⟩

universe u

/-- The set `[0,1]^ι` as a compact set with non-empty interior. -/
def topological_space.positive_compacts.pi_Icc01 (ι : Type*) [fintype ι] :
  positive_compacts (ι → ℝ) :=
⟨set.pi set.univ (λ i, Icc 0 1), is_compact_univ_pi (λ i, is_compact_Icc),
by simp only [interior_pi_set, finite.of_fintype, interior_Icc, univ_pi_nonempty_iff, nonempty_Ioo,
  implies_true_iff, zero_lt_one]⟩

namespace measure_theory

open measure topological_space.positive_compacts finite_dimensional

/-!
### The Lebesgue measure is a Haar measure on `ℝ` and on `ℝ^ι`.
-/

lemma is_add_left_invariant_real_volume : is_add_left_invariant ⇑(volume : measure ℝ) :=
by simp [← map_add_left_eq_self, real.map_volume_add_left]

/-- The Haar measure equals the Lebesgue measure on `ℝ`. -/
lemma add_haar_measure_eq_volume : add_haar_measure Icc01 = volume :=
begin
  convert (add_haar_measure_unique _ Icc01).symm,
  { simp [Icc01] },
  { apply_instance },
  { exact is_add_left_invariant_real_volume }
end

instance : is_add_haar_measure (volume : measure ℝ) :=
by { rw ← add_haar_measure_eq_volume, apply_instance }

lemma is_add_left_invariant_real_volume_pi (ι : Type*) [fintype ι] :
  is_add_left_invariant ⇑(volume : measure (ι → ℝ)) :=
by simp [← map_add_left_eq_self, real.map_volume_pi_add_left]

/-- The Haar measure equals the Lebesgue measure on `ℝ^ι`. -/
lemma add_haar_measure_eq_volume_pi (ι : Type*) [fintype ι] :
  add_haar_measure (pi_Icc01 ι) = volume :=
begin
  convert (add_haar_measure_unique _ (pi_Icc01 ι)).symm,
  { simp only [pi_Icc01, volume_pi_pi (λ i, Icc (0 : ℝ) 1),
      finset.prod_const_one, ennreal.of_real_one, real.volume_Icc, one_smul, sub_zero] },
  { apply_instance },
  { exact is_add_left_invariant_real_volume_pi ι }
end

instance is_add_haar_measure_volume_pi (ι : Type*) [fintype ι] :
  is_add_haar_measure (volume : measure (ι → ℝ)) :=
by { rw ← add_haar_measure_eq_volume_pi, apply_instance }

namespace measure

/-!
### Strict subspaces have zero measure
-/

/-- If a set is disjoint of its translates by infinitely many bounded vectors, then it has measure
zero. This auxiliary lemma proves this assuming additionally that the set is bounded. -/
lemma add_haar_eq_zero_of_disjoint_translates_aux
  {E : Type*} [normed_group E] [normed_space ℝ E] [measurable_space E] [borel_space E]
  [finite_dimensional ℝ E] (μ : measure E) [is_add_haar_measure μ]
  {s : set E} (u : ℕ → E) (sb : bounded s) (hu : bounded (range u))
  (hs : pairwise (disjoint on (λ n, {u n} + s))) (h's : measurable_set s) :
  μ s = 0 :=
begin
  by_contra h,
  apply lt_irrefl ∞,
  calc
  ∞ = ∑' (n : ℕ), μ s : (ennreal.tsum_const_eq_top_of_ne_zero h).symm
  ... = ∑' (n : ℕ), μ ({u n} + s) :
    by { congr' 1, ext1 n, simp only [image_add_left, add_haar_preimage_add, singleton_add] }
  ... = μ (⋃ n, {u n} + s) :
    by rw measure_Union hs
      (λ n, by simpa only [image_add_left, singleton_add] using measurable_id.const_add _ h's)
  ... = μ (range u + s) : by rw [← Union_add, Union_singleton_eq_range]
  ... < ∞ : bounded.measure_lt_top (hu.add sb)
end

/-- If a set is disjoint of its translates by infinitely many bounded vectors, then it has measure
zero. -/
lemma add_haar_eq_zero_of_disjoint_translates
  {E : Type*} [normed_group E] [normed_space ℝ E] [measurable_space E] [borel_space E]
  [finite_dimensional ℝ E] (μ : measure E) [is_add_haar_measure μ]
  {s : set E} (u : ℕ → E) (hu : bounded (range u))
  (hs : pairwise (disjoint on (λ n, {u n} + s))) (h's : measurable_set s) :
  μ s = 0 :=
begin
  suffices H : ∀ R, μ (s ∩ closed_ball 0 R) = 0,
  { apply le_antisymm _ (zero_le _),
    calc μ s ≤ ∑' (n : ℕ), μ (s ∩ closed_ball 0 n) :
      by { conv_lhs { rw ← Union_inter_closed_ball_nat s 0 }, exact measure_Union_le _ }
    ... = 0 : by simp only [H, tsum_zero] },
  assume R,
  apply add_haar_eq_zero_of_disjoint_translates_aux μ u
    (bounded.mono (inter_subset_right _ _) bounded_closed_ball) hu _
    (h's.inter (measurable_set_closed_ball)),
  apply pairwise_disjoint.mono hs (λ n, _),
  exact add_subset_add (subset.refl _) (inter_subset_left _ _)
end

/-- A strict vector subspace has measure zero. -/
lemma add_haar_submodule
  {E : Type*} [normed_group E] [normed_space ℝ E] [measurable_space E] [borel_space E]
  [finite_dimensional ℝ E] (μ : measure E) [is_add_haar_measure μ]
  (s : submodule ℝ E) (hs : s ≠ ⊤) : μ s = 0 :=
begin
  obtain ⟨x, hx⟩ : ∃ x, x ∉ s,
    by simpa only [submodule.eq_top_iff', not_exists, ne.def, not_forall] using hs,
  obtain ⟨c, cpos, cone⟩ : ∃ (c : ℝ), 0 < c ∧ c < 1 := ⟨1/2, by norm_num, by norm_num⟩,
  have A : bounded (range (λ (n : ℕ), (c ^ n) • x)),
  { have : tendsto (λ (n : ℕ), (c ^ n) • x) at_top (𝓝 ((0 : ℝ) • x)) :=
      (tendsto_pow_at_top_nhds_0_of_lt_1 cpos.le cone).smul_const x,
    exact bounded_range_of_tendsto _ this },
  apply add_haar_eq_zero_of_disjoint_translates μ _ A _
    (submodule.closed_of_finite_dimensional s).measurable_set,
  assume m n hmn,
  simp only [function.on_fun, image_add_left, singleton_add, disjoint_left, mem_preimage,
             set_like.mem_coe],
  assume y hym hyn,
  have A : (c ^ n - c ^ m) • x ∈ s,
  { convert s.sub_mem hym hyn,
    simp only [sub_smul, neg_sub_neg, add_sub_add_right_eq_sub] },
  have H : c ^ n - c ^ m ≠ 0,
    by simpa only [sub_eq_zero, ne.def] using (strict_anti_pow cpos cone).injective.ne hmn.symm,
  have : x ∈ s,
  { convert s.smul_mem (c ^ n - c ^ m)⁻¹ A,
    rw [smul_smul, inv_mul_cancel H, one_smul] },
  exact hx this
end

/-!
### Applying a linear map rescales Haar measure by the determinant

We first prove this on `ι → ℝ`, using that this is already known for the product Lebesgue
measure (thanks to matrices computations). Then, we extend this to any finite-dimensional real
vector space by using a linear equiv with a space of the form `ι → ℝ`, and arguing that such a
linear equiv maps Haar measure to Haar measure.
-/

lemma map_linear_map_add_haar_pi_eq_smul_add_haar
  {ι : Type*} [fintype ι] {f : (ι → ℝ) →ₗ[ℝ] (ι → ℝ)} (hf : f.det ≠ 0)
  (μ : measure (ι → ℝ)) [is_add_haar_measure μ] :
  measure.map f μ = ennreal.of_real (abs (f.det)⁻¹) • μ :=
begin
  /- We have already proved the result for the Lebesgue product measure, using matrices.
  We deduce it for any Haar measure by uniqueness (up to scalar multiplication). -/
  have := add_haar_measure_unique (is_add_left_invariant_add_haar μ) (pi_Icc01 ι),
  rw this,
  simp [add_haar_measure_eq_volume_pi, real.map_linear_map_volume_pi_eq_smul_volume_pi hf,
    smul_smul, mul_comm],
end

lemma map_linear_map_add_haar_eq_smul_add_haar
  {E : Type*} [normed_group E] [normed_space ℝ E] [measurable_space E] [borel_space E]
  [finite_dimensional ℝ E] (μ : measure E) [is_add_haar_measure μ]
  {f : E →ₗ[ℝ] E} (hf : f.det ≠ 0) :
  measure.map f μ = ennreal.of_real (abs (f.det)⁻¹) • μ :=
begin
  -- we reduce to the case of `E = ι → ℝ`, for which we have already proved the result using
  -- matrices in `map_linear_map_add_haar_pi_eq_smul_add_haar`.
  let ι := fin (finrank ℝ E),
  haveI : finite_dimensional ℝ (ι → ℝ) := by apply_instance,
  have : finrank ℝ E = finrank ℝ (ι → ℝ), by simp,
  have e : E ≃ₗ[ℝ] ι → ℝ := linear_equiv.of_finrank_eq E (ι → ℝ) this,
  -- next line is to avoid `g` getting reduced by `simp`.
  obtain ⟨g, hg⟩ : ∃ g, g = (e : E →ₗ[ℝ] (ι → ℝ)).comp (f.comp (e.symm : (ι → ℝ) →ₗ[ℝ] E)) :=
    ⟨_, rfl⟩,
  have gdet : g.det = f.det, by { rw [hg], exact linear_map.det_conj f e },
  rw ← gdet at hf ⊢,
  have fg : f = (e.symm : (ι → ℝ) →ₗ[ℝ] E).comp (g.comp (e : E →ₗ[ℝ] (ι → ℝ))),
  { ext x,
    simp only [linear_equiv.coe_coe, function.comp_app, linear_map.coe_comp,
      linear_equiv.symm_apply_apply, hg] },
  simp only [fg, linear_equiv.coe_coe, linear_map.coe_comp],
  have Ce : continuous e := (e : E →ₗ[ℝ] (ι → ℝ)).continuous_of_finite_dimensional,
  have Cg : continuous g := linear_map.continuous_of_finite_dimensional g,
  have Cesymm : continuous e.symm := (e.symm : (ι → ℝ) →ₗ[ℝ] E).continuous_of_finite_dimensional,
  rw [← map_map Cesymm.measurable (Cg.comp Ce).measurable, ← map_map Cg.measurable Ce.measurable],
  haveI : is_add_haar_measure (map e μ) := is_add_haar_measure_map μ e.to_add_equiv Ce Cesymm,
  have ecomp : (e.symm) ∘ e = id,
    by { ext x, simp only [id.def, function.comp_app, linear_equiv.symm_apply_apply] },
  rw [map_linear_map_add_haar_pi_eq_smul_add_haar hf (map e μ), linear_map.map_smul,
    map_map Cesymm.measurable Ce.measurable, ecomp, measure.map_id]
end

/-- The preimage of a set `s` under a linear map `f` with nonzero determinant has measure
equal to `μ s` times the absolute value of the inverse of the determinant of `f`. -/
@[simp] lemma add_haar_preimage_linear_map
  {E : Type*} [normed_group E] [normed_space ℝ E] [measurable_space E] [borel_space E]
  [finite_dimensional ℝ E] (μ : measure E) [is_add_haar_measure μ]
  {f : E →ₗ[ℝ] E} (hf : f.det ≠ 0) (s : set E) :
  μ (f ⁻¹' s) = ennreal.of_real (abs (f.det)⁻¹) * μ s :=
calc μ (f ⁻¹' s) = measure.map f μ s :
  ((f.equiv_of_det_ne_zero hf).to_continuous_linear_equiv.to_homeomorph
    .to_measurable_equiv.map_apply s).symm
... = ennreal.of_real (abs (f.det)⁻¹) * μ s :
  by { rw map_linear_map_add_haar_eq_smul_add_haar μ hf, refl }

/-- The preimage of a set `s` under a continuous linear map `f` with nonzero determinant has measure
equal to `μ s` times the absolute value of the inverse of the determinant of `f`. -/
@[simp] lemma add_haar_preimage_continuous_linear_map
  {E : Type*} [normed_group E] [normed_space ℝ E] [measurable_space E] [borel_space E]
  [finite_dimensional ℝ E] (μ : measure E) [is_add_haar_measure μ]
  {f : E →L[ℝ] E} (hf : linear_map.det (f : E →ₗ[ℝ] E) ≠ 0) (s : set E) :
  μ (f ⁻¹' s) = ennreal.of_real (abs (linear_map.det (f : E →ₗ[ℝ] E))⁻¹) * μ s :=
add_haar_preimage_linear_map μ hf s

/-- The preimage of a set `s` under a linear equiv `f` has measure
equal to `μ s` times the absolute value of the inverse of the determinant of `f`. -/
@[simp] lemma add_haar_preimage_linear_equiv
  {E : Type*} [normed_group E] [normed_space ℝ E] [measurable_space E] [borel_space E]
  [finite_dimensional ℝ E] (μ : measure E) [is_add_haar_measure μ]
  (f : E ≃ₗ[ℝ] E) (s : set E) :
  μ (f ⁻¹' s) = ennreal.of_real (abs (f.symm : E →ₗ[ℝ] E).det) * μ s :=
begin
  have A : (f : E →ₗ[ℝ] E).det ≠ 0 := (linear_equiv.is_unit_det' f).ne_zero,
  convert add_haar_preimage_linear_map μ A s,
  simp only [linear_equiv.det_coe_symm]
end

/-- The preimage of a set `s` under a continuous linear equiv `f` has measure
equal to `μ s` times the absolute value of the inverse of the determinant of `f`. -/
@[simp] lemma add_haar_preimage_continuous_linear_equiv
  {E : Type*} [normed_group E] [normed_space ℝ E] [measurable_space E] [borel_space E]
  [finite_dimensional ℝ E] (μ : measure E) [is_add_haar_measure μ]
  (f : E ≃L[ℝ] E) (s : set E) :
  μ (f ⁻¹' s) = ennreal.of_real (abs (f.symm : E →ₗ[ℝ] E).det) * μ s :=
add_haar_preimage_linear_equiv μ _ s

/-- The image of a set `s` under a linear map `f` has measure
equal to `μ s` times the absolute value of the determinant of `f`. -/
@[simp] lemma add_haar_image_linear_map
  {E : Type*} [normed_group E] [normed_space ℝ E] [measurable_space E] [borel_space E]
  [finite_dimensional ℝ E] (μ : measure E) [is_add_haar_measure μ]
  (f : E →ₗ[ℝ] E) (s : set E) :
  μ (f '' s) = ennreal.of_real (abs f.det) * μ s :=
begin
  rcases ne_or_eq f.det 0 with hf|hf,
  { let g := (f.equiv_of_det_ne_zero hf).to_continuous_linear_equiv,
    change μ (g '' s) = _,
    rw [continuous_linear_equiv.image_eq_preimage g s, add_haar_preimage_continuous_linear_equiv],
    congr,
    ext x,
    simp only [linear_equiv.coe_to_continuous_linear_equiv, linear_equiv.of_is_unit_det_apply,
               linear_equiv.coe_coe, continuous_linear_equiv.symm_symm], },
  { simp only [hf, zero_mul, ennreal.of_real_zero, abs_zero],
    have : μ f.range = 0 :=
      add_haar_submodule μ _ (linear_map.range_lt_top_of_det_eq_zero hf).ne,
    exact le_antisymm (le_trans (measure_mono (image_subset_range _ _)) this.le) (zero_le _) }
end

/-- The image of a set `s` under a continuous linear map `f` has measure
equal to `μ s` times the absolute value of the determinant of `f`. -/
@[simp] lemma add_haar_image_continuous_linear_map
  {E : Type*} [normed_group E] [normed_space ℝ E] [measurable_space E] [borel_space E]
  [finite_dimensional ℝ E] (μ : measure E) [is_add_haar_measure μ]
  (f : E →L[ℝ] E) (s : set E) :
  μ (f '' s) = ennreal.of_real (abs (f : E →ₗ[ℝ] E).det) * μ s :=
add_haar_image_linear_map μ _ s

/-- The image of a set `s` under a continuous linear equiv `f` has measure
equal to `μ s` times the absolute value of the determinant of `f`. -/
@[simp] lemma add_haar_image_continuous_linear_equiv
  {E : Type*} [normed_group E] [normed_space ℝ E] [measurable_space E] [borel_space E]
  [finite_dimensional ℝ E] (μ : measure E) [is_add_haar_measure μ]
  (f : E ≃L[ℝ] E) (s : set E) :
  μ (f '' s) = ennreal.of_real (abs (f : E →ₗ[ℝ] E).det) * μ s :=
add_haar_image_linear_map μ _ s

/-!
### Basic properties of Haar measures on real vector spaces
-/

variables {E : Type*} [normed_group E] [measurable_space E] [normed_space ℝ E]
  [finite_dimensional ℝ E] [borel_space E] (μ : measure E) [is_add_haar_measure μ]

lemma map_add_haar_smul {r : ℝ} (hr : r ≠ 0) :
  measure.map ((•) r) μ = ennreal.of_real (abs (r ^ (finrank ℝ E))⁻¹) • μ :=
begin
  let f : E →ₗ[ℝ] E := r • 1,
  change measure.map f μ = _,
  have hf : f.det ≠ 0,
  { simp only [mul_one, linear_map.det_smul, ne.def, monoid_hom.map_one],
    assume h,
    exact hr (pow_eq_zero h) },
  simp only [map_linear_map_add_haar_eq_smul_add_haar μ hf, mul_one, linear_map.det_smul,
    monoid_hom.map_one],
end

@[simp] lemma add_haar_preimage_smul {r : ℝ} (hr : r ≠ 0) (s : set E) :
  μ (((•) r) ⁻¹' s) = ennreal.of_real (abs (r ^ (finrank ℝ E))⁻¹) * μ s :=
calc μ (((•) r) ⁻¹' s) = measure.map ((•) r) μ s :
  ((homeomorph.smul (is_unit_iff_ne_zero.2 hr).unit).to_measurable_equiv.map_apply s).symm
... = ennreal.of_real (abs (r^(finrank ℝ E))⁻¹) * μ s : by { rw map_add_haar_smul μ hr, refl }

/-- Rescaling a set by a factor `r` multiplies its measure by `abs (r ^ dim)`. -/
@[simp] lemma add_haar_smul (r : ℝ) (s : set E) :
  μ (r • s) = ennreal.of_real (abs (r ^ (finrank ℝ E))) * μ s :=
begin
  rcases ne_or_eq r 0 with h|rfl,
  { rw [← preimage_smul_inv₀ h, add_haar_preimage_smul μ (inv_ne_zero h), inv_pow₀, inv_inv₀] },
  rcases eq_empty_or_nonempty s with rfl|hs,
  { simp only [measure_empty, mul_zero, smul_set_empty] },
  rw [zero_smul_set hs, ← singleton_zero],
  by_cases h : finrank ℝ E = 0,
  { haveI : subsingleton E := finrank_zero_iff.1 h,
    simp only [h, one_mul, ennreal.of_real_one, abs_one, subsingleton.eq_univ_of_nonempty hs,
      pow_zero, subsingleton.eq_univ_of_nonempty (singleton_nonempty (0 : E))] },
  { haveI : nontrivial E := nontrivial_of_finrank_pos (bot_lt_iff_ne_bot.2 h),
    simp only [h, zero_mul, ennreal.of_real_zero, abs_zero, ne.def, not_false_iff, zero_pow',
      measure_singleton] }
end

/-! We don't need to state `map_add_haar_neg` here, because it has already been proved for
general Haar measures on general commutative groups. -/

/-! ### Measure of balls -/

lemma add_haar_ball_center
  {E : Type*} [normed_group E] [measurable_space E]
  [borel_space E] (μ : measure E) [is_add_haar_measure μ] (x : E) (r : ℝ) :
  μ (ball x r) = μ (ball (0 : E) r) :=
begin
  have : ball (0 : E) r = ((+) x) ⁻¹' (ball x r), by simp [preimage_add_ball],
  rw [this, add_haar_preimage_add]
end

lemma add_haar_closed_ball_center
  {E : Type*} [normed_group E] [measurable_space E]
  [borel_space E] (μ : measure E) [is_add_haar_measure μ] (x : E) (r : ℝ) :
  μ (closed_ball x r) = μ (closed_ball (0 : E) r) :=
begin
  have : closed_ball (0 : E) r = ((+) x) ⁻¹' (closed_ball x r), by simp [preimage_add_closed_ball],
  rw [this, add_haar_preimage_add]
end

lemma add_haar_ball_pos {E : Type*} [normed_group E] [measurable_space E]
  (μ : measure E) [is_add_haar_measure μ] (x : E) {r : ℝ} (hr : 0 < r) :
  0 < μ (ball x r) :=
is_open_ball.add_haar_pos μ (nonempty_ball.2 hr)

lemma add_haar_closed_ball_pos {E : Type*} [normed_group E] [measurable_space E]
  (μ : measure E) [is_add_haar_measure μ] (x : E) {r : ℝ} (hr : 0 < r) :
  0 < μ (closed_ball x r) :=
lt_of_lt_of_le (add_haar_ball_pos μ x hr) (measure_mono ball_subset_closed_ball)

lemma add_haar_ball_mul_of_pos (x : E) {r : ℝ} (hr : 0 < r) (s : ℝ) :
  μ (ball x (r * s)) = ennreal.of_real (r ^ (finrank ℝ E)) * μ (ball 0 s) :=
begin
  have : ball (0 : E) (r * s) = r • ball 0 s,
    by simp only [smul_ball hr.ne' (0 : E) s, real.norm_eq_abs, abs_of_nonneg hr.le, smul_zero],
  simp only [this, add_haar_smul, abs_of_nonneg hr.le, add_haar_ball_center, abs_pow],
end

lemma add_haar_ball_of_pos (x : E) {r : ℝ} (hr : 0 < r) :
  μ (ball x r) = ennreal.of_real (r ^ (finrank ℝ E)) * μ (ball 0 1) :=
by rw [← add_haar_ball_mul_of_pos μ x hr, mul_one]

lemma add_haar_ball_mul [nontrivial E] (x : E) {r : ℝ} (hr : 0 ≤ r) (s : ℝ) :
  μ (ball x (r * s)) = ennreal.of_real (r ^ (finrank ℝ E)) * μ (ball 0 s) :=
begin
  rcases has_le.le.eq_or_lt hr with h|h,
  { simp only [← h, zero_pow finrank_pos, measure_empty, zero_mul, ennreal.of_real_zero,
               ball_zero] },
  { exact add_haar_ball_mul_of_pos μ x h s }
end

lemma add_haar_ball [nontrivial E] (x : E) {r : ℝ} (hr : 0 ≤ r) :
  μ (ball x r) = ennreal.of_real (r ^ (finrank ℝ E)) * μ (ball 0 1) :=
by rw [← add_haar_ball_mul μ x hr, mul_one]

lemma add_haar_closed_ball_mul_of_pos (x : E) {r : ℝ} (hr : 0 < r) (s : ℝ) :
  μ (closed_ball x (r * s)) = ennreal.of_real (r ^ (finrank ℝ E)) * μ (closed_ball 0 s) :=
begin
  have : closed_ball (0 : E) (r * s) = r • closed_ball 0 s,
    by simp [smul_closed_ball' hr.ne' (0 : E), real.norm_eq_abs, abs_of_nonneg hr.le],
  simp only [this, add_haar_smul, abs_of_nonneg hr.le, add_haar_closed_ball_center, abs_pow],
end

lemma add_haar_closed_ball_mul (x : E) {r : ℝ} (hr : 0 ≤ r) {s : ℝ} (hs : 0 ≤ s) :
  μ (closed_ball x (r * s)) = ennreal.of_real (r ^ (finrank ℝ E)) * μ (closed_ball 0 s) :=
begin
  have : closed_ball (0 : E) (r * s) = r • closed_ball 0 s,
    by simp [smul_closed_ball r (0 : E) hs, real.norm_eq_abs, abs_of_nonneg hr],
  simp only [this, add_haar_smul, abs_of_nonneg hr, add_haar_closed_ball_center, abs_pow],
end

/-- The measure of a closed ball can be expressed in terms of the measure of the closed unit ball.
Use instead `add_haar_closed_ball`, which uses the measure of the open unit ball as a standard
form. -/
lemma add_haar_closed_ball' (x : E) {r : ℝ} (hr : 0 ≤ r) :
  μ (closed_ball x r) = ennreal.of_real (r ^ (finrank ℝ E)) * μ (closed_ball 0 1) :=
by rw [← add_haar_closed_ball_mul μ x hr zero_le_one, mul_one]

lemma add_haar_closed_unit_ball_eq_add_haar_unit_ball :
  μ (closed_ball (0 : E) 1) = μ (ball 0 1) :=
begin
  apply le_antisymm _ (measure_mono ball_subset_closed_ball),
  have A : tendsto (λ (r : ℝ), ennreal.of_real (r ^ (finrank ℝ E)) * μ (closed_ball (0 : E) 1))
    (𝓝[<] 1) (𝓝 (ennreal.of_real (1 ^ (finrank ℝ E)) * μ (closed_ball (0 : E) 1))),
  { refine ennreal.tendsto.mul _ (by simp) tendsto_const_nhds (by simp),
    exact ennreal.tendsto_of_real ((tendsto_id' nhds_within_le_nhds).pow _) },
  simp only [one_pow, one_mul, ennreal.of_real_one] at A,
  refine le_of_tendsto A _,
  refine mem_nhds_within_Iio_iff_exists_Ioo_subset.2 ⟨(0 : ℝ), by simp, λ r hr, _⟩,
  dsimp,
  rw ← add_haar_closed_ball' μ (0 : E) hr.1.le,
  exact measure_mono (closed_ball_subset_ball hr.2)
end

lemma add_haar_closed_ball (x : E) {r : ℝ} (hr : 0 ≤ r) :
  μ (closed_ball x r) = ennreal.of_real (r ^ (finrank ℝ E)) * μ (ball 0 1) :=
by rw [add_haar_closed_ball' μ x hr, add_haar_closed_unit_ball_eq_add_haar_unit_ball]

lemma add_haar_sphere_of_ne_zero (x : E) {r : ℝ} (hr : r ≠ 0) :
  μ (sphere x r) = 0 :=
begin
  rcases hr.lt_or_lt with h|h,
  { simp only [empty_diff, measure_empty, ← closed_ball_diff_ball, closed_ball_eq_empty.2 h] },
  { rw [← closed_ball_diff_ball,
        measure_diff ball_subset_closed_ball measurable_set_ball measure_ball_lt_top.ne,
        add_haar_ball_of_pos μ _ h, add_haar_closed_ball μ _ h.le, tsub_self];
    apply_instance }
end

lemma add_haar_sphere [nontrivial E] (x : E) (r : ℝ) :
  μ (sphere x r) = 0 :=
begin
  rcases eq_or_ne r 0 with rfl|h,
  { rw [sphere_zero, measure_singleton] },
  { exact add_haar_sphere_of_ne_zero μ x h }
end

lemma add_haar_singleton_add_smul_div_singleton_add_smul
  {r : ℝ} (hr : r ≠ 0) (x y : E) (s t : set E) :
  μ ({x} + r • s) / μ ({y} + r • t) = μ s / μ t :=
calc
μ ({x} + r • s) / μ ({y} + r • t)
    = ennreal.of_real (|r| ^ finrank ℝ E) * μ s * (ennreal.of_real (|r| ^ finrank ℝ E) * μ t)⁻¹ :
  by simp only [div_eq_mul_inv, add_haar_smul, image_add_left, add_haar_preimage_add, abs_pow,
                singleton_add]
... = ennreal.of_real (|r| ^ finrank ℝ E) * (ennreal.of_real (|r| ^ finrank ℝ E))⁻¹ *
        (μ s * (μ t)⁻¹) :
  begin
    rw ennreal.mul_inv,
    { ring },
    { simp only [pow_pos (abs_pos.mpr hr), ennreal.of_real_eq_zero, not_le, ne.def, true_or] },
    { simp only [ennreal.of_real_ne_top, true_or, ne.def, not_false_iff] },
  end
... = μ s / μ t :
  begin
    rw [ennreal.mul_inv_cancel, one_mul, div_eq_mul_inv],
    { simp only [pow_pos (abs_pos.mpr hr), ennreal.of_real_eq_zero, not_le, ne.def], },
    { simp only [ennreal.of_real_ne_top, ne.def, not_false_iff] }
  end

/-!
### Density points

Besicovitch covering theorem ensures that, for any locally finite measure on a finite-dimensional
real vector space, almost every point of a set `s` is a density point, i.e.,
`μ (s ∩ closed_ball x r) / μ (closed_ball x r)` tends to `1` as `r` tends to `0`
(see `besicovitch.ae_tendsto_measure_inter_div`).
When `μ` is a Haar measure, one can deduce the same property for any rescaling sequence of sets,
of the form `{x} + r • t` where `t` is a set with positive finite measure, instead of the sequence
of closed balls.

We argue first for the dual property, i.e., if `s` has density `0` at `x`, then
`μ (s ∩ ({x} + r • t)) / μ ({x} + r • t)` tends to `0`. First when `t` is contained in the ball
of radius `1`, in `tendsto_add_haar_inter_smul_zero_of_density_zero_aux1`,
(by arguing by inclusion). Then when `t` is bounded, reducing to the previous one by rescaling, in
`tendsto_add_haar_inter_smul_zero_of_density_zero_aux2`.
Then for a general set `t`, by cutting it into a bounded part and a part with small measure, in
`tendsto_add_haar_inter_smul_zero_of_density_zero`.
Going to the complement, one obtains the desired property at points of density `1`, first when
`s` is measurable in `tendsto_add_haar_inter_smul_one_of_density_one_aux`, and then without this
assumption in `tendsto_add_haar_inter_smul_one_of_density_one` by applying the previous lemma to
the measurable hull `to_measurable μ s`
-/

lemma tendsto_add_haar_inter_smul_zero_of_density_zero_aux1
  (s : set E) (x : E)
  (h : tendsto (λ r, μ (s ∩ closed_ball x r) / μ (closed_ball x r)) (𝓝[>] 0) (𝓝 0))
  (t : set E) (u : set E) (h'u : μ u ≠ 0) (t_bound : t ⊆ closed_ball 0 1) :
  tendsto (λ (r : ℝ), μ (s ∩ ({x} + r • t)) / μ ({x} + r • u)) (𝓝[>] 0) (𝓝 0) :=
begin
  have A : tendsto (λ (r : ℝ), μ (s ∩ ({x} + r • t)) / μ (closed_ball x r)) (𝓝[>] 0) (𝓝 0),
  { apply tendsto_of_tendsto_of_tendsto_of_le_of_le' tendsto_const_nhds h
      (eventually_of_forall (λ b, zero_le _)),
    filter_upwards [self_mem_nhds_within],
    rintros r (rpos : 0 < r),
    apply ennreal.mul_le_mul (measure_mono (inter_subset_inter_right _ _)) le_rfl,
    assume y hy,
    have : y - x ∈ r • closed_ball (0 : E) 1,
    { apply smul_set_mono t_bound,
      simpa [neg_add_eq_sub] using hy },
    simpa only [smul_closed_ball _ _ zero_le_one, real.norm_of_nonneg rpos.le,
      mem_closed_ball_iff_norm, mul_one, sub_zero, smul_zero] },
  have B : tendsto (λ (r : ℝ), μ (closed_ball x r) / μ ({x} + r • u)) (𝓝[>] 0)
    (𝓝 (μ (closed_ball x 1) / μ ({x} + u))),
  { apply tendsto_const_nhds.congr' _,
    filter_upwards [self_mem_nhds_within],
    rintros r (rpos : 0 < r),
    have : closed_ball x r = {x} + r • closed_ball 0 1,
      by simp only [smul_closed_ball, real.norm_of_nonneg rpos.le, zero_le_one, add_zero, mul_one,
        singleton_add_closed_ball, smul_zero],
    simp only [this, add_haar_singleton_add_smul_div_singleton_add_smul μ rpos.ne'],
    simp only [add_haar_closed_ball_center, image_add_left, add_haar_preimage_add, singleton_add] },
  have C : tendsto (λ (r : ℝ),
    (μ (s ∩ ({x} + r • t)) / μ (closed_ball x r)) * (μ (closed_ball x r) / μ ({x} + r • u)))
    (𝓝[>] 0) (𝓝 (0 * (μ (closed_ball x 1) / μ ({x} + u)))),
  { apply ennreal.tendsto.mul A _ B (or.inr ennreal.zero_ne_top),
    simp only [ennreal.div_eq_top, h'u, measure_closed_ball_lt_top.ne, false_or, image_add_left,
      eq_self_iff_true, not_true, ne.def, not_false_iff, add_haar_preimage_add, singleton_add,
      and_false, false_and] },
  simp only [zero_mul] at C,
  apply C.congr' _,
  filter_upwards [self_mem_nhds_within],
  rintros r (rpos : 0 < r),
  calc μ (s ∩ ({x} + r • t)) / μ (closed_ball x r) * (μ (closed_ball x r) / μ ({x} + r • u))
    = (μ (closed_ball x r) * (μ (closed_ball x r))⁻¹) * (μ (s ∩ ({x} + r • t)) / μ ({x} + r • u)) :
      by { simp only [div_eq_mul_inv], ring }
    ... = μ (s ∩ ({x} + r • t)) / μ ({x} + r • u) :
      by rw [ennreal.mul_inv_cancel (add_haar_closed_ball_pos μ x rpos).ne'
          measure_closed_ball_lt_top.ne, one_mul],
end

lemma tendsto_add_haar_inter_smul_zero_of_density_zero_aux2
  (s : set E) (x : E)
  (h : tendsto (λ r, μ (s ∩ closed_ball x r) / μ (closed_ball x r)) (𝓝[>] 0) (𝓝 0))
  (t : set E) (u : set E) (h'u : μ u ≠ 0)
  (R : ℝ) (Rpos : 0 < R) (t_bound : t ⊆ closed_ball 0 R) :
  tendsto (λ (r : ℝ), μ (s ∩ ({x} + r • t)) / μ ({x} + r • u)) (𝓝[>] 0) (𝓝 0) :=
begin
  set t' := R⁻¹ • t with ht',
  set u' := R⁻¹ • u with hu',
  have A : tendsto (λ (r : ℝ), μ (s ∩ ({x} + r • t')) / μ ({x} + r • u')) (𝓝[>] 0) (𝓝 0),
  { apply tendsto_add_haar_inter_smul_zero_of_density_zero_aux1 μ s x h
      t' u',
    { simp only [h'u, (pow_pos Rpos _).ne', abs_nonpos_iff, add_haar_smul, not_false_iff,
        ennreal.of_real_eq_zero, inv_eq_zero, inv_pow₀, ne.def, or_self, mul_eq_zero] },
    { convert smul_set_mono t_bound,
      rw [smul_closed_ball _ _ Rpos.le, smul_zero, real.norm_of_nonneg (inv_nonneg.2 Rpos.le),
        inv_mul_cancel Rpos.ne'] } },
  have B : tendsto (λ (r : ℝ), R * r) (𝓝[>] 0) (𝓝[>] (R * 0)),
  { apply tendsto_nhds_within_of_tendsto_nhds_of_eventually_within,
    { exact (tendsto_const_nhds.mul tendsto_id).mono_left nhds_within_le_nhds },
    { filter_upwards [self_mem_nhds_within],
      assume r rpos,
      rw mul_zero,
      exact mul_pos Rpos rpos } },
  rw mul_zero at B,
  apply (A.comp B).congr' _,
  filter_upwards [self_mem_nhds_within],
  rintros r (rpos : 0 < r),
  have T : (R * r) • t' = r • t,
    by rw [mul_comm, ht', smul_smul, mul_assoc, mul_inv_cancel Rpos.ne', mul_one],
  have U : (R * r) • u' = r • u,
    by rw [mul_comm, hu', smul_smul, mul_assoc, mul_inv_cancel Rpos.ne', mul_one],
  dsimp,
  rw [T, U],
end

/-- Consider a point `x` at which a set `s` has density zero, with respect to closed balls. Then it
also has density zero with respect to any measurable set `t`: the proportion of points in `s`
belonging to a rescaled copy `{x} + r • t` of `t` tends to zero as `r` tends to zero. -/
lemma tendsto_add_haar_inter_smul_zero_of_density_zero
  (s : set E) (x : E)
  (h : tendsto (λ r, μ (s ∩ closed_ball x r) / μ (closed_ball x r)) (𝓝[>] 0) (𝓝 0))
  (t : set E) (ht : measurable_set t) (h''t : μ t ≠ ∞) :
  tendsto (λ (r : ℝ), μ (s ∩ ({x} + r • t)) / μ ({x} + r • t)) (𝓝[>] 0) (𝓝 0) :=
begin
  refine tendsto_order.2 ⟨λ a' ha', (ennreal.not_lt_zero ha').elim, λ ε (εpos : 0 < ε), _⟩,
  rcases eq_or_ne (μ t) 0 with h't|h't,
  { apply eventually_of_forall (λ r, _),
    suffices H : μ (s ∩ ({x} + r • t)) = 0,
      by { rw H, simpa only [ennreal.zero_div] using εpos },
    apply le_antisymm _ (zero_le _),
    calc μ (s ∩ ({x} + r • t)) ≤ μ ({x} + r • t) : measure_mono (inter_subset_right _ _)
    ... = 0 : by simp only [h't, add_haar_smul, image_add_left, add_haar_preimage_add,
      singleton_add, mul_zero] },
  obtain ⟨n, npos, hn⟩ : ∃ (n : ℕ), 0 < n ∧ μ (t \ closed_ball 0 n) < (ε / 2) * μ t,
  { have A : tendsto (λ (n : ℕ), μ (t \ closed_ball 0 n)) at_top
      (𝓝 (μ (⋂ (n : ℕ), t \ closed_ball 0 n))),
    { have N : ∃ (n : ℕ), μ (t \ closed_ball 0 n) ≠ ∞ :=
        ⟨0, ((measure_mono (diff_subset t _)).trans_lt h''t.lt_top).ne⟩,
      refine tendsto_measure_Inter (λ n, ht.diff measurable_set_closed_ball) (λ m n hmn, _) N,
      exact diff_subset_diff subset.rfl (closed_ball_subset_closed_ball (nat.cast_le.2 hmn)) },
    have : (⋂ (n : ℕ), t \ closed_ball 0 n) = ∅,
      by simp_rw [diff_eq, ← inter_Inter, Inter_eq_compl_Union_compl, compl_compl,
          Union_closed_ball_nat, compl_univ, inter_empty],
    simp only [this, measure_empty] at A,
    have I : 0 < (ε / 2) * μ t := ennreal.mul_pos (ennreal.half_pos εpos.ne').ne' h't,
    exact (eventually.and (Ioi_mem_at_top 0) ((tendsto_order.1 A).2 _ I)).exists },
  have L : tendsto (λ (r : ℝ), μ (s ∩ ({x} + r • (t ∩ closed_ball 0 n))) / μ ({x} + r • t))
    (𝓝[>] 0) (𝓝 0) :=
      tendsto_add_haar_inter_smul_zero_of_density_zero_aux2 μ s x h
        _ t h't n (nat.cast_pos.2 npos) (inter_subset_right _ _),
  filter_upwards [(tendsto_order.1 L).2 _ (ennreal.half_pos εpos.ne'), self_mem_nhds_within],
  rintros r hr (rpos : 0 < r),
  have I : μ (s ∩ ({x} + r • t)) ≤
    μ (s ∩ ({x} + r • (t ∩ closed_ball 0 n))) + μ ({x} + r • (t \ closed_ball 0 n)) := calc
  μ (s ∩ ({x} + r • t))
      = μ ((s ∩ ({x} + r • (t ∩ closed_ball 0 n))) ∪ (s ∩ ({x} + r • (t \ closed_ball 0 n)))) :
    by rw [← inter_union_distrib_left, ← add_union, ← smul_set_union, inter_union_diff]
  ... ≤ μ (s ∩ ({x} + r • (t ∩ closed_ball 0 n))) + μ (s ∩ ({x} + r • (t \ closed_ball 0 n))) :
    measure_union_le _ _
  ... ≤ μ (s ∩ ({x} + r • (t ∩ closed_ball 0 n))) + μ ({x} + r • (t \ closed_ball 0 n)) :
    add_le_add le_rfl (measure_mono (inter_subset_right _ _)),
  calc μ (s ∩ ({x} + r • t)) / μ ({x} + r • t)
  ≤ (μ (s ∩ ({x} + r • (t ∩ closed_ball 0 n))) + μ ({x} + r • (t \ closed_ball 0 n))) /
      μ ({x} + r • t) : ennreal.mul_le_mul I le_rfl
  ... < ε / 2 + ε / 2 :
    begin
      rw ennreal.add_div,
      apply ennreal.add_lt_add hr _,
      rwa [add_haar_singleton_add_smul_div_singleton_add_smul μ rpos.ne',
           ennreal.div_lt_iff (or.inl h't) (or.inl h''t)],
    end
  ... = ε : ennreal.add_halves _
end

lemma tendsto_add_haar_inter_smul_one_of_density_one_aux
  (s : set E) (hs : measurable_set s) (x : E)
  (h : tendsto (λ r, μ (s ∩ closed_ball x r) / μ (closed_ball x r)) (𝓝[>] 0) (𝓝 1))
  (t : set E) (ht : measurable_set t) (h't : μ t ≠ 0) (h''t : μ t ≠ ∞) :
  tendsto (λ (r : ℝ), μ (s ∩ ({x} + r • t)) / μ ({x} + r • t)) (𝓝[>] 0) (𝓝 1) :=
begin
  have I : ∀ u v, μ u ≠ 0 → μ u ≠ ∞ → measurable_set v →
    μ u / μ u - μ (vᶜ ∩ u) / μ u = μ (v ∩ u) / μ u,
  { assume u v uzero utop vmeas,
    simp_rw [div_eq_mul_inv],
    rw ← ennreal.sub_mul, swap,
    { simp only [uzero, ennreal.inv_eq_top, implies_true_iff, ne.def, not_false_iff] },
    congr' 1,
    apply ennreal.sub_eq_of_add_eq
      (lt_of_le_of_lt (measure_mono (inter_subset_right _ _)) utop.lt_top).ne,
    rw [inter_comm _ u, inter_comm _ u],
    exact measure_inter_add_diff u vmeas },
  have L : tendsto (λ r, μ (sᶜ ∩ closed_ball x r) / μ (closed_ball x r)) (𝓝[>] 0) (𝓝 0),
  { have A : tendsto (λ r, μ (closed_ball x r) / μ (closed_ball x r)) (𝓝[>] 0) (𝓝 1),
    { apply tendsto_const_nhds.congr' _,
      filter_upwards [self_mem_nhds_within],
      assume r hr,
      rw [div_eq_mul_inv, ennreal.mul_inv_cancel],
      { apply (add_haar_closed_ball_pos μ _ hr).ne' },
      { exact measure_closed_ball_lt_top.ne } },
    have B := ennreal.tendsto.sub A h (or.inl ennreal.one_ne_top),
    simp only [tsub_self] at B,
    apply B.congr' _,
    filter_upwards [self_mem_nhds_within],
    rintros r (rpos : 0 < r),
    convert I (closed_ball x r) sᶜ (add_haar_closed_ball_pos μ _ rpos).ne'
      (measure_closed_ball_lt_top).ne hs.compl,
    rw compl_compl },
  have L' : tendsto (λ (r : ℝ), μ (sᶜ ∩ ({x} + r • t)) / μ ({x} + r • t)) (𝓝[>] 0) (𝓝 0) :=
    tendsto_add_haar_inter_smul_zero_of_density_zero μ sᶜ x L t ht h''t,
  have L'' : tendsto (λ (r : ℝ), μ ({x} + r • t) / μ ({x} + r • t)) (𝓝[>] 0) (𝓝 1),
  { apply tendsto_const_nhds.congr' _,
    filter_upwards [self_mem_nhds_within],
    rintros r (rpos : 0 < r),
    rw [add_haar_singleton_add_smul_div_singleton_add_smul μ rpos.ne', ennreal.div_self h't h''t] },
  have := ennreal.tendsto.sub L'' L' (or.inl ennreal.one_ne_top),
  simp only [tsub_zero] at this,
  apply this.congr' _,
  filter_upwards [self_mem_nhds_within],
  rintros r (rpos : 0 < r),
  refine I ({x} + r • t) s _ _ hs,
  { simp only [h't, abs_of_nonneg rpos.le, pow_pos rpos, add_haar_smul, image_add_left,
      ennreal.of_real_eq_zero, not_le, or_false, ne.def, add_haar_preimage_add, abs_pow,
      singleton_add, mul_eq_zero] },
  { simp only [h''t, ennreal.of_real_ne_top, add_haar_smul, image_add_left, with_top.mul_eq_top_iff,
      ne.def, not_false_iff, add_haar_preimage_add, singleton_add, and_false, false_and, or_self] }
end

/-- Consider a point `x` at which a set `s` has density one, with respect to closed balls (i.e.,
a Lebesgue density point of `s`). Then `s` has also density one at `x` with respect to any
measurable set `t`: the proportion of points in `s` belonging to a rescaled copy `{x} + r • t`
of `t` tends to one as `r` tends to zero. -/
lemma tendsto_add_haar_inter_smul_one_of_density_one
  (s : set E) (x : E)
  (h : tendsto (λ r, μ (s ∩ closed_ball x r) / μ (closed_ball x r)) (𝓝[>] 0) (𝓝 1))
  (t : set E) (ht : measurable_set t) (h't : μ t ≠ 0) (h''t : μ t ≠ ∞) :
  tendsto (λ (r : ℝ), μ (s ∩ ({x} + r • t)) / μ ({x} + r • t)) (𝓝[>] 0) (𝓝 1) :=
begin
  have : tendsto (λ (r : ℝ), μ (to_measurable μ s ∩ ({x} + r • t)) / μ ({x} + r • t))
    (𝓝[>] 0) (𝓝 1),
  { apply tendsto_add_haar_inter_smul_one_of_density_one_aux μ _
      (measurable_set_to_measurable _ _) _ _ t ht h't h''t,
    apply tendsto_of_tendsto_of_tendsto_of_le_of_le' h tendsto_const_nhds,
    { apply eventually_of_forall (λ r, _),
      apply ennreal.mul_le_mul _ le_rfl,
      exact measure_mono (inter_subset_inter_left _ (subset_to_measurable _ _)) },
    { filter_upwards [self_mem_nhds_within],
      rintros r (rpos : 0 < r),
      apply ennreal.div_le_of_le_mul,
      rw one_mul,
      exact measure_mono (inter_subset_right _ _) } },
  apply this.congr (λ r, _),
  congr' 1,
  apply measure_to_measurable_inter_of_sigma_finite,
  simp only [image_add_left, singleton_add],
  apply (continuous_add_left (-x)).measurable (ht.const_smul₀ r)
end

/-- Consider a point `x` at which a set `s` has density one, with respect to closed balls (i.e.,
a Lebesgue density point of `s`). Then `s` intersects the rescaled copies `{x} + r • t` of a given
set `t` with positive measure, for any small enough `r`. -/
lemma eventually_nonempty_inter_smul_of_density_one (s : set E) (x : E)
  (h : tendsto (λ r, μ (s ∩ closed_ball x r) / μ (closed_ball x r)) (𝓝[>] 0) (𝓝 1))
  (t : set E) (ht : measurable_set t) (h't : μ t ≠ 0) :
  ∀ᶠ r in 𝓝[>] (0 : ℝ), (s ∩ ({x} + r • t)).nonempty :=
begin
  obtain ⟨t', t'_meas, t't, t'pos, t'top⟩ :
    ∃ t', measurable_set t' ∧ t' ⊆ t ∧ 0 < μ t' ∧ μ t' < ⊤ :=
      exists_subset_measure_lt_top ht h't.bot_lt,
  filter_upwards [(tendsto_order.1
    (tendsto_add_haar_inter_smul_one_of_density_one μ s x h t'
      t'_meas t'pos.ne' t'top.ne)).1 0 ennreal.zero_lt_one],
  assume r hr,
  have : μ (s ∩ ({x} + r • t')) ≠ 0 :=
    λ h', by simpa only [ennreal.not_lt_zero, ennreal.zero_div, h'] using hr,
  have : (s ∩ ({x} + r • t')).nonempty := nonempty_of_measure_ne_zero this,
  apply this.mono (inter_subset_inter subset.rfl _),
  exact add_subset_add subset.rfl (smul_set_mono t't),
end

end measure

end measure_theory<|MERGE_RESOLUTION|>--- conflicted
+++ resolved
@@ -29,11 +29,7 @@
 * `add_haar_closed_ball`: the measure of `closed_ball x r` is `r ^ dim * μ (ball 0 1)`.
 * `add_haar_sphere`: spheres have zero measure.
 
-<<<<<<< HEAD
-We also show that a Lebesgue density point `x` of a set `s` (with respect to closed balls) has also
-=======
 We also show that a Lebesgue density point `x` of a set `s` (with respect to closed balls) has
->>>>>>> 946454a8
 density one for the rescaled copies `{x} + r • t` of a given set `t` with positive measure, in
 `tendsto_add_haar_inter_smul_one_of_density_one`. In particular, `s` intersects `{x} + r • t` for
 small `r`, see `eventually_nonempty_inter_smul_of_density_one`.
