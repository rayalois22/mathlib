/-
Copyright (c) 2021 Andrew Yang. All rights reserved.
Released under Apache 2.0 license as described in the file LICENSE.
Authors: Andrew Yang
-/
import algebraic_geometry.presheafed_space.has_colimits
import category_theory.limits.shapes.binary_products
import category_theory.limits.preserves.shapes.pullbacks
import topology.sheaves.functors
import algebraic_geometry.Scheme
import category_theory.limits.shapes.strict_initial
import algebra.category.CommRing.instances

/-!
# Open immersions of structured spaces

We say that a morphism of presheafed spaces `f : X ⟶ Y` is an open immersions if
the underlying map of spaces is an open embedding `f : X ⟶ U ⊆ Y`,
and the sheaf map `Y(V) ⟶ f _* X(V)` is an iso for each `V ⊆ U`.

Abbreviations are also provided for `SheafedSpace`, `LocallyRingedSpace` and `Scheme`.

## Main definitions

* `algebraic_geometry.PresheafedSpace.is_open_immersion`: the `Prop`-valued typeclass asserting
  that a PresheafedSpace hom `f` is an open_immersion.
* `algebraic_geometry.is_open_immersion`: the `Prop`-valued typeclass asserting
  that a Scheme morphism `f` is an open_immersion.
* `algebraic_geometry.PresheafedSpace.is_open_immersion.iso_restrict`: The source of an
  open immersion is isomorphic to the restriction of the target onto the image.
* `algebraic_geometry.PresheafedSpace.is_open_immersion.lift`: Any morphism whose range is
  contained in an open immersion factors though the open immersion.
* `algebraic_geometry.PresheafedSpace.is_open_immersion.to_SheafedSpace`: If `f : X ⟶ Y` is an
  open immersion of presheafed spaces, and `Y` is a sheafed space, then `X` is also a sheafed
  space. The morphism as morphisms of sheafed spaces is given by `to_SheafedSpace_hom`.
* `algebraic_geometry.PresheafedSpace.is_open_immersion.to_LocallyRingedSpace`: If `f : X ⟶ Y` is
  an open immersion of presheafed spaces, and `Y` is a locally ringed space, then `X` is also a
  locally ringed space. The morphism as morphisms of locally ringed spaces is given by
  `to_LocallyRingedSpace_hom`.

## Main results

* `algebraic_geometry.PresheafedSpace.is_open_immersion.comp`: The composition of two open
  immersions is an open immersion.
* `algebraic_geometry.PresheafedSpace.is_open_immersion.of_iso`: An iso is an open immersion.
* `algebraic_geometry.PresheafedSpace.is_open_immersion.to_iso`:
  A surjective open immersion is an isomorphism.
* `algebraic_geometry.PresheafedSpace.is_open_immersion.stalk_iso`: An open immersion induces
  an isomorphism on stalks.
* `algebraic_geometry.PresheafedSpace.is_open_immersion.has_pullback_of_left`: If `f` is an open
  immersion, then the pullback `(f, g)` exists (and the forgetful functor to `Top` preserves it).
* `algebraic_geometry.PresheafedSpace.is_open_immersion.pullback_snd_of_left`: Open immersions
  are stable under pullbacks.
* `algebraic_geometry.SheafedSpace.is_open_immersion.of_stalk_iso` An (topological) open embedding
  between two sheafed spaces is an open immersion if all the stalk maps are isomorphisms.

-/

open topological_space category_theory opposite
open category_theory.limits
namespace algebraic_geometry

universes v u

variables {C : Type u} [category.{v} C]

/--
An open immersion of PresheafedSpaces is an open embedding `f : X ⟶ U ⊆ Y` of the underlying
spaces, such that the sheaf map `Y(V) ⟶ f _* X(V)` is an iso for each `V ⊆ U`.
-/
class PresheafedSpace.is_open_immersion {X Y : PresheafedSpace C} (f : X ⟶ Y) : Prop :=
(base_open : open_embedding f.base)
(c_iso : ∀ U : opens X, is_iso (f.c.app (op (base_open.is_open_map.functor.obj U))))

/--
A morphism of SheafedSpaces is an open immersion if it is an open immersion as a morphism
of PresheafedSpaces
-/
abbreviation SheafedSpace.is_open_immersion
  [has_products C] {X Y : SheafedSpace C} (f : X ⟶ Y) : Prop :=
PresheafedSpace.is_open_immersion f

/--
A morphism of LocallyRingedSpaces is an open immersion if it is an open immersion as a morphism
of SheafedSpaces
-/
abbreviation LocallyRingedSpace.is_open_immersion {X Y : LocallyRingedSpace} (f : X ⟶ Y) : Prop :=
SheafedSpace.is_open_immersion f.1

/--
A morphism of Schemes is an open immersion if it is an open immersion as a morphism
of LocallyRingedSpaces
-/
abbreviation is_open_immersion {X Y : Scheme} (f : X ⟶ Y) : Prop :=
LocallyRingedSpace.is_open_immersion f

namespace PresheafedSpace.is_open_immersion

open PresheafedSpace

local notation `is_open_immersion` := PresheafedSpace.is_open_immersion

attribute [instance] is_open_immersion.c_iso

section

variables {X Y : PresheafedSpace C} {f : X ⟶ Y} (H : is_open_immersion f)

/-- The functor `opens X ⥤ opens Y` associated with an open immersion `f : X ⟶ Y`. -/
abbreviation open_functor := H.base_open.is_open_map.functor

/-
We want to keep `eq_to_hom`s in the form of `F.map (eq_to_hom _)` so that the lemmas about
naturality can be applied.
-/
local attribute [-simp] eq_to_hom_map eq_to_iso_map

/-- An open immersion `f : X ⟶ Y` induces an isomorphism `X ≅ Y|_{f(X)}`. -/
@[simps] noncomputable
def iso_restrict : X ≅ Y.restrict H.base_open :=
PresheafedSpace.iso_of_components (iso.refl _)
begin
  symmetry,
  fapply nat_iso.of_components,
  intro U,
  refine as_iso (f.c.app (op (H.open_functor.obj (unop U)))) ≪≫ X.presheaf.map_iso (eq_to_iso _),
  { induction U using opposite.rec,
    cases U,
    dsimp only [is_open_map.functor, functor.op, opens.map],
    congr' 2,
    erw set.preimage_image_eq _ H.base_open.inj,
    refl },
  { intros U V i,
    simp only [category_theory.eq_to_iso.hom, Top.presheaf.pushforward_obj_map, category.assoc,
      functor.op_map, iso.trans_hom, as_iso_hom, functor.map_iso_hom, ←X.presheaf.map_comp],
    erw [f.c.naturality_assoc, ←X.presheaf.map_comp],
    congr }
end

@[simp] lemma iso_restrict_hom_of_restrict : H.iso_restrict.hom ≫ Y.of_restrict _ = f :=
begin
  ext,
  { simp only [comp_c_app, iso_restrict_hom_c_app, nat_trans.comp_app,
      eq_to_hom_refl, of_restrict_c_app, category.assoc, whisker_right_id'],
    erw [category.comp_id, f.c.naturality_assoc, ←X.presheaf.map_comp],
    transitivity f.c.app x ≫ X.presheaf.map (𝟙 _),
    { congr },
    { erw [X.presheaf.map_id, category.comp_id] } },
  { simp }
end

@[simp] lemma iso_restrict_inv_of_restrict : H.iso_restrict.inv ≫ f = Y.of_restrict _ :=
by { rw iso.inv_comp_eq, simp }

instance mono [H : is_open_immersion f] : mono f :=
by { rw ← H.iso_restrict_hom_of_restrict, apply mono_comp }

/-- The composition of two open immersions is an open immersion. -/
instance comp {Z : PresheafedSpace C} (f : X ⟶ Y) [hf : is_open_immersion f] (g : Y ⟶ Z)
  [hg : is_open_immersion g] :
  is_open_immersion (f ≫ g) :=
{ base_open := hg.base_open.comp hf.base_open,
  c_iso := λ U,
  begin
    generalize_proofs h,
    dsimp only [algebraic_geometry.PresheafedSpace.comp_c_app, unop_op, functor.op, comp_base,
      Top.presheaf.pushforward_obj_obj, opens.map_comp_obj],
    apply_with is_iso.comp_is_iso { instances := ff },
    swap,
    { have : (opens.map g.base).obj (h.functor.obj U) = hf.open_functor.obj U,
      { dsimp only [opens.map, is_open_map.functor, PresheafedSpace.comp_base],
        congr' 1,
        rw [coe_comp, ←set.image_image, set.preimage_image_eq _ hg.base_open.inj] },
      rw this,
      apply_instance },
    { have : h.functor.obj U = hg.open_functor.obj (hf.open_functor.obj U),
      { dsimp only [is_open_map.functor],
        congr' 1,
        rw [comp_base, coe_comp, ←set.image_image],
        congr },
      rw this,
      apply_instance }
  end }

/-- For an open immersion `f : X ⟶ Y` and an open set `U ⊆ X`, we have the map `X(U) ⟶ Y(U)`. -/
noncomputable
def inv_app (U : opens X) : X.presheaf.obj (op U) ⟶ Y.presheaf.obj (op (H.open_functor.obj U)) :=
X.presheaf.map (eq_to_hom (by simp [opens.map, set.preimage_image_eq _ H.base_open.inj])) ≫
  inv (f.c.app (op (H.open_functor.obj U)))

@[simp, reassoc] lemma inv_naturality {U V : (opens X)ᵒᵖ} (i : U ⟶ V) :
  X.presheaf.map i ≫ H.inv_app (unop V) = H.inv_app (unop U) ≫
    Y.presheaf.map (H.open_functor.op.map i) :=
begin
  simp only [inv_app, ←category.assoc],
  rw [is_iso.comp_inv_eq],
  simp only [category.assoc, f.c.naturality, is_iso.inv_hom_id_assoc, ← X.presheaf.map_comp],
  erw ← X.presheaf.map_comp,
  congr
end

instance (U : opens X) : is_iso (H.inv_app U) := by { delta inv_app, apply_instance }

lemma inv_inv_app (U : opens X) :
  inv (H.inv_app U) = f.c.app (op (H.open_functor.obj U)) ≫
    X.presheaf.map (eq_to_hom (by simp [opens.map, set.preimage_image_eq _ H.base_open.inj])) :=
begin
  rw ← cancel_epi (H.inv_app U),
  rw is_iso.hom_inv_id,
  delta inv_app,
  simp [← functor.map_comp]
end

@[simp, reassoc] lemma inv_app_app (U : opens X) :
  H.inv_app U ≫ f.c.app (op (H.open_functor.obj U)) =
    X.presheaf.map (eq_to_hom (by simp [opens.map, set.preimage_image_eq _ H.base_open.inj])) :=
by rw [inv_app, category.assoc, is_iso.inv_hom_id, category.comp_id]

@[simp, reassoc] lemma app_inv_app (U : opens Y) :
  f.c.app (op U) ≫ H.inv_app ((opens.map f.base).obj U) =
  Y.presheaf.map ((hom_of_le (by exact set.image_preimage_subset f.base U)).op :
    op U ⟶ op (H.open_functor.obj ((opens.map f.base).obj U))) :=
by { erw ← category.assoc, rw [is_iso.comp_inv_eq, f.c.naturality], congr }

/-- A variant of `app_inv_app` that gives an `eq_to_hom` instead of `hom_of_le`. -/
@[reassoc] lemma app_inv_app' (U : opens Y) (hU : (U : set Y) ⊆ set.range f.base) :
  f.c.app (op U) ≫ H.inv_app ((opens.map f.base).obj U) =
  Y.presheaf.map (eq_to_hom (by
    { apply has_le.le.antisymm,
      { exact set.image_preimage_subset f.base U.1 },
      { change U ⊆ _,
        refine has_le.le.trans_eq _ (@set.image_preimage_eq_inter_range _ _ f.base U.1).symm,
        exact set.subset_inter_iff.mpr ⟨λ _ h, h, hU⟩ } })).op :=
by { erw ← category.assoc, rw [is_iso.comp_inv_eq, f.c.naturality], congr }

/-- An isomorphism is an open immersion. -/
instance of_iso {X Y : PresheafedSpace C} (H : X ≅ Y) : is_open_immersion H.hom :=
{ base_open := (Top.homeo_of_iso ((forget C).map_iso H)).open_embedding,
  c_iso := λ _, infer_instance }

@[priority 100]
instance of_is_iso {X Y : PresheafedSpace C} (f : X ⟶ Y) [is_iso f] : is_open_immersion f :=
algebraic_geometry.PresheafedSpace.is_open_immersion.of_iso (as_iso f)

instance of_restrict {X : Top} (Y : PresheafedSpace C) {f : X ⟶ Y.carrier}
  (hf : open_embedding f) : is_open_immersion (Y.of_restrict hf) :=
{ base_open := hf,
  c_iso := λ U,
  begin
    dsimp,
    have : (opens.map f).obj (hf.is_open_map.functor.obj U) = U,
    { cases U,
      dsimp only [opens.map, is_open_map.functor],
      congr' 1,
      rw set.preimage_image_eq _ hf.inj,
      refl },
    convert (show is_iso (Y.presheaf.map (𝟙 _)), from infer_instance),
    { apply subsingleton.helim,
      rw this },
    { rw Y.presheaf.map_id,
      apply_instance }
  end }

/-- An open immersion is an iso if the underlying continuous map is epi. -/
lemma to_iso (f : X ⟶ Y) [h : is_open_immersion f] [h' : epi f.base] : is_iso f :=
begin
  apply_with is_iso_of_components { instances := ff },
  { let : X ≃ₜ Y := (homeomorph.of_embedding _ h.base_open.to_embedding).trans
    { to_fun := subtype.val, inv_fun := λ x, ⟨x,
      by { rw set.range_iff_surjective.mpr ((Top.epi_iff_surjective _).mp h'), trivial }⟩,
      left_inv := λ ⟨_,_⟩, rfl, right_inv := λ _, rfl },
    convert is_iso.of_iso (Top.iso_of_homeo this),
    { ext, refl } },
  { apply_with nat_iso.is_iso_of_is_iso_app { instances := ff },
    intro U,
    have : U = op (h.open_functor.obj ((opens.map f.base).obj (unop U))),
    { induction U using opposite.rec,
      cases U,
      dsimp only [functor.op, opens.map],
      congr,
      exact (set.image_preimage_eq _ ((Top.epi_iff_surjective _).mp h')).symm },
    convert @@is_open_immersion.c_iso _ h ((opens.map f.base).obj (unop U)) }
end

instance stalk_iso [has_colimits C] [H : is_open_immersion f] (x : X) : is_iso (stalk_map f x) :=
begin
  rw ← H.iso_restrict_hom_of_restrict,
  rw PresheafedSpace.stalk_map.comp,
  apply_instance
end

end

section pullback
noncomputable theory

variables {X Y Z : PresheafedSpace C} (f : X ⟶ Z) [hf : is_open_immersion f] (g : Y ⟶ Z)

include hf

/--
  (Implementation.) The projection map when constructing the pullback along an open immersion.
-/
def pullback_cone_of_left_fst :
  Y.restrict (Top.snd_open_embedding_of_left_open_embedding hf.base_open g.base) ⟶ X :=
{ base := pullback.fst,
  c :=
  { app := λ U, hf.inv_app (unop U) ≫
      g.c.app (op (hf.base_open.is_open_map.functor.obj (unop U))) ≫
      Y.presheaf.map (eq_to_hom
      (begin
        simp only [is_open_map.functor, subtype.mk_eq_mk, unop_op, op_inj_iff, opens.map,
        subtype.coe_mk, functor.op_obj, subtype.val_eq_coe],
        apply has_le.le.antisymm,
          { rintros _ ⟨_, h₁, h₂⟩,
            use (Top.pullback_iso_prod_subtype _ _).inv ⟨⟨_, _⟩, h₂⟩,
            simpa using h₁ },
          { rintros _ ⟨x, h₁, rfl⟩,
            exact ⟨_, h₁, concrete_category.congr_hom pullback.condition x⟩ }
      end)),
    naturality' :=
    begin
      intros U V i,
      induction U using opposite.rec,
      induction V using opposite.rec,
      simp only [quiver.hom.unop_op, Top.presheaf.pushforward_obj_map, category.assoc,
        nat_trans.naturality_assoc, functor.op_map, inv_naturality_assoc, ← Y.presheaf.map_comp],
      erw ← Y.presheaf.map_comp,
      congr
    end } }

lemma pullback_cone_of_left_condition :
  pullback_cone_of_left_fst f g ≫ f = Y.of_restrict _ ≫ g :=
begin
  ext U,
  { induction U using opposite.rec,
    dsimp only [comp_c_app, nat_trans.comp_app, unop_op,
      whisker_right_app, pullback_cone_of_left_fst],
    simp only [quiver.hom.unop_op, Top.presheaf.pushforward_obj_map, app_inv_app_assoc,
      eq_to_hom_app, eq_to_hom_unop, category.assoc, nat_trans.naturality_assoc, functor.op_map],
    erw [← Y.presheaf.map_comp, ← Y.presheaf.map_comp],
    congr },
  { simpa using pullback.condition }
end

/--
We construct the pullback along an open immersion via restricting along the pullback of the
maps of underlying spaces (which is also an open embedding).
-/
def pullback_cone_of_left : pullback_cone f g :=
pullback_cone.mk (pullback_cone_of_left_fst f g) (Y.of_restrict _)
  (pullback_cone_of_left_condition f g)

variable (s : pullback_cone f g)

/--
  (Implementation.) Any cone over `cospan f g` indeed factors through the constructed cone.
-/
def pullback_cone_of_left_lift : s.X ⟶ (pullback_cone_of_left f g).X :=
{ base := pullback.lift s.fst.base s.snd.base
    (congr_arg (λ x, PresheafedSpace.hom.base x) s.condition),
  c :=
  { app := λ U, s.snd.c.app _ ≫ s.X.presheaf.map (eq_to_hom (begin
      dsimp only [opens.map, is_open_map.functor, functor.op],
      congr' 2,
      let s' : pullback_cone f.base g.base := pullback_cone.mk s.fst.base s.snd.base _,
      have : _ = s.snd.base := limit.lift_π s' walking_cospan.right,
      conv_lhs { erw ← this, rw coe_comp, erw ← set.preimage_preimage },
      erw set.preimage_image_eq _
        (Top.snd_open_embedding_of_left_open_embedding hf.base_open g.base).inj,
      simp,
    end)),
    naturality' := λ U V i,
    begin
      erw s.snd.c.naturality_assoc,
      rw category.assoc,
      erw [← s.X.presheaf.map_comp, ← s.X.presheaf.map_comp],
      congr
    end } }

-- this lemma is not a `simp` lemma, because it is an implementation detail
lemma pullback_cone_of_left_lift_fst :
  pullback_cone_of_left_lift f g s ≫ (pullback_cone_of_left f g).fst = s.fst :=
begin
  ext x,
  { induction x using opposite.rec,
    change ((_ ≫ _) ≫ _ ≫ _) ≫ _ = _,
    simp_rw [category.assoc],
    erw ← s.X.presheaf.map_comp,
    erw s.snd.c.naturality_assoc,
    have := congr_app s.condition (op (hf.open_functor.obj x)),
    dsimp only [comp_c_app, unop_op] at this,
    rw ← is_iso.comp_inv_eq at this,
    reassoc! this,
    erw [← this, hf.inv_app_app_assoc, s.fst.c.naturality_assoc],
    simpa },
  { change pullback.lift _ _ _ ≫ pullback.fst = _,
    simp }
end

-- this lemma is not a `simp` lemma, because it is an implementation detail
lemma pullback_cone_of_left_lift_snd :
  pullback_cone_of_left_lift f g s ≫ (pullback_cone_of_left f g).snd = s.snd :=
begin
  ext x,
  { change (_ ≫ _ ≫ _) ≫ _ = _,
    simp_rw category.assoc,
    erw s.snd.c.naturality_assoc,
    erw [← s.X.presheaf.map_comp, ← s.X.presheaf.map_comp],
    transitivity s.snd.c.app x ≫ s.X.presheaf.map (𝟙 _),
    { congr },
    { rw s.X.presheaf.map_id, erw category.comp_id } },
  { change pullback.lift _ _ _ ≫ pullback.snd = _,
    simp }
end

instance pullback_cone_snd_is_open_immersion :
  is_open_immersion (pullback_cone_of_left f g).snd :=
begin
  erw category_theory.limits.pullback_cone.mk_snd,
  apply_instance
end

/-- The constructed pullback cone is indeed the pullback. -/
def pullback_cone_of_left_is_limit :
  is_limit (pullback_cone_of_left f g) :=
begin
  apply pullback_cone.is_limit_aux',
  intro s,
  use pullback_cone_of_left_lift f g s,
  use pullback_cone_of_left_lift_fst f g s,
  use pullback_cone_of_left_lift_snd f g s,
  intros m h₁ h₂,
  rw ← cancel_mono (pullback_cone_of_left f g).snd,
  exact (h₂.trans (pullback_cone_of_left_lift_snd f g s).symm)
end

instance has_pullback_of_left :
  has_pullback f g :=
⟨⟨⟨_, pullback_cone_of_left_is_limit f g⟩⟩⟩

instance has_pullback_of_right :
  has_pullback g f := has_pullback_symmetry f g

/-- Open immersions are stable under base-change. -/
instance pullback_snd_of_left :
  is_open_immersion (pullback.snd : pullback f g ⟶ _) :=
begin
  delta pullback.snd,
  rw ← limit.iso_limit_cone_hom_π ⟨_, pullback_cone_of_left_is_limit f g⟩ walking_cospan.right,
  apply_instance
end

/-- Open immersions are stable under base-change. -/
instance pullback_fst_of_right :
  is_open_immersion (pullback.fst : pullback g f ⟶ _) :=
begin
  rw ← pullback_symmetry_hom_comp_snd,
  apply_instance
end

instance pullback_one_is_open_immersion [is_open_immersion g] :
  is_open_immersion (limit.π (cospan f g) walking_cospan.one) :=
begin
  rw [←limit.w (cospan f g) walking_cospan.hom.inl, cospan_map_inl],
  apply_instance
end

instance forget_preserves_limits_of_left : preserves_limit (cospan f g) (forget C) :=
preserves_limit_of_preserves_limit_cone (pullback_cone_of_left_is_limit f g)
begin
  apply (is_limit.postcompose_hom_equiv (diagram_iso_cospan.{v} _) _).to_fun,
  refine (is_limit.equiv_iso_limit _).to_fun (limit.is_limit (cospan f.base g.base)),
  fapply cones.ext,
  exact (iso.refl _),
  change ∀ j, _ = 𝟙 _ ≫ _ ≫ _,
  simp_rw category.id_comp,
  rintros (_|_|_); symmetry,
  { erw category.comp_id,
    exact limit.w (cospan f.base g.base) walking_cospan.hom.inl },
  { exact category.comp_id _ },
  { exact category.comp_id _ },
end

instance forget_preserves_limits_of_right : preserves_limit (cospan g f) (forget C) :=
preserves_pullback_symmetry (forget C) f g

lemma pullback_snd_is_iso_of_range_subset (H : set.range g.base ⊆ set.range f.base) :
  is_iso (pullback.snd : pullback f g ⟶ _) :=
begin
  haveI := Top.snd_iso_of_left_embedding_range_subset hf.base_open.to_embedding g.base H,
  haveI : is_iso (pullback.snd : pullback f g ⟶ _).base,
  { delta pullback.snd,
    rw ← limit.iso_limit_cone_hom_π ⟨_, pullback_cone_of_left_is_limit f g⟩ walking_cospan.right,
    change is_iso (_ ≫ pullback.snd),
    apply_instance },
  apply to_iso
end

/--
The universal property of open immersions:
For an open immersion `f : X ⟶ Z`, given any morphism of schemes `g : Y ⟶ Z` whose topological
image is contained in the image of `f`, we can lift this morphism to a unique `Y ⟶ X` that
commutes with these maps.
-/
def lift (H : set.range g.base ⊆ set.range f.base) : Y ⟶ X :=
begin
  haveI := pullback_snd_is_iso_of_range_subset f g H,
  exact inv (pullback.snd : pullback f g ⟶ _) ≫ pullback.fst,
end

@[simp, reassoc] lemma lift_fac (H : set.range g.base ⊆ set.range f.base) :
  lift f g H ≫ f = g :=
by { erw category.assoc, rw is_iso.inv_comp_eq, exact pullback.condition }

lemma lift_uniq (H : set.range g.base ⊆ set.range f.base) (l : Y ⟶ X)
  (hl : l ≫ f = g) : l = lift f g H :=
by rw [← cancel_mono f, hl, lift_fac]

/-- Two open immersions with equal range is isomorphic. -/
@[simps] def iso_of_range_eq [is_open_immersion g] (e : set.range f.base = set.range g.base) :
  X ≅ Y :=
{ hom := lift g f (le_of_eq e),
  inv := lift f g (le_of_eq e.symm),
  hom_inv_id' := by { rw ← cancel_mono f, simp },
  inv_hom_id' := by { rw ← cancel_mono g, simp } }

end pullback

open category_theory.limits.walking_cospan

section to_SheafedSpace

variables [has_products C] {X : PresheafedSpace C} (Y : SheafedSpace C)
variables (f : X ⟶ Y.to_PresheafedSpace) [H : is_open_immersion f]

include H

/-- If `X ⟶ Y` is an open immersion, and `Y` is a SheafedSpace, then so is `X`. -/
def to_SheafedSpace : SheafedSpace C :=
{ is_sheaf :=
  begin
    apply Top.presheaf.is_sheaf_of_iso (sheaf_iso_of_iso H.iso_restrict.symm).symm,
    apply Top.sheaf.pushforward_sheaf_of_sheaf,
    exact (Y.restrict H.base_open).is_sheaf
  end,
  to_PresheafedSpace := X }

@[simp] lemma to_SheafedSpace_to_PresheafedSpace : (to_SheafedSpace Y f).to_PresheafedSpace = X :=
rfl

/--
If `X ⟶ Y` is an open immersion of PresheafedSpaces, and `Y` is a SheafedSpace, we can
upgrade it into a morphism of SheafedSpaces.
-/
def to_SheafedSpace_hom : to_SheafedSpace Y f ⟶ Y := f

@[simp] lemma to_SheafedSpace_hom_base : (to_SheafedSpace_hom Y f).base = f.base := rfl

@[simp] lemma to_SheafedSpace_hom_c : (to_SheafedSpace_hom Y f).c = f.c := rfl

instance to_SheafedSpace_is_open_immersion :
  SheafedSpace.is_open_immersion (to_SheafedSpace_hom Y f) := H

omit H

@[simp] lemma SheafedSpace_to_SheafedSpace {X Y : SheafedSpace C} (f : X ⟶ Y)
  [is_open_immersion f] : to_SheafedSpace Y f = X := by unfreezingI { cases X, refl }

end to_SheafedSpace

section to_LocallyRingedSpace

variables {X : PresheafedSpace CommRing.{u}} (Y : LocallyRingedSpace.{u})
variables (f : X ⟶ Y.to_PresheafedSpace) [H : is_open_immersion f]

include H

/-- If `X ⟶ Y` is an open immersion, and `Y` is a LocallyRingedSpace, then so is `X`. -/
def to_LocallyRingedSpace : LocallyRingedSpace :=
{ to_SheafedSpace := to_SheafedSpace Y.to_SheafedSpace f,
  local_ring := λ x, begin
    haveI : local_ring (Y.to_SheafedSpace.to_PresheafedSpace.stalk (f.base x)) := Y.local_ring _,
    exact (as_iso (stalk_map f x)).CommRing_iso_to_ring_equiv.local_ring
  end }

@[simp] lemma to_LocallyRingedSpace_to_SheafedSpace :
  (to_LocallyRingedSpace Y f).to_SheafedSpace = (to_SheafedSpace Y.1 f) := rfl

/--
If `X ⟶ Y` is an open immersion of PresheafedSpaces, and `Y` is a LocallyRingedSpace, we can
upgrade it into a morphism of LocallyRingedSpace.
-/
def to_LocallyRingedSpace_hom : to_LocallyRingedSpace Y f ⟶ Y := ⟨f, λ x, infer_instance⟩

@[simp] lemma to_LocallyRingedSpace_hom_val :
  (to_LocallyRingedSpace_hom Y f).val = f := rfl

instance to_LocallyRingedSpace_is_open_immersion :
  LocallyRingedSpace.is_open_immersion (to_LocallyRingedSpace_hom Y f) := H

omit H

@[simp] lemma LocallyRingedSpace_to_LocallyRingedSpace {X Y : LocallyRingedSpace} (f : X ⟶ Y)
  [LocallyRingedSpace.is_open_immersion f] :
  @to_LocallyRingedSpace X.to_PresheafedSpace Y (@@coe (@@coe_to_lift (@@coe_base coe_subtype)) f)
    (show is_open_immersion f.val, by apply_instance) = X :=
by unfreezingI { cases X, delta to_LocallyRingedSpace, simp }

end to_LocallyRingedSpace

end PresheafedSpace.is_open_immersion

namespace SheafedSpace.is_open_immersion

variables [has_products C]

@[priority 100]
instance of_is_iso {X Y : SheafedSpace C} (f : X ⟶ Y) [is_iso f] :
  SheafedSpace.is_open_immersion f :=
@@PresheafedSpace.is_open_immersion.of_is_iso _ f
(SheafedSpace.forget_to_PresheafedSpace.map_is_iso _)

instance comp {X Y Z : SheafedSpace C} (f : X ⟶ Y) (g : Y ⟶ Z)
  [SheafedSpace.is_open_immersion f] [SheafedSpace.is_open_immersion g] :
  SheafedSpace.is_open_immersion (f ≫ g) := PresheafedSpace.is_open_immersion.comp f g

section pullback

variables {X Y Z : SheafedSpace C} (f : X ⟶ Z) (g : Y ⟶ Z)
variable [H : SheafedSpace.is_open_immersion f]

include H

local notation `forget` := SheafedSpace.forget_to_PresheafedSpace
open category_theory.limits.walking_cospan

instance : mono f := faithful_reflects_mono forget
  (show @mono (PresheafedSpace C) _ _ _ f, by apply_instance)

instance forget_map_is_open_immersion :
  PresheafedSpace.is_open_immersion (forget .map f) := ⟨H.base_open, H.c_iso⟩

instance has_limit_cospan_forget_of_left : has_limit (cospan f g ⋙ forget) :=
begin
  apply has_limit_of_iso (diagram_iso_cospan.{v} _).symm,
  change has_limit (cospan (forget .map f) (forget .map g)),
  apply_instance
end

instance has_limit_cospan_forget_of_left' : has_limit (cospan ((cospan f g ⋙ forget).map hom.inl)
  ((cospan f g ⋙ forget).map hom.inr)) :=
show has_limit (cospan (forget .map f) (forget .map g)), from infer_instance

instance has_limit_cospan_forget_of_right : has_limit (cospan g f ⋙ forget) :=
begin
  apply has_limit_of_iso (diagram_iso_cospan.{v} _).symm,
  change has_limit (cospan (forget .map g) (forget .map f)),
  apply_instance
end

instance has_limit_cospan_forget_of_right' : has_limit (cospan ((cospan g f ⋙ forget).map hom.inl)
  ((cospan g f ⋙ forget).map hom.inr)) :=
show has_limit (cospan (forget .map g) (forget .map f)), from infer_instance


instance forget_creates_pullback_of_left : creates_limit (cospan f g) forget :=
creates_limit_of_fully_faithful_of_iso
  (PresheafedSpace.is_open_immersion.to_SheafedSpace Y
    (@pullback.snd (PresheafedSpace C) _ _ _ _ f g _))
  (eq_to_iso (show pullback _ _ = pullback _ _, by congr)
    ≪≫ has_limit.iso_of_nat_iso (diagram_iso_cospan _).symm)

instance forget_creates_pullback_of_right : creates_limit (cospan g f) forget :=
creates_limit_of_fully_faithful_of_iso
  (PresheafedSpace.is_open_immersion.to_SheafedSpace Y
    (@pullback.fst (PresheafedSpace C) _ _ _ _ g f _))
  (eq_to_iso (show pullback _ _ = pullback _ _, by congr)
    ≪≫ has_limit.iso_of_nat_iso (diagram_iso_cospan _).symm)

instance SheafedSpace_forget_preserves_of_left :
  preserves_limit (cospan f g) (SheafedSpace.forget C) :=
@@limits.comp_preserves_limit _ _ _ _ forget (PresheafedSpace.forget C) _
begin
  apply_with (preserves_limit_of_iso_diagram _ (diagram_iso_cospan.{v} _).symm) { instances := tt },
  dsimp,
  apply_instance
end

instance SheafedSpace_forget_preserves_of_right :
  preserves_limit (cospan g f) (SheafedSpace.forget C) :=
preserves_pullback_symmetry _ _ _

instance SheafedSpace_has_pullback_of_left : has_pullback f g :=
  has_limit_of_created (cospan f g) forget

instance SheafedSpace_has_pullback_of_right : has_pullback g f :=
  has_limit_of_created (cospan g f) forget

/-- Open immersions are stable under base-change. -/
instance SheafedSpace_pullback_snd_of_left :
  SheafedSpace.is_open_immersion (pullback.snd : pullback f g ⟶ _) :=
begin
  delta pullback.snd,
  have : _ = limit.π (cospan f g) right := preserves_limits_iso_hom_π
      forget (cospan f g) right,
  rw ← this,
  have := has_limit.iso_of_nat_iso_hom_π
    (diagram_iso_cospan.{v} (cospan f g ⋙ forget))
    right,
  erw category.comp_id at this,
  rw ← this,
  dsimp,
  apply_instance
end

instance SheafedSpace_pullback_fst_of_right :
  SheafedSpace.is_open_immersion (pullback.fst : pullback g f ⟶ _) :=
begin
  delta pullback.fst,
  have : _ = limit.π (cospan g f) left := preserves_limits_iso_hom_π
      forget (cospan g f) left,
  rw ← this,
  have := has_limit.iso_of_nat_iso_hom_π
    (diagram_iso_cospan.{v} (cospan g f ⋙ forget)) left,
  erw category.comp_id at this,
  rw ← this,
  dsimp,
  apply_instance
end

instance SheafedSpace_pullback_one_is_open_immersion [SheafedSpace.is_open_immersion g] :
  SheafedSpace.is_open_immersion (limit.π (cospan f g) one : pullback f g ⟶ Z) :=
begin
  rw [←limit.w (cospan f g) hom.inl, cospan_map_inl],
  apply_instance
end

end pullback

section of_stalk_iso
variables [has_limits C] [has_colimits C] [concrete_category.{v} C]
variables [reflects_isomorphisms (forget C)] [preserves_limits (forget C)]
variables [preserves_filtered_colimits (forget C)]

/--
Suppose `X Y : SheafedSpace C`, where `C` is a concrete category,
whose forgetful functor reflects isomorphisms, preserves limits and filtered colimits.
Then a morphism `X ⟶ Y` that is a topological open embedding
is an open immersion iff every stalk map is an iso.
-/
lemma of_stalk_iso {X Y : SheafedSpace C} (f : X ⟶ Y)
  (hf : open_embedding f.base) [H : ∀ x : X, is_iso (PresheafedSpace.stalk_map f x)] :
  SheafedSpace.is_open_immersion f :=
{ base_open := hf,
  c_iso := λ U, begin
    apply_with (Top.presheaf.app_is_iso_of_stalk_functor_map_iso
      (show Y.sheaf ⟶ (Top.sheaf.pushforward f.base).obj X.sheaf, from f.c)) { instances := ff },
    rintros ⟨_, y, hy, rfl⟩,
    specialize H y,
    delta PresheafedSpace.stalk_map at H,
    haveI H' := Top.presheaf.stalk_pushforward.stalk_pushforward_iso_of_open_embedding
      C hf X.presheaf y,
    have := @@is_iso.comp_is_iso _ H (@@is_iso.inv_is_iso _ H'),
    rw [category.assoc, is_iso.hom_inv_id, category.comp_id] at this,
    exact this
  end }

end of_stalk_iso

section prod

variables [has_limits C] {ι : Type v} (F : discrete ι ⥤ SheafedSpace C) [has_colimit F] (i : ι)

lemma sigma_ι_open_embedding : open_embedding (colimit.ι F i).base :=
begin
  rw ← (show _ = (colimit.ι F i).base,
    from ι_preserves_colimits_iso_inv (SheafedSpace.forget C) F i),
  have : _ = _ ≫ colimit.ι (discrete.functor (F ⋙ SheafedSpace.forget C).obj) i :=
    has_colimit.iso_of_nat_iso_ι_hom discrete.nat_iso_functor i,
  rw ← iso.eq_comp_inv at this,
  rw this,
  have : colimit.ι _ _ ≫ _ = _ := Top.sigma_iso_sigma_hom_ι (F ⋙ SheafedSpace.forget C).obj i,
  rw ← iso.eq_comp_inv at this,
  rw this,
  simp_rw [← category.assoc, Top.open_embedding_iff_comp_is_iso,
    Top.open_embedding_iff_is_iso_comp],
  exact open_embedding_sigma_mk
end

lemma image_preimage_is_empty (j : ι) (h : i ≠ j) (U : opens (F.obj i)) :
  (opens.map (colimit.ι (F ⋙ SheafedSpace.forget_to_PresheafedSpace) j).base).obj
    ((opens.map (preserves_colimit_iso SheafedSpace.forget_to_PresheafedSpace F).inv.base).obj
    ((sigma_ι_open_embedding F i).is_open_map.functor.obj U)) = ∅ :=
begin
  ext,
  apply iff_false_intro,
  rintro ⟨y, hy, eq⟩,
  replace eq := concrete_category.congr_arg
    (preserves_colimit_iso (SheafedSpace.forget C) F ≪≫
      has_colimit.iso_of_nat_iso discrete.nat_iso_functor ≪≫ Top.sigma_iso_sigma _).hom eq,
  simp_rw [category_theory.iso.trans_hom, ← Top.comp_app, ← PresheafedSpace.comp_base] at eq,
  rw ι_preserves_colimits_iso_inv at eq,
  change ((SheafedSpace.forget C).map (colimit.ι F i) ≫ _) y =
    ((SheafedSpace.forget C).map (colimit.ι F j) ≫ _) x at eq,
  rw [ι_preserves_colimits_iso_hom_assoc, ι_preserves_colimits_iso_hom_assoc,
    has_colimit.iso_of_nat_iso_ι_hom_assoc, has_colimit.iso_of_nat_iso_ι_hom_assoc,
    Top.sigma_iso_sigma_hom_ι, Top.sigma_iso_sigma_hom_ι] at eq,
  exact h (congr_arg sigma.fst eq)
end

instance sigma_ι_is_open_immersion [has_strict_terminal_objects C] :
  SheafedSpace.is_open_immersion (colimit.ι F i) :=
{ base_open := sigma_ι_open_embedding F i,
  c_iso := λ U, begin
    have e : colimit.ι F i = _ :=
      (ι_preserves_colimits_iso_inv SheafedSpace.forget_to_PresheafedSpace F i).symm,
    have H : open_embedding (colimit.ι (F ⋙ SheafedSpace.forget_to_PresheafedSpace) i ≫
      (preserves_colimit_iso SheafedSpace.forget_to_PresheafedSpace F).inv).base :=
      e ▸ sigma_ι_open_embedding F i,
    suffices : is_iso ((colimit.ι (F ⋙ SheafedSpace.forget_to_PresheafedSpace) i ≫
      (preserves_colimit_iso SheafedSpace.forget_to_PresheafedSpace F).inv).c.app
        (op (H.is_open_map.functor.obj U))),
    { convert this },
    rw [PresheafedSpace.comp_c_app,
      ← PresheafedSpace.colimit_presheaf_obj_iso_componentwise_limit_hom_π],
    suffices : is_iso (limit.π (PresheafedSpace.componentwise_diagram
      (F ⋙ SheafedSpace.forget_to_PresheafedSpace)
      ((opens.map (preserves_colimit_iso SheafedSpace.forget_to_PresheafedSpace F).inv.base).obj
      (unop $ op $ H.is_open_map.functor.obj U))) (op i)),
    { resetI, apply_instance },
    apply limit_π_is_iso_of_is_strict_terminal,
    intros j hj,
    induction j using opposite.rec,
    dsimp,
    convert (F.obj j).sheaf.is_terminal_of_empty,
    convert image_preimage_is_empty F i j (λ h, hj (congr_arg op h.symm)) U,
    exact (congr_arg PresheafedSpace.hom.base e).symm,
  end }

end prod

end SheafedSpace.is_open_immersion

namespace LocallyRingedSpace.is_open_immersion

section pullback

variables {X Y Z : LocallyRingedSpace.{u}} (f : X ⟶ Z) (g : Y ⟶ Z)
variable [H : LocallyRingedSpace.is_open_immersion f]

@[priority 100]
instance of_is_iso [is_iso g] :
  LocallyRingedSpace.is_open_immersion g :=
@@PresheafedSpace.is_open_immersion.of_is_iso _ g.1 ⟨⟨(inv g).1,
  by { erw ← LocallyRingedSpace.comp_val, rw is_iso.hom_inv_id,
    erw ← LocallyRingedSpace.comp_val, rw is_iso.inv_hom_id, split; simpa }⟩⟩

include H

instance comp (g : Z ⟶ Y) [LocallyRingedSpace.is_open_immersion g] :
  LocallyRingedSpace.is_open_immersion (f ≫ g) := PresheafedSpace.is_open_immersion.comp f.1 g.1

instance mono : mono f :=
faithful_reflects_mono (LocallyRingedSpace.forget_to_SheafedSpace)
  (show mono f.1, by apply_instance)

instance : SheafedSpace.is_open_immersion (LocallyRingedSpace.forget_to_SheafedSpace.map f) := H

/-- An explicit pullback cone over `cospan f g` if `f` is an open immersion. -/
def pullback_cone_of_left : pullback_cone f g :=
begin
  refine pullback_cone.mk _
    (Y.of_restrict (Top.snd_open_embedding_of_left_open_embedding H.base_open g.1.base)) _,
  { use PresheafedSpace.is_open_immersion.pullback_cone_of_left_fst f.1 g.1,
    intro x,
    have := PresheafedSpace.stalk_map.congr_hom _ _
      (PresheafedSpace.is_open_immersion.pullback_cone_of_left_condition f.1 g.1) x,
    rw [PresheafedSpace.stalk_map.comp, PresheafedSpace.stalk_map.comp] at this,
    rw ← is_iso.eq_inv_comp at this,
    rw this,
    apply_instance },
  { exact subtype.eq (PresheafedSpace.is_open_immersion.pullback_cone_of_left_condition _ _) },
end

instance : LocallyRingedSpace.is_open_immersion (pullback_cone_of_left f g).snd :=
show PresheafedSpace.is_open_immersion (Y.to_PresheafedSpace.of_restrict _), by apply_instance

/-- The constructed `pullback_cone_of_left` is indeed limiting. -/
def pullback_cone_of_left_is_limit : is_limit (pullback_cone_of_left f g) :=
pullback_cone.is_limit_aux' _ $ λ s,
begin
  use PresheafedSpace.is_open_immersion.pullback_cone_of_left_lift f.1 g.1
    (pullback_cone.mk s.fst.1 s.snd.1 (congr_arg subtype.val s.condition)),
  { intro x,
    have := PresheafedSpace.stalk_map.congr_hom _ _
      (PresheafedSpace.is_open_immersion.pullback_cone_of_left_lift_snd f.1 g.1
        (pullback_cone.mk s.fst.1 s.snd.1 (congr_arg subtype.val s.condition))) x,
    change _ = _ ≫ PresheafedSpace.stalk_map s.snd.1 x at this,
    rw [PresheafedSpace.stalk_map.comp, ← is_iso.eq_inv_comp] at this,
    rw this,
    apply_instance },
  split,
  exact subtype.eq (PresheafedSpace.is_open_immersion.pullback_cone_of_left_lift_fst f.1 g.1 _),
  split,
  exact subtype.eq (PresheafedSpace.is_open_immersion.pullback_cone_of_left_lift_snd f.1 g.1 _),
  intros m h₁ h₂,
  rw ← cancel_mono (pullback_cone_of_left f g).snd,
  exact (h₂.trans (subtype.eq
    (PresheafedSpace.is_open_immersion.pullback_cone_of_left_lift_snd f.1 g.1
      (pullback_cone.mk s.fst.1 s.snd.1 (congr_arg subtype.val s.condition))).symm))
end

instance has_pullback_of_left :
  has_pullback f g :=
⟨⟨⟨_, pullback_cone_of_left_is_limit f g⟩⟩⟩

instance has_pullback_of_right :
  has_pullback g f := has_pullback_symmetry f g

/-- Open immersions are stable under base-change. -/
instance pullback_snd_of_left :
  LocallyRingedSpace.is_open_immersion (pullback.snd : pullback f g ⟶ _) :=
begin
  delta pullback.snd,
  rw ← limit.iso_limit_cone_hom_π ⟨_, pullback_cone_of_left_is_limit f g⟩ walking_cospan.right,
  apply_instance
end

/-- Open immersions are stable under base-change. -/
instance pullback_fst_of_right :
  LocallyRingedSpace.is_open_immersion (pullback.fst : pullback g f ⟶ _) :=
begin
  rw ← pullback_symmetry_hom_comp_snd,
  apply_instance
end

instance pullback_one_is_open_immersion [LocallyRingedSpace.is_open_immersion g] :
  LocallyRingedSpace.is_open_immersion (limit.π (cospan f g) walking_cospan.one) :=
begin
  rw [←limit.w (cospan f g) walking_cospan.hom.inl, cospan_map_inl],
  apply_instance
end

instance forget_preserves_pullback_of_left :
  preserves_limit (cospan f g) LocallyRingedSpace.forget_to_SheafedSpace :=
preserves_limit_of_preserves_limit_cone (pullback_cone_of_left_is_limit f g)
begin
  apply (is_limit_map_cone_pullback_cone_equiv _ _).symm.to_fun,
  apply is_limit_of_is_limit_pullback_cone_map SheafedSpace.forget_to_PresheafedSpace,
  exact PresheafedSpace.is_open_immersion.pullback_cone_of_left_is_limit f.1 g.1
end

instance forget_to_PresheafedSpace_preserves_pullback_of_left :
  preserves_limit (cospan f g)
    (LocallyRingedSpace.forget_to_SheafedSpace ⋙ SheafedSpace.forget_to_PresheafedSpace) :=
preserves_limit_of_preserves_limit_cone (pullback_cone_of_left_is_limit f g)
begin
  apply (is_limit_map_cone_pullback_cone_equiv _ _).symm.to_fun,
  exact PresheafedSpace.is_open_immersion.pullback_cone_of_left_is_limit f.1 g.1
end

instance forget_to_PresheafedSpace_preserves_open_immersion :
  PresheafedSpace.is_open_immersion ((LocallyRingedSpace.forget_to_SheafedSpace ⋙
    SheafedSpace.forget_to_PresheafedSpace).map f) := H

instance forget_to_Top_preserves_pullback_of_left :
  preserves_limit (cospan f g)
    (LocallyRingedSpace.forget_to_SheafedSpace ⋙ SheafedSpace.forget _) :=
begin
  change preserves_limit _
    ((LocallyRingedSpace.forget_to_SheafedSpace ⋙ SheafedSpace.forget_to_PresheafedSpace)
      ⋙ PresheafedSpace.forget _),
  apply_with limits.comp_preserves_limit { instances := ff },
  apply_instance,
  apply preserves_limit_of_iso_diagram _ (diagram_iso_cospan.{u} _).symm,
  dsimp [SheafedSpace.forget_to_PresheafedSpace, -subtype.val_eq_coe],
  apply_instance,
end

instance forget_reflects_pullback_of_left :
  reflects_limit (cospan f g) LocallyRingedSpace.forget_to_SheafedSpace :=
reflects_limit_of_reflects_isomorphisms _ _

instance forget_preserves_pullback_of_right :
  preserves_limit (cospan g f) LocallyRingedSpace.forget_to_SheafedSpace :=
preserves_pullback_symmetry _ _ _

instance forget_to_PresheafedSpace_preserves_pullback_of_right :
  preserves_limit (cospan g f) (LocallyRingedSpace.forget_to_SheafedSpace ⋙
    SheafedSpace.forget_to_PresheafedSpace) :=
preserves_pullback_symmetry _ _ _

instance forget_reflects_pullback_of_right :
  reflects_limit (cospan g f) LocallyRingedSpace.forget_to_SheafedSpace :=
reflects_limit_of_reflects_isomorphisms _ _

instance forget_to_PresheafedSpace_reflects_pullback_of_left :
  reflects_limit (cospan f g)
    (LocallyRingedSpace.forget_to_SheafedSpace ⋙ SheafedSpace.forget_to_PresheafedSpace) :=
reflects_limit_of_reflects_isomorphisms _ _

instance forget_to_PresheafedSpace_reflects_pullback_of_right :
  reflects_limit (cospan g f)
    (LocallyRingedSpace.forget_to_SheafedSpace ⋙ SheafedSpace.forget_to_PresheafedSpace) :=
reflects_limit_of_reflects_isomorphisms _ _

lemma pullback_snd_is_iso_of_range_subset (H' : set.range g.1.base ⊆ set.range f.1.base) :
  is_iso (pullback.snd : pullback f g ⟶ _) :=
begin
  apply_with (reflects_isomorphisms.reflects LocallyRingedSpace.forget_to_SheafedSpace)
    { instances := ff },
  apply_with (reflects_isomorphisms.reflects SheafedSpace.forget_to_PresheafedSpace)
    { instances := ff },
  erw ← preserves_pullback.iso_hom_snd
    (LocallyRingedSpace.forget_to_SheafedSpace ⋙ SheafedSpace.forget_to_PresheafedSpace) f g,
  haveI := PresheafedSpace.is_open_immersion.pullback_snd_is_iso_of_range_subset _ _ H',
  apply_instance,
  apply_instance
end

/--
The universal property of open immersions:
For an open immersion `f : X ⟶ Z`, given any morphism of schemes `g : Y ⟶ Z` whose topological
image is contained in the image of `f`, we can lift this morphism to a unique `Y ⟶ X` that
commutes with these maps.
-/
def lift (H' : set.range g.1.base ⊆ set.range f.1.base) : Y ⟶ X :=
begin
  haveI := pullback_snd_is_iso_of_range_subset f g H',
  exact inv (pullback.snd : pullback f g ⟶ _) ≫ pullback.fst,
end

@[simp, reassoc] lemma lift_fac (H' : set.range g.1.base ⊆ set.range f.1.base) :
  lift f g H' ≫ f = g :=
by { erw category.assoc, rw is_iso.inv_comp_eq, exact pullback.condition }

lemma lift_uniq (H' : set.range g.1.base ⊆ set.range f.1.base) (l : Y ⟶ X)
  (hl : l ≫ f = g) : l = lift f g H' :=
by rw [← cancel_mono f, hl, lift_fac]

lemma lift_range (H' : set.range g.1.base ⊆ set.range f.1.base) :
  set.range (lift f g H').1.base = f.1.base ⁻¹' (set.range g.1.base) :=
begin
  haveI := pullback_snd_is_iso_of_range_subset f g H',
  dsimp only [lift],
  have : _ = (pullback.fst : pullback f g ⟶ _).val.base := preserves_pullback.iso_hom_fst
    (LocallyRingedSpace.forget_to_SheafedSpace ⋙ SheafedSpace.forget _) f g,
  rw [LocallyRingedSpace.comp_val, SheafedSpace.comp_base, ← this, ← category.assoc, coe_comp],
  rw [set.range_comp, set.range_iff_surjective.mpr, set.image_univ, Top.pullback_fst_range],
  ext,
  split,
  { rintros ⟨y, eq⟩, exact ⟨y, eq.symm⟩ },
  { rintros ⟨y, eq⟩, exact ⟨y, eq.symm⟩ },
  { rw ← Top.epi_iff_surjective,
    rw (show (inv (pullback.snd : pullback f g ⟶ _)).val.base = _, from
      (LocallyRingedSpace.forget_to_SheafedSpace ⋙ SheafedSpace.forget _).map_inv _),
    apply_instance }
end

end pullback

<<<<<<< HEAD
=======
/-- An open immersion is isomorphic to the induced open subscheme on its image. -/
>>>>>>> 266d12be
def iso_restrict {X Y : LocallyRingedSpace} {f : X ⟶ Y}
  (H : LocallyRingedSpace.is_open_immersion f) : X ≅ Y.restrict H.base_open :=
begin
  apply LocallyRingedSpace.iso_of_SheafedSpace_iso,
  apply @preimage_iso _ _ _ _ SheafedSpace.forget_to_PresheafedSpace,
<<<<<<< HEAD
  exact H.iso_restrict,
end

def Scheme (X : LocallyRingedSpace)
  (h : Π (x : X), { f : costructured_arrow Spec.to_LocallyRingedSpace X //
    x ∈ set.range f.hom.1.base ∧ LocallyRingedSpace.is_open_immersion f.hom }) : Scheme :=
{ to_LocallyRingedSpace := X,
  local_affine := λ x, ⟨⟨⟨_, (h x).2.2.base_open.open_range⟩, (h x).2.1⟩,unop (h x).1.left, ⟨begin
    apply LocallyRingedSpace.iso_of_SheafedSpace_iso,
    apply @preimage_iso _ _ _ _ SheafedSpace.forget_to_PresheafedSpace,
    haveI := (h x).2.2,
    apply PresheafedSpace.is_open_immersion.iso_of_range_eq
      (PresheafedSpace.of_restrict _ _) (h x).1.hom.1,
    exact subtype.range_coe_subtype,
    apply_instance
  end⟩⟩ }

end LocallyRingedSpace.is_open_immersion

=======
  exact H.iso_restrict
end

/-- To show that a locally ringed space is a scheme, it suffices to show that it has a jointly
sujective family of open immersions from affine schemes. -/
protected def Scheme (X : LocallyRingedSpace)
  (h : ∀ (x : X), ∃ (R : CommRing) (f : Spec.to_LocallyRingedSpace.obj (op R) ⟶ X),
    (x ∈ set.range f.1.base : _) ∧ LocallyRingedSpace.is_open_immersion f) : Scheme :=
{ to_LocallyRingedSpace := X,
  local_affine :=
  begin
    intro x,
    obtain ⟨R, f, h₁, h₂⟩ := h x,
    refine ⟨⟨⟨_, h₂.base_open.open_range⟩, h₁⟩, R, ⟨_⟩⟩,
    apply LocallyRingedSpace.iso_of_SheafedSpace_iso,
    apply @preimage_iso _ _ _ _ SheafedSpace.forget_to_PresheafedSpace,
    resetI,
    apply PresheafedSpace.is_open_immersion.iso_of_range_eq (PresheafedSpace.of_restrict _ _) f.1,
    { exact subtype.range_coe_subtype },
    { apply_instance }
  end }

end LocallyRingedSpace.is_open_immersion

lemma is_open_immersion.open_range {X Y : Scheme} (f : X ⟶ Y) [H : is_open_immersion f] :
  is_open (set.range f.1.base) := H.base_open.open_range

section open_cover

namespace Scheme

/-- An open cover of `X` consists of a family of open immersions into `X`,
and for each `x : X` an open immersion (indexed by `f x`) that covers `x`.

This is merely a coverage in the Zariski pretopology, and it would be optimal
if we could reuse the existing API about pretopologies, However, the definitions of sieves and
grothendieck topologies uses `Prop`s, so that the actual open sets and immersions are hard to
obtain. Also, since such a coverage in the pretopology usually contains a proper class of
immersions, it is quite hard to glue them, reason about finite covers, etc.
-/
-- TODO: provide API to and from a presieve.
structure open_cover (X : Scheme.{u}) :=
(J : Type v)
(obj : Π (j : J), Scheme)
(map : Π (j : J), obj j ⟶ X)
(f : X.carrier → J)
(covers : ∀ x, x ∈ set.range ((map (f x)).1.base))
(is_open : ∀ x, is_open_immersion (map x) . tactic.apply_instance)

attribute [instance] open_cover.is_open

variables {X Y Z : Scheme.{u}} (𝒰 : open_cover X) (f : X ⟶ Z) (g : Y ⟶ Z)
variables [∀ x, has_pullback (𝒰.map x ≫ f) g]

/-- The affine cover of a scheme. -/
def affine_cover (X : Scheme) : open_cover X :=
{ J := X.carrier,
  obj := λ x, Spec.obj $ opposite.op (X.local_affine x).some_spec.some,
  map := λ x, ((X.local_affine x).some_spec.some_spec.some.inv ≫
    X.to_LocallyRingedSpace.of_restrict _ : _),
  f := λ x, x,
  is_open := λ x, begin
    apply_with PresheafedSpace.is_open_immersion.comp { instances := ff },
    apply_instance,
    apply PresheafedSpace.is_open_immersion.of_restrict,
  end,
  covers :=
  begin
    intro x,
    erw coe_comp,
    rw [set.range_comp, set.range_iff_surjective.mpr, set.image_univ],
    erw subtype.range_coe_subtype,
    exact (X.local_affine x).some.2,
    rw ← Top.epi_iff_surjective,
    change epi ((SheafedSpace.forget _).map (LocallyRingedSpace.forget_to_SheafedSpace.map _)),
    apply_instance
  end }

instance : inhabited X.open_cover := ⟨X.affine_cover⟩

/-- Given an open cover `{ Uᵢ }` of `X`, and for each `Uᵢ` an open cover, we may combine these
open covers to form an open cover of `X`.  -/
def open_cover.bind (f : Π (x : 𝒰.J), open_cover (𝒰.obj x)) : open_cover X :=
{ J := Σ (i : 𝒰.J), (f i).J,
  obj := λ x, (f x.1).obj x.2,
  map := λ x, (f x.1).map x.2 ≫ 𝒰.map x.1,
  f := λ x, ⟨_, (f _).f (𝒰.covers x).some⟩,
  covers := λ x,
  begin
    let y := (𝒰.covers x).some,
    have hy : (𝒰.map (𝒰.f x)).val.base y = x := (𝒰.covers x).some_spec,
    rcases (f (𝒰.f x)).covers y with ⟨z, hz⟩,
    change x ∈ set.range (((f (𝒰.f x)).map ((f (𝒰.f x)).f y) ≫ 𝒰.map (𝒰.f x)).1.base),
    use z,
    erw comp_apply,
    rw [hz, hy],
  end }

local attribute [reducible] CommRing.of CommRing.of_hom

instance val_base_is_iso {X Y : Scheme} (f : X ⟶ Y) [is_iso f] : is_iso f.1.base :=
Scheme.forget_to_Top.map_is_iso f

>>>>>>> 266d12be
instance basic_open_is_open_immersion {R : CommRing} (f : R) :
algebraic_geometry.is_open_immersion (Scheme.Spec.map (CommRing.of_hom
  (algebra_map R (localization.away f))).op) :=
begin
  apply_with SheafedSpace.is_open_immersion.of_stalk_iso { instances := ff },
  any_goals { apply_instance },
  any_goals { apply_instance },
  exact (prime_spectrum.localization_away_open_embedding (localization.away f) f : _),
  intro x,
  exact Spec_map_localization_is_iso R (submonoid.powers f) x,
end

<<<<<<< HEAD
namespace PresheafedSpace.is_open_immersion

instance _root_.algebraic_geometry.Scheme.cover_is_open_immersion (X : Scheme) (x : X.carrier) :
  is_open_immersion (X.cover x).hom :=
begin
  apply_with PresheafedSpace.is_open_immersion.comp { instances := ff },
  apply_instance,
  apply PresheafedSpace.is_open_immersion.of_restrict,
end

=======
/-- The basic open sets form an affine open cover of `Spec R`. -/
def affine_basis_cover_of_affine (R : CommRing) : open_cover (Spec.obj (opposite.op R)) :=
{ J := R,
  obj := λ r, Spec.obj (opposite.op $ CommRing.of $ localization.away r),
  map := λ r, Spec.map (quiver.hom.op (algebra_map R (localization.away r) : _)),
  f := λ x, 1,
  covers := λ r,
  begin
    rw set.range_iff_surjective.mpr ((Top.epi_iff_surjective _).mp _),
    { exact trivial },
    { apply_instance }
  end,
  is_open := λ x, algebraic_geometry.Scheme.basic_open_is_open_immersion x }

/-- We may bind the basic open sets of an open affine cover to form a affine cover that is also
a basis. -/
def affine_basis_cover (X : Scheme) : open_cover X :=
X.affine_cover.bind (λ x, affine_basis_cover_of_affine _)

/-- The coordinate ring of a component in the `affine_basis_cover`. -/
def affine_basis_cover_ring (X : Scheme) (i : X.affine_basis_cover.J) : CommRing :=
CommRing.of $ @localization.away (X.local_affine i.1).some_spec.some _ i.2

lemma affine_basis_cover_obj (X : Scheme) (i : X.affine_basis_cover.J) :
  X.affine_basis_cover.obj i = Spec.obj (op $ X.affine_basis_cover_ring i) := rfl

lemma affine_basis_cover_map_range (X : Scheme)
  (x : X.carrier) (r : (X.local_affine x).some_spec.some) :
  set.range (X.affine_basis_cover.map ⟨x, r⟩).1.base =
    (X.affine_cover.map x).1.base '' (prime_spectrum.basic_open r).1 :=
begin
  erw [coe_comp, set.range_comp],
  congr,
  exact (prime_spectrum.localization_away_comap_range (localization.away r) r : _)
end

lemma affine_basis_cover_is_basis (X : Scheme) :
  topological_space.is_topological_basis
    { x : set X.carrier | ∃ a : X.affine_basis_cover.J, x =
      set.range ((X.affine_basis_cover.map a).1.base) } :=
begin
  apply topological_space.is_topological_basis_of_open_of_nhds,
  { rintros _ ⟨a, rfl⟩,
    exact is_open_immersion.open_range (X.affine_basis_cover.map a) },
  { rintros a U haU hU,
    rcases X.affine_cover.covers a with ⟨x, e⟩,
    let U' := (X.affine_cover.map (X.affine_cover.f a)).1.base ⁻¹' U,
    have hxU' : x ∈ U' := by { rw ← e at haU, exact haU },
    rcases prime_spectrum.is_basis_basic_opens.exists_subset_of_mem_open hxU'
      ((X.affine_cover.map (X.affine_cover.f a)).1.base.continuous_to_fun.is_open_preimage _ hU)
      with ⟨_,⟨_,⟨s,rfl⟩,rfl⟩,hxV,hVU⟩,
    refine ⟨_,⟨⟨_,s⟩,rfl⟩,_,_⟩; erw affine_basis_cover_map_range,
    { exact ⟨x,hxV,e⟩ },
    { rw set.image_subset_iff, exact hVU } }
end

end Scheme

end open_cover

namespace PresheafedSpace.is_open_immersion

>>>>>>> 266d12be
section to_Scheme

variables {X : PresheafedSpace CommRing.{u}} (Y : Scheme.{u})
variables (f : X ⟶ Y.to_PresheafedSpace) [H : PresheafedSpace.is_open_immersion f]

include H

<<<<<<< HEAD
/-- If `X ⟶ Y` is an open immersion, and `Y` is a LocallyRingedSpace, then so is `X`. -/
def to_Scheme : Scheme :=
begin
  apply LocallyRingedSpace.is_open_immersion.Scheme
    (to_LocallyRingedSpace Y.to_LocallyRingedSpace f),
  intro x,
  apply nonempty.some,
  rcases Y.mem_cover (f.base x) with ⟨y, y_eq⟩,
  have hy : y ∈ (Y.cover (f.base x)).hom.1.base ⁻¹' (set.range f.base),
  { rw [set.mem_preimage, y_eq], exact set.mem_range_self _ },
  rcases prime_spectrum.is_basis_basic_opens.exists_subset_of_mem_open hy
    (continuous.is_open_preimage (by continuity) _ H.base_open.open_range) with
    ⟨_, ⟨_, ⟨r, rfl⟩, rfl⟩, hr₁, hr₂⟩,
  constructor,
  fsplit,
  { refine costructured_arrow.mk (LocallyRingedSpace.is_open_immersion.lift
      (to_LocallyRingedSpace_hom Y.to_LocallyRingedSpace f)
      (Scheme.Spec.map (CommRing.of_hom (algebra_map (unop (Y.cover (f.base x)).left : _)
        (localization.away r))).op ≫ (Y.cover (f.base x)).hom) _),
    erw coe_comp, rw [set.range_comp, set.image_subset_iff],
    convert hr₂,
    exact (prime_spectrum.localization_away_comap_range (localization.away r) r : _) },
  split,
  { erw LocallyRingedSpace.is_open_immersion.lift_range,
    change f.base x ∈ set.range _,
    rw [LocallyRingedSpace.comp_val, SheafedSpace.comp_base, coe_comp, set.range_comp],
    erw prime_spectrum.localization_away_comap_range (localization.away r) r,
    exact ⟨y, hr₁, y_eq⟩ },
  { dsimp [LocallyRingedSpace.is_open_immersion.lift],
    apply_with LocallyRingedSpace.is_open_immersion.comp { instances := ff },
    apply_instance,
    apply_with LocallyRingedSpace.is_open_immersion.pullback_fst_of_right  { instances := ff },
    apply_with LocallyRingedSpace.is_open_immersion.comp { instances := ff },
    exact algebraic_geometry.basic_open_is_open_immersion _,
    apply_instance }
end

section end

=======
/-- If `X ⟶ Y` is an open immersion, and `Y` is a scheme, then so is `X`. -/
def to_Scheme : Scheme :=
begin
  apply LocallyRingedSpace.is_open_immersion.Scheme (to_LocallyRingedSpace _ f),
  intro x,
  obtain ⟨_,⟨i,rfl⟩,hx,hi⟩ := Y.affine_basis_cover_is_basis.exists_subset_of_mem_open
      (set.mem_range_self x) H.base_open.open_range,
  use Y.affine_basis_cover_ring i,
  use LocallyRingedSpace.is_open_immersion.lift (to_LocallyRingedSpace_hom _ f) _ hi,
  split,
  { rw LocallyRingedSpace.is_open_immersion.lift_range, exact hx },
  { delta LocallyRingedSpace.is_open_immersion.lift, apply_instance }
end

>>>>>>> 266d12be
@[simp] lemma to_Scheme_to_LocallyRingedSpace :
  (to_Scheme Y f).to_LocallyRingedSpace = (to_LocallyRingedSpace Y.1 f) := rfl

/--
If `X ⟶ Y` is an open immersion of PresheafedSpaces, and `Y` is a Scheme, we can
upgrade it into a morphism of Schemes.
-/
def to_Scheme_hom : to_Scheme Y f ⟶ Y := to_LocallyRingedSpace_hom _ f

@[simp] lemma to_Scheme_hom_val :
  (to_Scheme_hom Y f).val = f := rfl

instance to_Scheme_hom_is_open_immersion :
  is_open_immersion (to_Scheme_hom Y f) := H

omit H

lemma Scheme_eq_of_LocallyRingedSpace_eq {X Y : Scheme}
  (H : X.to_LocallyRingedSpace = Y.to_LocallyRingedSpace) : X = Y :=
by { cases X, cases Y, congr, exact H }

lemma Scheme_to_Scheme {X Y : Scheme} (f : X ⟶ Y) [is_open_immersion f] :
  to_Scheme Y f.1 = X :=
begin
  apply Scheme_eq_of_LocallyRingedSpace_eq,
  exact LocallyRingedSpace_to_LocallyRingedSpace f
end

end to_Scheme

end PresheafedSpace.is_open_immersion

namespace is_open_immersion

variables {X Y Z : Scheme.{u}} (f : X ⟶ Z) (g : Y ⟶ Z)
variable [H : is_open_immersion f]

@[priority 100]
instance of_is_iso [is_iso g] :
  is_open_immersion g := @@LocallyRingedSpace.is_open_immersion.of_is_iso _
(show is_iso ((induced_functor _).map g), by apply_instance)

include H

<<<<<<< HEAD
instance mono : mono f :=
faithful_reflects_mono (induced_functor _)
(show @mono LocallyRingedSpace _ _ _ f, by apply_instance)

instance forget_map_is_open_immersion :
  LocallyRingedSpace.is_open_immersion (Scheme.forget.map f) := ⟨H.base_open, H.c_iso⟩

instance has_limit_cospan_forget_of_left : has_limit (cospan f g ⋙ Scheme.forget) :=
begin
  apply has_limit_of_iso (diagram_iso_cospan.{u} _).symm,
  change has_limit (cospan (Scheme.forget.map f) (Scheme.forget.map g)),
=======
local notation `forget` := Scheme.forget_to_LocallyRingedSpace

instance mono : mono f :=
faithful_reflects_mono (induced_functor _)
  (show @mono LocallyRingedSpace _ _ _ f, by apply_instance)

instance forget_map_is_open_immersion : LocallyRingedSpace.is_open_immersion (forget .map f) :=
⟨H.base_open, H.c_iso⟩

instance has_limit_cospan_forget_of_left :
  has_limit (cospan f g ⋙ Scheme.forget_to_LocallyRingedSpace) :=
begin
  apply has_limit_of_iso (diagram_iso_cospan.{u} _).symm,
  change has_limit (cospan (forget .map f) (forget .map g)),
>>>>>>> 266d12be
  apply_instance
end

open category_theory.limits.walking_cospan

instance has_limit_cospan_forget_of_left' :
<<<<<<< HEAD
  has_limit (cospan ((cospan f g ⋙ Scheme.forget).map hom.inl)
  ((cospan f g ⋙ Scheme.forget).map hom.inr)) :=
show has_limit (cospan (Scheme.forget.map f) (Scheme.forget.map g)), from infer_instance

instance has_limit_cospan_forget_of_right : has_limit (cospan g f ⋙ Scheme.forget) :=
begin
  apply has_limit_of_iso (diagram_iso_cospan.{u} _).symm,
  change has_limit (cospan (Scheme.forget.map g) (Scheme.forget.map f)),
=======
  has_limit (cospan ((cospan f g ⋙ forget).map hom.inl)
  ((cospan f g ⋙ forget).map hom.inr)) :=
show has_limit (cospan (forget .map f) (forget .map g)), from infer_instance

instance has_limit_cospan_forget_of_right : has_limit (cospan g f ⋙ forget) :=
begin
  apply has_limit_of_iso (diagram_iso_cospan.{u} _).symm,
  change has_limit (cospan (forget .map g) (forget .map f)),
>>>>>>> 266d12be
  apply_instance
end

instance has_limit_cospan_forget_of_right' :
<<<<<<< HEAD
  has_limit (cospan ((cospan g f ⋙ Scheme.forget).map hom.inl)
  ((cospan g f ⋙ Scheme.forget).map hom.inr)) :=
show has_limit (cospan (Scheme.forget.map g) (Scheme.forget.map f)), from infer_instance


instance forget_creates_pullback_of_left : creates_limit (cospan f g) Scheme.forget :=
=======
  has_limit (cospan ((cospan g f ⋙ forget).map hom.inl)
  ((cospan g f ⋙ forget).map hom.inr)) :=
show has_limit (cospan (forget .map g) (forget .map f)), from infer_instance

instance forget_creates_pullback_of_left : creates_limit (cospan f g) forget :=
>>>>>>> 266d12be
creates_limit_of_fully_faithful_of_iso
  (PresheafedSpace.is_open_immersion.to_Scheme Y
    (@pullback.snd LocallyRingedSpace _ _ _ _ f g _).1)
  (eq_to_iso (by simp) ≪≫ has_limit.iso_of_nat_iso (diagram_iso_cospan _).symm)

<<<<<<< HEAD
instance forget_creates_pullback_of_right : creates_limit (cospan g f) Scheme.forget :=
=======
instance forget_creates_pullback_of_right : creates_limit (cospan g f) forget :=
>>>>>>> 266d12be
creates_limit_of_fully_faithful_of_iso
  (PresheafedSpace.is_open_immersion.to_Scheme Y
    (@pullback.fst LocallyRingedSpace _ _ _ _ g f _).1)
  (eq_to_iso (by simp) ≪≫ has_limit.iso_of_nat_iso (diagram_iso_cospan _).symm)

<<<<<<< HEAD
instance forget_preserves_of_left :
  preserves_limit (cospan f g) Scheme.forget :=
category_theory.preserves_limit_of_creates_limit_and_has_limit _ _

instance forget_preserves_of_right :
  preserves_limit (cospan g f) Scheme.forget :=
preserves_pullback_symmetry _ _ _

instance has_pullback_of_left : has_pullback f g :=
has_limit_of_created (cospan f g) Scheme.forget

instance has_pullback_of_right : has_pullback g f :=
has_limit_of_created (cospan g f) Scheme.forget

instance pullback_snd_of_left : is_open_immersion (pullback.snd : pullback f g ⟶ _) :=
begin
  have := preserves_pullback.iso_hom_snd Scheme.forget f g,
  dsimp only [Scheme.forget, induced_functor_map] at this,
=======
instance forget_preserves_of_left : preserves_limit (cospan f g) forget :=
category_theory.preserves_limit_of_creates_limit_and_has_limit _ _

instance forget_preserves_of_right : preserves_limit (cospan g f) forget :=
preserves_pullback_symmetry _ _ _

instance has_pullback_of_left : has_pullback f g :=
has_limit_of_created (cospan f g) forget

instance has_pullback_of_right : has_pullback g f :=
has_limit_of_created (cospan g f) forget

instance pullback_snd_of_left : is_open_immersion (pullback.snd : pullback f g ⟶ _) :=
begin
  have := preserves_pullback.iso_hom_snd forget f g,
  dsimp only [Scheme.forget_to_LocallyRingedSpace, induced_functor_map] at this,
>>>>>>> 266d12be
  rw ← this,
  change LocallyRingedSpace.is_open_immersion _,
  apply_instance
end

instance pullback_fst_of_right : is_open_immersion (pullback.fst : pullback g f ⟶ _) :=
begin
  rw ← pullback_symmetry_hom_comp_snd,
  apply_instance
end

instance pullback_one [is_open_immersion g] :
  is_open_immersion (limit.π (cospan f g) walking_cospan.one) :=
begin
  rw ← limit.w (cospan f g) walking_cospan.hom.inl,
  change is_open_immersion (_ ≫ f),
  apply_instance
end

instance forget_to_Top_preserves_of_left :
<<<<<<< HEAD
  preserves_limit (cospan f g) (Scheme.forget ⋙ LocallyRingedSpace.forget_to_SheafedSpace ⋙
  SheafedSpace.forget _) :=
begin
  apply_with limits.comp_preserves_limit { instances := ff },
  apply_instance,
  apply preserves_limit_of_iso_diagram _ (diagram_iso_cospan _).symm,
  dsimp,
=======
  preserves_limit (cospan f g) Scheme.forget_to_Top :=
begin
  apply_with limits.comp_preserves_limit { instances := ff },
  apply_instance,
  apply preserves_limit_of_iso_diagram _ (diagram_iso_cospan.{u} _).symm,
  dsimp [LocallyRingedSpace.forget_to_Top],
>>>>>>> 266d12be
  apply_instance
end

instance forget_to_Top_preserves_of_right :
<<<<<<< HEAD
  preserves_limit (cospan g f) (Scheme.forget ⋙ LocallyRingedSpace.forget_to_SheafedSpace ⋙
  SheafedSpace.forget _) := preserves_pullback_symmetry _ _ _
=======
  preserves_limit (cospan g f) Scheme.forget_to_Top := preserves_pullback_symmetry _ _ _
>>>>>>> 266d12be

end is_open_immersion

end algebraic_geometry<|MERGE_RESOLUTION|>--- conflicted
+++ resolved
@@ -1060,36 +1060,12 @@
 
 end pullback
 
-<<<<<<< HEAD
-=======
 /-- An open immersion is isomorphic to the induced open subscheme on its image. -/
->>>>>>> 266d12be
 def iso_restrict {X Y : LocallyRingedSpace} {f : X ⟶ Y}
   (H : LocallyRingedSpace.is_open_immersion f) : X ≅ Y.restrict H.base_open :=
 begin
   apply LocallyRingedSpace.iso_of_SheafedSpace_iso,
   apply @preimage_iso _ _ _ _ SheafedSpace.forget_to_PresheafedSpace,
-<<<<<<< HEAD
-  exact H.iso_restrict,
-end
-
-def Scheme (X : LocallyRingedSpace)
-  (h : Π (x : X), { f : costructured_arrow Spec.to_LocallyRingedSpace X //
-    x ∈ set.range f.hom.1.base ∧ LocallyRingedSpace.is_open_immersion f.hom }) : Scheme :=
-{ to_LocallyRingedSpace := X,
-  local_affine := λ x, ⟨⟨⟨_, (h x).2.2.base_open.open_range⟩, (h x).2.1⟩,unop (h x).1.left, ⟨begin
-    apply LocallyRingedSpace.iso_of_SheafedSpace_iso,
-    apply @preimage_iso _ _ _ _ SheafedSpace.forget_to_PresheafedSpace,
-    haveI := (h x).2.2,
-    apply PresheafedSpace.is_open_immersion.iso_of_range_eq
-      (PresheafedSpace.of_restrict _ _) (h x).1.hom.1,
-    exact subtype.range_coe_subtype,
-    apply_instance
-  end⟩⟩ }
-
-end LocallyRingedSpace.is_open_immersion
-
-=======
   exact H.iso_restrict
 end
 
@@ -1193,7 +1169,6 @@
 instance val_base_is_iso {X Y : Scheme} (f : X ⟶ Y) [is_iso f] : is_iso f.1.base :=
 Scheme.forget_to_Top.map_is_iso f
 
->>>>>>> 266d12be
 instance basic_open_is_open_immersion {R : CommRing} (f : R) :
 algebraic_geometry.is_open_immersion (Scheme.Spec.map (CommRing.of_hom
   (algebra_map R (localization.away f))).op) :=
@@ -1206,18 +1181,6 @@
   exact Spec_map_localization_is_iso R (submonoid.powers f) x,
 end
 
-<<<<<<< HEAD
-namespace PresheafedSpace.is_open_immersion
-
-instance _root_.algebraic_geometry.Scheme.cover_is_open_immersion (X : Scheme) (x : X.carrier) :
-  is_open_immersion (X.cover x).hom :=
-begin
-  apply_with PresheafedSpace.is_open_immersion.comp { instances := ff },
-  apply_instance,
-  apply PresheafedSpace.is_open_immersion.of_restrict,
-end
-
-=======
 /-- The basic open sets form an affine open cover of `Spec R`. -/
 def affine_basis_cover_of_affine (R : CommRing) : open_cover (Spec.obj (opposite.op R)) :=
 { J := R,
@@ -1280,7 +1243,6 @@
 
 namespace PresheafedSpace.is_open_immersion
 
->>>>>>> 266d12be
 section to_Scheme
 
 variables {X : PresheafedSpace CommRing.{u}} (Y : Scheme.{u})
@@ -1288,47 +1250,6 @@
 
 include H
 
-<<<<<<< HEAD
-/-- If `X ⟶ Y` is an open immersion, and `Y` is a LocallyRingedSpace, then so is `X`. -/
-def to_Scheme : Scheme :=
-begin
-  apply LocallyRingedSpace.is_open_immersion.Scheme
-    (to_LocallyRingedSpace Y.to_LocallyRingedSpace f),
-  intro x,
-  apply nonempty.some,
-  rcases Y.mem_cover (f.base x) with ⟨y, y_eq⟩,
-  have hy : y ∈ (Y.cover (f.base x)).hom.1.base ⁻¹' (set.range f.base),
-  { rw [set.mem_preimage, y_eq], exact set.mem_range_self _ },
-  rcases prime_spectrum.is_basis_basic_opens.exists_subset_of_mem_open hy
-    (continuous.is_open_preimage (by continuity) _ H.base_open.open_range) with
-    ⟨_, ⟨_, ⟨r, rfl⟩, rfl⟩, hr₁, hr₂⟩,
-  constructor,
-  fsplit,
-  { refine costructured_arrow.mk (LocallyRingedSpace.is_open_immersion.lift
-      (to_LocallyRingedSpace_hom Y.to_LocallyRingedSpace f)
-      (Scheme.Spec.map (CommRing.of_hom (algebra_map (unop (Y.cover (f.base x)).left : _)
-        (localization.away r))).op ≫ (Y.cover (f.base x)).hom) _),
-    erw coe_comp, rw [set.range_comp, set.image_subset_iff],
-    convert hr₂,
-    exact (prime_spectrum.localization_away_comap_range (localization.away r) r : _) },
-  split,
-  { erw LocallyRingedSpace.is_open_immersion.lift_range,
-    change f.base x ∈ set.range _,
-    rw [LocallyRingedSpace.comp_val, SheafedSpace.comp_base, coe_comp, set.range_comp],
-    erw prime_spectrum.localization_away_comap_range (localization.away r) r,
-    exact ⟨y, hr₁, y_eq⟩ },
-  { dsimp [LocallyRingedSpace.is_open_immersion.lift],
-    apply_with LocallyRingedSpace.is_open_immersion.comp { instances := ff },
-    apply_instance,
-    apply_with LocallyRingedSpace.is_open_immersion.pullback_fst_of_right  { instances := ff },
-    apply_with LocallyRingedSpace.is_open_immersion.comp { instances := ff },
-    exact algebraic_geometry.basic_open_is_open_immersion _,
-    apply_instance }
-end
-
-section end
-
-=======
 /-- If `X ⟶ Y` is an open immersion, and `Y` is a scheme, then so is `X`. -/
 def to_Scheme : Scheme :=
 begin
@@ -1343,7 +1264,6 @@
   { delta LocallyRingedSpace.is_open_immersion.lift, apply_instance }
 end
 
->>>>>>> 266d12be
 @[simp] lemma to_Scheme_to_LocallyRingedSpace :
   (to_Scheme Y f).to_LocallyRingedSpace = (to_LocallyRingedSpace Y.1 f) := rfl
 
@@ -1388,19 +1308,6 @@
 
 include H
 
-<<<<<<< HEAD
-instance mono : mono f :=
-faithful_reflects_mono (induced_functor _)
-(show @mono LocallyRingedSpace _ _ _ f, by apply_instance)
-
-instance forget_map_is_open_immersion :
-  LocallyRingedSpace.is_open_immersion (Scheme.forget.map f) := ⟨H.base_open, H.c_iso⟩
-
-instance has_limit_cospan_forget_of_left : has_limit (cospan f g ⋙ Scheme.forget) :=
-begin
-  apply has_limit_of_iso (diagram_iso_cospan.{u} _).symm,
-  change has_limit (cospan (Scheme.forget.map f) (Scheme.forget.map g)),
-=======
 local notation `forget` := Scheme.forget_to_LocallyRingedSpace
 
 instance mono : mono f :=
@@ -1415,23 +1322,12 @@
 begin
   apply has_limit_of_iso (diagram_iso_cospan.{u} _).symm,
   change has_limit (cospan (forget .map f) (forget .map g)),
->>>>>>> 266d12be
   apply_instance
 end
 
 open category_theory.limits.walking_cospan
 
 instance has_limit_cospan_forget_of_left' :
-<<<<<<< HEAD
-  has_limit (cospan ((cospan f g ⋙ Scheme.forget).map hom.inl)
-  ((cospan f g ⋙ Scheme.forget).map hom.inr)) :=
-show has_limit (cospan (Scheme.forget.map f) (Scheme.forget.map g)), from infer_instance
-
-instance has_limit_cospan_forget_of_right : has_limit (cospan g f ⋙ Scheme.forget) :=
-begin
-  apply has_limit_of_iso (diagram_iso_cospan.{u} _).symm,
-  change has_limit (cospan (Scheme.forget.map g) (Scheme.forget.map f)),
-=======
   has_limit (cospan ((cospan f g ⋙ forget).map hom.inl)
   ((cospan f g ⋙ forget).map hom.inr)) :=
 show has_limit (cospan (forget .map f) (forget .map g)), from infer_instance
@@ -1440,60 +1336,26 @@
 begin
   apply has_limit_of_iso (diagram_iso_cospan.{u} _).symm,
   change has_limit (cospan (forget .map g) (forget .map f)),
->>>>>>> 266d12be
   apply_instance
 end
 
 instance has_limit_cospan_forget_of_right' :
-<<<<<<< HEAD
-  has_limit (cospan ((cospan g f ⋙ Scheme.forget).map hom.inl)
-  ((cospan g f ⋙ Scheme.forget).map hom.inr)) :=
-show has_limit (cospan (Scheme.forget.map g) (Scheme.forget.map f)), from infer_instance
-
-
-instance forget_creates_pullback_of_left : creates_limit (cospan f g) Scheme.forget :=
-=======
   has_limit (cospan ((cospan g f ⋙ forget).map hom.inl)
   ((cospan g f ⋙ forget).map hom.inr)) :=
 show has_limit (cospan (forget .map g) (forget .map f)), from infer_instance
 
 instance forget_creates_pullback_of_left : creates_limit (cospan f g) forget :=
->>>>>>> 266d12be
 creates_limit_of_fully_faithful_of_iso
   (PresheafedSpace.is_open_immersion.to_Scheme Y
     (@pullback.snd LocallyRingedSpace _ _ _ _ f g _).1)
   (eq_to_iso (by simp) ≪≫ has_limit.iso_of_nat_iso (diagram_iso_cospan _).symm)
 
-<<<<<<< HEAD
-instance forget_creates_pullback_of_right : creates_limit (cospan g f) Scheme.forget :=
-=======
 instance forget_creates_pullback_of_right : creates_limit (cospan g f) forget :=
->>>>>>> 266d12be
 creates_limit_of_fully_faithful_of_iso
   (PresheafedSpace.is_open_immersion.to_Scheme Y
     (@pullback.fst LocallyRingedSpace _ _ _ _ g f _).1)
   (eq_to_iso (by simp) ≪≫ has_limit.iso_of_nat_iso (diagram_iso_cospan _).symm)
 
-<<<<<<< HEAD
-instance forget_preserves_of_left :
-  preserves_limit (cospan f g) Scheme.forget :=
-category_theory.preserves_limit_of_creates_limit_and_has_limit _ _
-
-instance forget_preserves_of_right :
-  preserves_limit (cospan g f) Scheme.forget :=
-preserves_pullback_symmetry _ _ _
-
-instance has_pullback_of_left : has_pullback f g :=
-has_limit_of_created (cospan f g) Scheme.forget
-
-instance has_pullback_of_right : has_pullback g f :=
-has_limit_of_created (cospan g f) Scheme.forget
-
-instance pullback_snd_of_left : is_open_immersion (pullback.snd : pullback f g ⟶ _) :=
-begin
-  have := preserves_pullback.iso_hom_snd Scheme.forget f g,
-  dsimp only [Scheme.forget, induced_functor_map] at this,
-=======
 instance forget_preserves_of_left : preserves_limit (cospan f g) forget :=
 category_theory.preserves_limit_of_creates_limit_and_has_limit _ _
 
@@ -1510,7 +1372,6 @@
 begin
   have := preserves_pullback.iso_hom_snd forget f g,
   dsimp only [Scheme.forget_to_LocallyRingedSpace, induced_functor_map] at this,
->>>>>>> 266d12be
   rw ← this,
   change LocallyRingedSpace.is_open_immersion _,
   apply_instance
@@ -1531,32 +1392,17 @@
 end
 
 instance forget_to_Top_preserves_of_left :
-<<<<<<< HEAD
-  preserves_limit (cospan f g) (Scheme.forget ⋙ LocallyRingedSpace.forget_to_SheafedSpace ⋙
-  SheafedSpace.forget _) :=
-begin
-  apply_with limits.comp_preserves_limit { instances := ff },
-  apply_instance,
-  apply preserves_limit_of_iso_diagram _ (diagram_iso_cospan _).symm,
-  dsimp,
-=======
   preserves_limit (cospan f g) Scheme.forget_to_Top :=
 begin
   apply_with limits.comp_preserves_limit { instances := ff },
   apply_instance,
   apply preserves_limit_of_iso_diagram _ (diagram_iso_cospan.{u} _).symm,
   dsimp [LocallyRingedSpace.forget_to_Top],
->>>>>>> 266d12be
   apply_instance
 end
 
 instance forget_to_Top_preserves_of_right :
-<<<<<<< HEAD
-  preserves_limit (cospan g f) (Scheme.forget ⋙ LocallyRingedSpace.forget_to_SheafedSpace ⋙
-  SheafedSpace.forget _) := preserves_pullback_symmetry _ _ _
-=======
   preserves_limit (cospan g f) Scheme.forget_to_Top := preserves_pullback_symmetry _ _ _
->>>>>>> 266d12be
 
 end is_open_immersion
 
