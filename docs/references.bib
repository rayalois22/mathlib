
# To normalize:
# bibtool --preserve.key.case=on --preserve.keys=on --pass.comments=on --print.use.tab=off -s -i docs/references.bib -o docs/references.bib

# https://www.zbmath.org/ and https://mathscinet.ams.org/mathscinet
# (or the free tool https://mathscinet.ams.org/mrlookup)
# are good sources of complete bibtex entries for mathematics

# To link to an entry in `references.bib`, use the following formats:
#   [Author, *Title* (optional location)][bibkey]
@Article{         ahrens2017,
  author        = {Benedikt Ahrens and Peter LeFanu Lumsdaine},
  year          = {2019},
  title         = {Displayed Categories},
  journal       = {Logical Methods in Computer Science},
  volume        = {15},
  issue         = {1},
  doi           = {10.23638/LMCS-15(1:20)2019}
}

@Book{            alfsenshultz2003,
  author        = {Erik M. {Alfsen} and Frederic W. {Shultz}},
  title         = {{Geometry of state spaces of operator algebras}},
  isbn          = {0-8176-4319-2},
  pages         = {xiii + 467},
  year          = {2003},
  publisher     = {Boston, MA: Birkh\"auser},
  language      = {English},
  msc2010       = {46-02 46L05 46L10 46L70 46L30 17C65},
  zbl           = {1042.46001}
}

@Book{            aluffi2016,
  title         = {Algebra: Chapter 0},
  author        = {Aluffi, Paolo},
  series        = {Graduate Studies in Mathematics},
  volume        = {104},
  year          = {2016},
  publisher     = {American Mathematical Society},
  edition       = {Reprinted with corrections by the American Mathematical
                  Society}
}

@Book{            atiyah-macdonald,
  author        = {Atiyah, M. F. and Macdonald, I. G.},
  title         = {Introduction to commutative algebra},
  publisher     = {Addison-Wesley Publishing Co., Reading, Mass.-London-Don
                  Mills, Ont.},
  year          = {1969},
  pages         = {ix+128},
  mrclass       = {13.00},
  mrnumber      = {0242802},
  mrreviewer    = {J. A. Johnson}
}

@InProceedings{   avigad-carneiro-hudon2019,
  author        = {Jeremy Avigad and Mario M. Carneiro and Simon Hudon},
  editor        = {John Harrison and John O'Leary and Andrew Tolmach},
  title         = {Data Types as Quotients of Polynomial Functors},
  booktitle     = {10th International Conference on Interactive Theorem
                  Proving, {ITP} 2019, September 9-12, 2019, Portland, OR,
                  {USA}},
  series        = {LIPIcs},
  volume        = {141},
  pages         = {6:1--6:19},
  publisher     = {Schloss Dagstuhl - Leibniz-Zentrum f{\"{u}}r Informatik},
  year          = {2019},
  url           = {https://doi.org/10.4230/LIPIcs.ITP.2019.6},
  doi           = {10.4230/LIPIcs.ITP.2019.6},
  timestamp     = {Fri, 27 Sep 2019 15:57:06 +0200},
  biburl        = {https://dblp.org/rec/conf/itp/AvigadCH19.bib},
  bibsource     = {dblp computer science bibliography, https://dblp.org}
}

@Misc{            avigad_moura_kong-2017,
  author        = {Jeremy Avigad and Leonardo de Moura and Soonho Kong},
  title         = {{T}heorem {P}roving in {L}ean},
  year          = {2017},
  howpublished  = {\url{https://leanprover.github.io/theorem_proving_in_lean/}}
}

@Book{            axler2015,
  author        = {Sheldon Axler},
  title         = {Linear algebra done right. 3rd ed.},
  fjournal      = {Undergraduate Texts in Mathematics},
  journal       = {Undergraduate Texts Math.},
  issn          = {0172-6056; 2197-5604/e},
  edition       = {3rd ed.},
  isbn          = {978-3-319-11079-0/hbk; 978-3-319-11080-6/ebook},
  pages         = {xvii + 340},
  year          = {2015},
  publisher     = {Springer}
}

@Manual{          banasiak,
  author        = {Banasiak},
  title         = {Banach Lattices in Applications},
  organization  = {University of Pretoria},
  address       = {Pretoria, South Africa}
}

@Book{            beals2004,
  author        = {Richard Beals},
  title         = {Analysis. An introduction},
  publisher     = {Cambridge University Press},
  isbn          = {0521600472},
  year          = {2004}
}

@Article{         bernstein1912,
  author        = {Bernstein, S.},
  year          = {1912},
  title         = {Démonstration du théorème de Weierstrass fondée sur le
                  calcul des probabilités},
  journal       = {Comm. Kharkov Math. Soc.},
  volume        = {13},
  number        = {1–2}
}

@InProceedings{   beylin1996,
  author        = "Beylin, Ilya and Dybjer, Peter",
  editor        = "Berardi, Stefano and Coppo, Mario",
  title         = "Extracting a proof of coherence for monoidal categories
                  from a proof of normalization for monoids",
  booktitle     = "Types for Proofs and Programs",
  year          = "1996",
  publisher     = "Springer Berlin Heidelberg",
  address       = "Berlin, Heidelberg",
  pages         = "47--61",
  abstract      = "This paper studies the problem of coherence in category
                  theory from a type-theoretic viewpoint. We first show how a
                  Curry-Howard interpretation of a formal proof of
                  normalization for monoids almost directly yields a
                  coherence proof for monoidal categories. Then we formalize
                  this coherence proof in intensional intuitionistic type
                  theory and show how it relies on explicit reasoning about
                  proof objects for intensional equality. This formalization
                  has been checked in the proof assistant ALF.",
  isbn          = "978-3-540-70722-6"
}

@Book{            billingsley1999,
  author        = {Billingsley, Patrick},
  title         = {Convergence of probability measures},
  series        = {Wiley Series in Probability and Statistics: Probability
                  and Statistics},
  edition       = {Second},
  note          = {A Wiley-Interscience Publication},
  publisher     = {John Wiley \& Sons, Inc., New York},
  year          = {1999},
  pages         = {x+277},
  isbn          = {0-471-19745-9},
  mrclass       = {60B10 (28A33 60F17)},
  mrnumber      = {1700749},
  doi           = {10.1002/9780470316962},
  url           = {https://doi.org/10.1002/9780470316962}
}

@Article{         birkhoff1942,
  author        = {Birkhoff, Garrett},
  title         = {Lattice, ordered groups},
  journal       = {Ann. of Math. (2)},
  fjournal      = {Annals of Mathematics. Second Series},
  volume        = {43},
  year          = {1942},
  pages         = {298--331},
  issn          = {0003-486X},
  mrclass       = {20.0X},
  mrnumber      = {6550},
  mrreviewer    = {H. Wallman},
  doi           = {10.2307/1968871},
  url           = {https://doi.org/10.2307/1968871}
}

@Book{            borceux-vol1,
  title         = {Handbook of Categorical Algebra: Volume 1, Basic Category
                  Theory},
  author        = {Borceux, Francis},
  series        = {Encyclopedia of Mathematics},
  volume        = {50},
  year          = {1994},
  publisher     = {Cambridge University Press}
}

@Book{            borceux-vol2,
  title         = {Handbook of Categorical Algebra: Volume 2, Categories and
                  Structures},
  author        = {Borceux, Francis},
  series        = {Encyclopedia of Mathematics},
  volume        = {51},
  year          = {1994},
  publisher     = {Cambridge University Press}
}

@Book{            borceux-vol3,
  title         = {Handbook of Categorical Algebra: Volume 3, Sheaf Theory},
  author        = {Borceux, Francis},
  series        = {Encyclopedia of Mathematics},
  volume        = {52},
  year          = {1994},
  publisher     = {Cambridge University Press}
}

@Book{            bourbaki1966,
  author        = {Bourbaki, Nicolas},
  title         = {Elements of mathematics. {G}eneral topology. {P}art 1},
  publisher     = {Hermann, Paris; Addison-Wesley Publishing Co., Reading,
                  Mass.-London-Don Mills, Ont.},
  year          = {1966},
  pages         = {vii+437},
  mrclass       = {54.00 (00.00)},
  mrnumber      = {0205210}
}

@Book{            bourbaki1968,
  author        = {Bourbaki, Nicolas},
  title         = {Lie groups and {L}ie algebras. {C}hapters 4--6},
  series        = {Elements of Mathematics (Berlin)},
  note          = {Translated from the 1968 French original by Andrew
                  Pressley},
  publisher     = {Springer-Verlag, Berlin},
  year          = {2002},
  pages         = {xii+300},
  isbn          = {3-540-42650-7},
  mrclass       = {17-01 (00A05 20E42 20F55 22-01)},
  mrnumber      = {1890629}
}

@Book{            bourbaki1975,
  author        = {Bourbaki, Nicolas},
  title         = {Lie groups and {L}ie algebras. {C}hapters 1--3},
  series        = {Elements of Mathematics (Berlin)},
  note          = {Translated from the French, Reprint of the 1989 English
                  translation},
  publisher     = {Springer-Verlag, Berlin},
  year          = {1998},
  pages         = {xviii+450},
  isbn          = {3-540-64242-0},
  mrclass       = {17Bxx (00A05 22Exx)},
  mrnumber      = {1728312}
}

@Book{            bourbaki1975b,
  author        = {Bourbaki, Nicolas},
  title         = {Lie groups and {L}ie algebras. {C}hapters 7--9},
  series        = {Elements of Mathematics (Berlin)},
  note          = {Translated from the 1975 and 1982 French originals by
                  Andrew Pressley},
  publisher     = {Springer-Verlag, Berlin},
  year          = {2005},
  pages         = {xii+434},
  isbn          = {3-540-43405-4},
  mrclass       = {17-01 (01A75 22-01)},
  mrnumber      = {2109105}
}

@Book{            bourbaki1981,
  author        = {Bourbaki, N.},
  title         = {Algebra. {II}. {C}hapters 4--7},
  series        = {Elements of Mathematics (Berlin)},
  note          = {Translated from the French by P. M. Cohn and J. Howie},
  publisher     = {Springer-Verlag, Berlin},
  year          = {1990},
  pages         = {vii+461},
  isbn          = {3-540-19375-8},
  mrclass       = {00A05 (12-01 13-01)},
  mrnumber      = {1080964}
}

<<<<<<< HEAD
=======
@Book{            bourbaki1987,
  author        = {Bourbaki, N.},
  title         = {Topological vector spaces. {C}hapters 1--5},
  series        = {Elements of Mathematics (Berlin)},
  note          = {Translated from the French by H. G. Eggleston and S.
                  Madan},
  publisher     = {Springer-Verlag, Berlin},
  year          = {1987},
  pages         = {viii+364},
  isbn          = {3-540-13627-4},
  mrclass       = {46-02 (46-01 46Axx 47D15)},
  mrnumber      = {910295},
  doi           = {10.1007/978-3-642-61715-7},
  url           = {https://doi.org/10.1007/978-3-642-61715-7}
}

>>>>>>> 07224cc8
@Book{            cabreragarciarodriguezpalacios2014,
  author        = {Miguel {Cabrera Garc\'{\i}a} and \'Angel {Rodr\'{\i}guez
                  Palacios}},
  title         = {{Non-associative normed algebras. Volume 1. The
                  Vidav-Palmer and Gelfand-Naimark theorems}},
  fjournal      = {{Encyclopedia of Mathematics and Its Applications}},
  journal       = {{Encycl. Math. Appl.}},
  issn          = {0953-4806},
  volume        = {154},
  isbn          = {978-1-107-04306-0; 978-1-107-33776-3},
  pages         = {xxii + 712},
  year          = {2014},
  publisher     = {Cambridge: Cambridge University Press},
  language      = {English},
  doi           = {10.1017/CBO9781107337763},
  msc2010       = {46-02 17-02 46H70 46K70 46L70 17A15 17A80 17C65},
  zbl           = {1322.46003}
}

@Article{         cadiou1972,
  title         = {Recursive definitions of partial functions and their
                  computations},
  doi           = {10.1145/942580.807072},
  number        = {14},
  journal       = {ACM SIGACT News},
  author        = {Cadiou, Jean Marie Cadiou and Manna, Zohar},
  year          = {1972},
  month         = {Jan},
  pages         = {58–65}
}

@Book{            calugareanu,
  author        = {C\v{a}lug\v{a}reanu, Grigore},
  year          = {2000},
  month         = {01},
  pages         = {},
  title         = {Lattice Concepts of Module Theory},
  doi           = {10.1007/978-94-015-9588-9}
}

@Misc{            carneiro2018matiyasevic,
  title         = {A {L}ean formalization of {M}atiyasevi{\v c}'s theorem},
  author        = {Mario Carneiro},
  year          = {2018},
  eprint        = {1802.01795},
  archiveprefix = {arXiv},
  primaryclass  = {math.LO}
}

@InProceedings{   carneiro2019,
  author        = {Mario M. Carneiro},
  editor        = {John Harrison and John O'Leary and Andrew Tolmach},
  title         = {Formalizing Computability Theory via Partial Recursive
                  Functions},
  booktitle     = {10th International Conference on Interactive Theorem
                  Proving, {ITP} 2019, September 9-12, 2019, Portland, OR,
                  {USA}},
  series        = {LIPIcs},
  volume        = {141},
  pages         = {12:1--12:17},
  publisher     = {Schloss Dagstuhl - Leibniz-Zentrum f{\"{u}}r Informatik},
  year          = {2019},
  url           = {https://doi.org/10.4230/LIPIcs.ITP.2019.12},
  doi           = {10.4230/LIPIcs.ITP.2019.12},
  timestamp     = {Fri, 27 Sep 2019 15:57:06 +0200},
  biburl        = {https://dblp.org/rec/conf/itp/Carneiro19.bib},
  bibsource     = {dblp computer science bibliography, https://dblp.org}
}

@Book{            cassels1967algebraic,
  title         = {Algebraic number theory: proceedings of an instructional
                  conference},
  author        = {Cassels, John William Scott and Fr{\"o}lich, Albrecht},
  year          = {1967},
  publisher     = {Academic Pr}
}

@InProceedings{   Chou1994,
  author        = {Chou, Ching-Tsun},
  booktitle     = {Higher Order Logic Theorem Proving and Its Applications},
  title         = {A formal theory of undirected graphs in higher-order
                  logic},
  year          = {1994},
  address       = {Berlin, Heidelberg},
  editor        = {Melham, Thomas F. and Camilleri, Juanito},
  pages         = {144--157},
  publisher     = {Springer Berlin Heidelberg},
  isbn          = {978-3-540-48803-3}
}

@Book{            chu2012,
  author        = {Cho-Ho {Chu}},
  title         = {{Jordan structures in geometry and analysis}},
  fjournal      = {{Cambridge Tracts in Mathematics}},
  journal       = {{Camb. Tracts Math.}},
  issn          = {0950-6284},
  volume        = {190},
  isbn          = {978-1-107-01617-0},
  pages         = {x + 261},
  year          = {2012},
  publisher     = {Cambridge: Cambridge University Press},
  language      = {English},
  msc2010       = {17-02 17C65 17C37 46H70 53C35 46K70 32M15},
  zbl           = {1238.17001}
}

@InProceedings{   CL21,
  author        = {Commelin, Johan and Lewis, Robert Y.},
  title         = {Formalizing the Ring of Witt Vectors},
  year          = {2021},
  isbn          = {9781450382991},
  publisher     = {Association for Computing Machinery},
  address       = {New York, NY, USA},
  url           = {https://doi.org/10.1145/3437992.3439919},
  doi           = {10.1145/3437992.3439919},
  abstract      = {The ring of Witt vectors W R over a base ring R is an
                  important tool in algebraic number theory and lies at the
                  foundations of modern p-adic Hodge theory. W R has the
                  interesting property that it constructs a ring of
                  characteristic 0 out of a ring of characteristic p &gt; 1,
                  and it can be used more specifically to construct from a
                  finite field containing ℤ/pℤ the corresponding
                  unramified field extension of the p-adic numbers ℚp
                  (which is unique up to isomorphism). We formalize the
                  notion of a Witt vector in the Lean proof assistant, along
                  with the corresponding ring operations and other algebraic
                  structure. We prove in Lean that, for prime p, the ring of
                  Witt vectors over ℤ/pℤ is isomorphic to the ring of
                  p-adic integers ℤp. In the process we develop idioms to
                  cleanly handle calculations of identities between
                  operations on the ring of Witt vectors. These calculations
                  are intractable with a naive approach, and require a proof
                  technique that is usually skimmed over in the informal
                  literature. Our proofs resemble the informal arguments
                  while being fully rigorous.},
  booktitle     = {Proceedings of the 10th ACM SIGPLAN International
                  Conference on Certified Programs and Proofs},
  pages         = {264–277},
  numpages      = {14},
  keywords      = {ring theory, formal math, proof assistant, Lean, number
                  theory},
  location      = {Virtual, Denmark},
  series        = {CPP 2021}
}

@Book{            conway2001,
  author        = {Conway, J. H.},
  title         = {On numbers and games},
  edition       = {Second},
  publisher     = {A K Peters, Ltd., Natick, MA},
  year          = {2001},
  pages         = {xii+242},
  isbn          = {1-56881-127-6},
  mrclass       = {00A08 (05-01 91A05)},
  mrnumber      = {1803095}
}

@InProceedings{   deligne_formulaire,
  author        = {Deligne, P.},
  title         = {Courbes elliptiques: formulaire d'apr\`es {J}. {T}ate},
  booktitle     = {Modular functions of one variable, {IV} ({P}roc.
                  {I}nternat. {S}ummer {S}chool, {U}niv. {A}ntwerp,
                  {A}ntwerp, 1972)},
  pages         = {53--73. Lecture Notes in Math., Vol. 476},
  year          = {1975},
  mrclass       = {14K15 (10D05)},
  mrnumber      = {0387292},
  mrreviewer    = {Jacques Velu}
}

@Article{         dyckhoff_1992,
  author        = {Dyckhoff, Roy},
  title         = {Contraction-free sequent calculi for intuitionistic
                  logic},
  journal       = {Journal of Symbolic Logic},
  number        = {3},
  year          = {1992},
  pages         = {795–807},
  volume        = {57},
  publisher     = {Cambridge University Press},
  doi           = {10.2307/2275431}
}

@Book{            EinsiedlerWard2017,
  author        = {Einsiedler, Manfred and Ward, Thomas},
  title         = {Functional Analysis, Spectral Theory, and Applications},
  year          = 2017,
  publisher     = {Springer},
  doi           = {10.1007/978-3-319-58540-6}
}

@Book{            Elephant,
  title         = {Sketches of an Elephant – A Topos Theory Compendium},
  author        = {Peter Johnstone},
  year          = {2002},
  publisher     = {Oxford University Press}
}

@Article{         erdosrenyisos,
  author        = {P. Erd\"os, A.R\'enyi, and V. S\'os},
  title         = {On a problem of graph theory},
  journal       = {Studia Sci. Math.},
  number        = {1},
  year          = {1966},
  pages         = {215--235},
  url           = {https://www.renyi.hu/~p_erdos/1966-06.pdf}
}

@Book{            Federer1996,
  author        = {Herbert Federer},
  title         = {Geometric Measure Theory},
  series        = {Classics in Mathematics},
  year          = {1996},
  publisher     = {Springer-Verlag Berlin Heidelberg},
  issn          = {1431-0821},
  doi           = {10.1007/978-3-642-62010-2},
  numpages      = {677}
}

@Article{         FennRourke1992,
  author        = {Fenn, Roger and Rourke, Colin},
  journal       = {Journal of Knot Theory and its Ramifications},
  title         = {Racks and links in codimension two},
  year          = {1992},
  issn          = {0218-2165},
  number        = {4},
  pages         = {343--406},
  volume        = {1},
  doi           = {10.1142/S0218216592000203},
  keywords      = {57M25 (57N10)},
  mrnumber      = {1194995}
}

@InProceedings{   flypitch_cpp,
  doi           = {10.1145/3372885.3373826},
  url           = {https://doi.org/10.1145/3372885.3373826},
  year          = {2020},
  month         = jan,
  publisher     = {{ACM}},
  author        = {Jesse Michael Han and Floris van Doorn},
  title         = {A formal proof of the independence of the continuum
                  hypothesis},
  booktitle     = {Proceedings of the 9th {ACM} {SIGPLAN} International
                  Conference on Certified Programs and Proofs}
}

@InProceedings{   flypitch_itp,
  author        = {Jesse Michael Han and Floris van Doorn},
  title         = {{A Formalization of Forcing and the Unprovability of the
                  Continuum Hypothesis}},
  booktitle     = {10th International Conference on Interactive Theorem
                  Proving (ITP 2019)},
  pages         = {19:1--19:19},
  series        = {Leibniz International Proceedings in Informatics
                  (LIPIcs)},
  isbn          = {978-3-95977-122-1},
  issn          = {1868-8969},
  year          = {2019},
  volume        = {141},
  editor        = {John Harrison and John O'Leary and Andrew Tolmach},
  publisher     = {Schloss Dagstuhl--Leibniz-Zentrum fuer Informatik},
  address       = {Dagstuhl, Germany},
  url           = {http://drops.dagstuhl.de/opus/volltexte/2019/11074},
  urn           = {urn:nbn:de:0030-drops-110742},
  doi           = {10.4230/LIPIcs.ITP.2019.19},
  annote        = {Keywords: Interactive theorem proving, formal
                  verification, set theory, forcing, independence proofs,
                  continuum hypothesis, Boolean-valued models, Lean}
}

@Book{            friedmanscarr2005,
  author        = {Yaakov {Friedman}},
  title         = {{Physical applications of homogeneous balls. With the
                  assistance of Tzvi Scarr}},
  fjournal      = {{Progress in Mathematical Physics}},
  journal       = {{Prog. Math. Phys.}},
  issn          = {1544-9998},
  volume        = {40},
  isbn          = {0-8176-3339-1},
  pages         = {xxiv + 279},
  year          = {2005},
  publisher     = {Boston, MA: Birkh\"auser},
  language      = {English},
  msc2010       = {46-02 17C65 46L60 46G20 46L70 83A05},
  zbl           = {1080.46001}
}

@Book{            fuchs1963,
  author        = {Fuchs, L.},
  title         = {Partially ordered algebraic systems},
  publisher     = {Pergamon Press, Oxford-London-New York-Paris;
                  Addison-Wesley Publishing Co., Inc., Reading, Mass.-Palo
                  Alto, Calif.-London},
  year          = {1963},
  pages         = {ix+229},
  mrclass       = {06.00 (20.00)},
  mrnumber      = {0171864},
  mrreviewer    = {P. F. Conrad}
}

@InProceedings{   fuerer-lochbihler-schneider-traytel2020,
  author        = {Basil F{\"{u}}rer and Andreas Lochbihler and Joshua
                  Schneider and Dmitriy Traytel},
  editor        = {Nicolas Peltier and Viorica Sofronie{-}Stokkermans},
  title         = {Quotients of Bounded Natural Functors},
  booktitle     = {Automated Reasoning - 10th International Joint Conference,
                  {IJCAR} 2020, Paris, France, July 1-4, 2020, Proceedings,
                  Part {II}},
  series        = {Lecture Notes in Computer Science},
  volume        = {12167},
  pages         = {58--78},
  publisher     = {Springer},
  year          = {2020},
  url           = {https://doi.org/10.1007/978-3-030-51054-1\_4},
  doi           = {10.1007/978-3-030-51054-1\_4},
  timestamp     = {Mon, 06 Jul 2020 09:05:32 +0200},
  biburl        = {https://dblp.org/rec/conf/cade/FurerLST20.bib},
  bibsource     = {dblp computer science bibliography, https://dblp.org}
}

@Article{         furedi-loeb1994,
  author        = {Zolt\'an {F\"uredi} and Peter A. {Loeb}},
  journal       = {{Proc. Am. Math. Soc.}},
  title         = {{On the best constant for the Besicovitch covering
                  theorem}},
  year          = {1994},
  issn          = {0002-9939},
  number        = {4},
  pages         = {1063--1073},
  volume        = {121},
  doi           = {10.2307/2161215},
  fjournal      = {{Proceedings of the American Mathematical Society}},
  language      = {English},
  msc2010       = {28A75 05B40 51M16},
  publisher     = {American Mathematical Society (AMS), Providence, RI},
  zbl           = {0802.28002}
}

@InProceedings{   Gallier2011Notes,
  title         = {Notes on Differential Geometry and Lie Groups},
  author        = {J. Gallier and J. Quaintance},
  year          = {2011},
  url           = {https://www.cis.upenn.edu/~cis610/diffgeom-n.pdf}
}

@Article{         ghys87:groupes,
  author        = {Étienne Ghys},
  title         = {Groupes d'homéomorphismes du cercle et cohomologie
                  bornée},
  journal       = {Contemporary Mathematics},
  year          = 1987,
  volume        = 58,
  number        = {III},
  pages         = {81-106},
  doi           = {10.1090/conm/058.3/893858},
  language      = {french}
}

@Article{         gibbons2009,
  title         = {The essence of the Iterator pattern},
  volume        = {19},
  issn          = {0956-7968, 1469-7653},
  url           = {https://www.cambridge.org/core/product/identifier/S0956796809007291/type/journal_article},
  doi           = {10.1017/S0956796809007291},
  language      = {en},
  number        = {3-4},
  urldate       = {2021-10-24},
  journal       = {Journal of Functional Programming},
  author        = {Gibbons, Jeremy and Oliveira, BRUNO C. d. S.},
  month         = jul,
  year          = {2009},
  pages         = {377--402}
}

@Book{            GierzEtAl1980,
  author        = {Gierz, Gerhard and Hofmann, Karl Heinrich and Keimel,
                  Klaus and Lawson, Jimmie D. and Mislove, Michael W. and
                  Scott, Dana S.},
  title         = {A compendium of continuous lattices},
  publisher     = {Springer-Verlag, Berlin-New York},
  year          = {1980},
  pages         = {xx+371},
  isbn          = {3-540-10111-X},
  mrclass       = {06B30 (03G10 30G30 54H12)},
  mrnumber      = {614752},
  mrreviewer    = {James W. Lea, Jr.}
}

@Book{            Gordon55,
  author        = {Russel A. Gordon},
  title         = {The integrals of Lebesgue, Denjoy, Perron, and Henstock},
  isbn          = {0-8218-3805-9},
  year          = {1955},
  series        = {Graduate Studies in Mathematics},
  volume        = 4,
  publisher     = {American Mathematical Society, Providence, R.I}
}

@Book{            gouvea1997,
  author        = {Gouv\^{e}a, Fernando Q.},
  title         = {{$p$}-adic numbers},
  series        = {Universitext},
  edition       = {Second},
  note          = {An introduction},
  publisher     = {Springer-Verlag, Berlin},
  year          = {1997},
  pages         = {vi+298},
  isbn          = {3-540-62911-4},
  mrclass       = {11S80 (11-01 12J25)},
  mrnumber      = {1488696},
  doi           = {10.1007/978-3-642-59058-0},
  url           = {https://doi.org/10.1007/978-3-642-59058-0}
}

@Book{            Gratzer2011,
  author        = {Gr{\"a}tzer, George},
  title         = {Lattice Theory: Foundation},
  year          = {2011},
  publisher     = {Springer, Basel},
  pages         = {xxx+614},
  isbn          = {978-3-0348-0018-1},
  doi           = {10.1007/978-3-0348-0018-1},
  mrnumber      = {2768581}
}

@Book{            gunter1992,
  title         = {Semantics of Programming Languages: Structures and
                  Techniques},
  isbn          = {0262570955},
  publisher     = {MIT Press},
  author        = {Gunter, Carl A.},
  year          = {1992}
}

@Article{         Gusakov2021,
  author        = {Alena Gusakov and Bhavik Mehta and Kyle A. Miller},
  title         = {Formalizing Hall's Marriage Theorem in Lean},
  eprint        = {2101.00127},
  eprintclass   = {math.CO},
  eprinttype    = {arXiv},
  keywords      = {math.CO, cs.LO, 05-04 (Primary) 05C70, 68R05 (Secondary)}
}

@Article{         Hall1935,
  author        = {P. Hall},
  journal       = {Journal of the London Mathematical Society},
  title         = {On Representatives of Subsets},
  year          = {1935},
  month         = {jan},
  number        = {1},
  pages         = {26--30},
  volume        = {s1-10},
  doi           = {10.1112/jlms/s1-10.37.26},
  publisher     = {Wiley}
}

@Book{            halmos1950measure,
  author        = {Halmos, Paul R},
  title         = {Measure theory},
  publisher     = {Springer-Verlag New York},
  year          = 1950,
  isbn          = {978-1-4684-9440-2},
  doi           = {10.1007/978-1-4684-9440-2}
}

@Book{            halmos2013measure,
  title         = {Measure theory},
  author        = {Halmos, Paul R},
  volume        = {18},
  year          = {1950},
  publisher     = {Springer},
  isbn          = {0-387-90088-8}
}

@Article{         Halpern1966,
  author        = {Halpern, James D.},
  journal       = {Proc. Amer. Math. Soc.},
  title         = {Bases in vector spaces and the axiom of choice},
  year          = {1966},
  issn          = {0002-9939},
  pages         = {670--673},
  volume        = {17},
  doi           = {10.2307/2035388},
  fjournal      = {Proceedings of the American Mathematical Society},
  mrclass       = {04.00},
  mrnumber      = {194340},
  mrreviewer    = {Ivan Singer}
}

@Book{            hancheolsenstormer1984,
  author        = {Harald {Hanche-Olsen} and Erling {St{\o}rmer}},
  title         = {{Jordan operator algebras}},
  fjournal      = {{Monographs and Studies in Mathematics}},
  journal       = {{Monogr. Stud. Math.}},
  volume        = {21},
  year          = {1984},
  publisher     = {Pitman, Boston, MA},
  language      = {English},
  msc2010       = {46L99 46L05 17C65 46-02},
  zbl           = {0561.46031}
}

@Book{            har77,
  author        = {Hartshorne, Robin},
  title         = {Algebraic geometry},
  note          = {Graduate Texts in Mathematics, No. 52},
  publisher     = {Springer-Verlag, New York-Heidelberg},
  year          = {1977},
  pages         = {xvi+496},
  isbn          = {0-387-90244-9},
  mrclass       = {14-01},
  mrnumber      = {0463157},
  mrreviewer    = {Robert Speiser}
}

@Book{            hardy2008introduction,
  title         = {An Introduction to the Theory of Numbers},
  author        = {Hardy, GH and Wright, EM and Heath-Brown, Roger and
                  Silverman, Joseph},
  year          = {2008},
  publisher     = {Oxford University Press}
}

@Article{         Haze09,
  title         = {Witt vectors. Part 1},
  isbn          = {9780444532572},
  issn          = {1570-7954},
  url           = {http://dx.doi.org/10.1016/S1570-7954(08)00207-6},
  doi           = {10.1016/s1570-7954(08)00207-6},
  journal       = {Handbook of Algebra},
  publisher     = {Elsevier},
  author        = {Hazewinkel, Michiel},
  year          = {2009},
  pages         = {319–472}
}

@Article{         Higman52,
  author        = {Higman, Graham},
  title         = {Ordering by Divisibility in Abstract Algebras},
  journal       = {Proceedings of the London Mathematical Society},
  volume        = {s3-2},
  number        = {1},
  pages         = {326-336},
  doi           = {https://doi.org/10.1112/plms/s3-2.1.326},
  year          = {1952}
}

@Book{            Hofstadter-1979,
  author        = "Douglas R Hofstadter",
  title         = "{{G}ödel, {E}scher, {B}ach: an eternal golden braid}",
  publisher     = "Basic Books",
  address       = "New York, NY",
  series        = "Penguin books",
  year          = "1979"
}

@Misc{            howard,
  title         = {Second Order Elliptic PDE: The Lax-Milgram Theorem},
  url           = {https://www.math.tamu.edu/~phoward/m612/s20/elliptic2.pdf},
  journal       = {M612: Partial Differential Equations},
  author        = {Howard, Peter}
}

@Book{            HubbardWest-ode,
  author        = {John H. Hubbard and Beverly H. West},
  title         = {Differential Equations: A Dynamical Systems Approach},
  subtitle      = {Ordinary Differential Equations},
  year          = {1991},
  publisher     = {Springer},
  location      = {New York},
  volume        = {5},
  isbn          = {978-1-4612-8693-6},
  doi           = {10.1007/978-1-4612-4192-8},
  pages         = {XX, 350}
}

@Article{         huneke2002,
  author        = {Huneke, Craig},
  title         = {The Friendship Theorem},
  publisher     = {Mathematical Association of America},
  year          = {2002},
  pages         = {192--194},
  journal       = {The American Mathematical Monthly},
  issn          = {00029890, 19300972},
  volume        = {109},
  number        = {2},
  doi           = {10.1080/00029890.2002.11919853},
  url           = {https://doi.org/10.1080/00029890.2002.11919853}
}

@Book{            iordanescu2003,
  author        = {Radu {Iord\u{a}nescu}},
  title         = {{Jordan structures in geometry and physics. With an
                  appendix on Jordan structures in analysis}},
  isbn          = {973-27-0956-1},
  pages         = {201},
  year          = {2003},
  publisher     = {Bucharest: Editura Academiei Rom\^ane},
  language      = {English},
  msc2010       = {17C50 17-02 17C65 32M15 35Q58 51A35 53C35 46H70 46K70
                  81R12 81R50},
  zbl           = {1073.17014}
}

@Book{            james1999,
  author        = {James, Ioan},
  title         = {Topologies and uniformities},
  series        = {Springer Undergraduate Mathematics Series},
  note          = {Revised version of {{\i}t Topological and uniform spaces}
                  [Springer, New York, 1987; MR0884154 (89b:54001)]},
  publisher     = {Springer-Verlag London, Ltd., London},
  year          = {1999},
  pages         = {xvi+230},
  isbn          = {1-85233-061-9},
  mrclass       = {54-01 (54A05 54E15)},
  mrnumber      = {1687407},
  mrreviewer    = {Hans-Peter A. K\"{u}nzi},
  doi           = {10.1007/978-1-4471-3994-2},
  url           = {https://doi.org/10.1007/978-1-4471-3994-2}
}

@Article{         jordanvonneumannwigner1934,
  author        = {P. {Jordan} and J. {von Neumann} and Eugene P. {Wigner}},
  title         = {{On an algebraic generalization of the quantum mechanical
                  formalism}},
  fjournal      = {{Annals of Mathematics. Second Series}},
  journal       = {{Ann. Math. (2)}},
  issn          = {0003-486X},
  volume        = {35},
  pages         = {29--64},
  year          = {1934},
  publisher     = {Princeton University, Mathematics Department, Princeton,
                  NJ},
  language      = {English},
  doi           = {10.2307/1968117},
  zbl           = {0008.42103}
}

@Article{         joyal1977,
  author        = {André Joyal},
  title         = {Remarques sur la théorie des jeux à deux personnes},
  journal       = {Gazette des Sciences Mathematiques du Québec},
  volume        = {1},
  number        = {4},
  pages         = {46--52},
  year          = {1977},
  note          = {(English translation at
                  https://bosker.files.wordpress.com/2010/12/joyal-games.pdf)}
}

@Article{         Joyce1982,
  author        = {David Joyce},
  title         = {A classifying invariant of knots, the knot quandle},
  journal       = {Journal of Pure and Applied Algebra},
  year          = {1982},
  volume        = {23},
  number        = {1},
  month         = {1},
  pages         = {37--65},
  doi           = {10.1016/0022-4049(82)90077-9},
  publisher     = {Elsevier {BV}}
}

@Book{            katz_mazur,
  author        = {Katz, Nicholas M. and Mazur, Barry},
  title         = {Arithmetic moduli of elliptic curves},
  series        = {Annals of Mathematics Studies},
  volume        = {108},
  publisher     = {Princeton University Press, Princeton, NJ},
  year          = {1985},
  pages         = {xiv+514},
  isbn          = {0-691-08349-5; 0-691-08352-5},
  mrclass       = {11G05 (11F11 14G25 14K15)},
  mrnumber      = {772569},
  mrreviewer    = {Kenneth A. Ribet},
  doi           = {10.1515/9781400881710},
  url           = {https://doi.org/10.1515/9781400881710}
}

@Article{         kleiman1979,
  author        = {Kleiman, Steven Lawrence},
  title         = {Misconceptions about {$K\_X$}},
  journal       = {Enseign. Math. (2)},
  volume        = {25},
  year          = {1979},
  number        = {3-4},
  pages         = {203--206},
  url           = {http://dx.doi.org/10.5169/seals-50379}
}

@Article{         lazarus1973,
  author        = {Michel Lazarus},
  title         = {Les familles libres maximales d'un module ont-elles le
                  meme cardinal?},
  journal       = {Pub. Sem. Math. Rennes},
  volume        = {4},
  year          = {1973},
  pages         = {1--12},
  url           = {http://www.numdam.org/article/PSMIR_1973___4_A4_0.pdf}
}

@InProceedings{   lewis2019,
  author        = {Lewis, Robert Y.},
  title         = {A Formal Proof of {H}ensel's Lemma over the {$p$}-adic
                  Integers},
  booktitle     = {Proceedings of the 8th ACM SIGPLAN International
                  Conference on Certified Programs and Proofs},
  series        = {CPP 2019},
  year          = {2019},
  isbn          = {978-1-4503-6222-1},
  location      = {Cascais, Portugal},
  pages         = {15--26},
  numpages      = {12},
  url           = {http://doi.acm.org/10.1145/3293880.3294089},
  doi           = {10.1145/3293880.3294089},
  acmid         = {3294089},
  publisher     = {ACM},
  address       = {New York, NY, USA},
  keywords      = {Hensel's lemma, Lean, formal proof, p-adic}
}

@Book{            LurieSAG,
  title         = {Spectral Algebraic Geometry},
  author        = {Jacob Lurie},
  url           = {https://www.math.ias.edu/~lurie/papers/SAG-rootfile.pdf},
  year          = {last updated 2018}
}

@Book{            marcus1977number,
  title         = {Number fields},
  author        = {Marcus, Daniel A and Sacco, Emanuele},
  volume        = {2},
  year          = {1977},
  publisher     = {Springer}
}

@Article{         markowsky1976,
  title         = {Chain-complete posets and directed sets with
                  applications},
  volume        = {6},
  doi           = {10.1007/bf02485815},
  number        = {1},
  journal       = {Algebra Universalis},
  author        = {Markowsky, George},
  year          = {1976},
  month         = {Dec},
  pages         = {53–68}
}

@InProceedings{   mcbride1996,
  title         = {Inverting inductively defined relations in {LEGO}},
  author        = {McBride, Conor},
  booktitle     = {International Workshop on Types for Proofs and Programs},
  pages         = {236--253},
  year          = {1996},
  organization  = {Springer}
}

@Book{            mccrimmon2004,
  author        = {Kevin {McCrimmon}},
  title         = {{A taste of Jordan algebras}},
  fjournal      = {{Universitext}},
  journal       = {{Universitext}},
  issn          = {0172-5939},
  isbn          = {0-387-95447-3},
  pages         = {xxvi + 562},
  year          = {2004},
  publisher     = {New York, NY: Springer},
  language      = {English},
  doi           = {10.1007/b97489},
  msc2010       = {17-01 17Cxx},
  zbl           = {1044.17001}
}

@Book{            MeyerNieberg1991,
  author        = {Meyer-Nieberg, Peter},
  title         = {Banach lattices},
  series        = {Universitext},
  publisher     = {Springer-Verlag, Berlin},
  year          = {1991},
  pages         = {xvi+395},
  isbn          = {3-540-54201-9},
  mrclass       = {46B42 (46A40 47B60)},
  mrnumber      = {1128093},
  mrreviewer    = {Yu. A. Abramovich},
  doi           = {10.1007/978-3-642-76724-1},
  url           = {https://doi.org/10.1007/978-3-642-76724-1}
}

@Book{            miraglia2006introduction,
  title         = {An Introduction to Partially Ordered Structures and
                  Sheaves},
  author        = {Miraglia, F.},
  isbn          = {9788876990359},
  series        = {Contemporary logic},
  year          = {2006},
  publisher     = {Polimetrica}
}

@Book{            MM92,
  title         = {Sheaves in geometry and logic: A first introduction to
                  topos theory},
  author        = {MacLane, Saunders and Moerdijk, Ieke},
  year          = {1992},
  publisher     = {Springer Science \& Business Media}
}

@Article{         MR0236876,
  title         = {A new proof that metric spaces are paracompact},
  author        = {Mary Ellen Rudin},
  year          = 1969,
  journal       = {Proc. Amer. Math. Soc.},
  volume        = {20},
  pages         = {603},
  mrnumber      = {0236876},
  doi           = {10.1090/S0002-9939-1969-0236876-3}
}

@Book{            MR0302656,
  author        = {Demazure, Michel and Gabriel, Pierre},
  title         = {Groupes alg\'{e}briques. {T}ome {I}: {G}\'{e}om\'{e}trie
                  alg\'{e}brique, g\'{e}n\'{e}ralit\'{e}s, groupes commutatifs},
  note          = {Avec un appendice {{\i}t Corps de classes local} par
                  Michiel Hazewinkel},
  publisher     = {Masson \& Cie, \'{E}diteur, Paris; North-Holland
                  Publishing Co., Amsterdam},
  year          = {1970},
  pages         = {xxvi+700},
  mrclass       = {14L15 (20G35)},
  mrnumber      = {0302656},
  mrreviewer    = {J.-E. Bertin}
}

@Article{         MR1167694,
  author        = {Blass, Andreas},
  title         = {A game semantics for linear logic},
  journal       = {Ann. Pure Appl. Logic},
  fjournal      = {Annals of Pure and Applied Logic},
  volume        = {56},
  year          = {1992},
  number        = {1-3},
  pages         = {183--220},
  issn          = {0168-0072},
  mrclass       = {03B70 (68Q55)},
  mrnumber      = {1167694},
  mrreviewer    = {Fangmin Song},
  doi           = {10.1016/0168-0072(92)90073-9},
  url           = {https://doi.org/10.1016/0168-0072(92)90073-9}
}

@Book{            MR1237403,
  author        = {Lidl, R. and Mullen, G. L. and Turnwald, G.},
  title         = {Dickson polynomials},
  series        = {Pitman Monographs and Surveys in Pure and Applied
                  Mathematics},
  volume        = {65},
  publisher     = {Longman Scientific \& Technical, Harlow; copublished in
                  the United States with John Wiley \& Sons, Inc., New York},
  year          = {1993},
  pages         = {vi+207},
  isbn          = {0-582-09119-5},
  mrclass       = {11T06 (12E05 13B25 33C80 94A60)},
  mrnumber      = {1237403},
  mrreviewer    = {S. D. Cohen}
}

@Article{         MR25465,
  author        = {van der Waerden, B. L.},
  title         = {Free products of groups},
  journal       = {Amer. J. Math.},
  fjournal      = {American Journal of Mathematics},
  volume        = {70},
  year          = {1948},
  pages         = {527--528},
  issn          = {0002-9327},
  mrclass       = {20.0X},
  mrnumber      = {25465},
  mrreviewer    = {P. Hall},
  doi           = {10.2307/2372196},
  url           = {https://doi.org/10.2307/2372196}
}

@Article{         MR317916,
  author        = {Davis, Martin},
  title         = {Hilbert's tenth problem is unsolvable},
  journal       = {Amer. Math. Monthly},
  fjournal      = {American Mathematical Monthly},
  volume        = {80},
  year          = {1973},
  pages         = {233--269},
  issn          = {0002-9890},
  mrclass       = {02G05 (10B99 10N05)},
  mrnumber      = {317916},
  mrreviewer    = {R. L. Goodstein},
  doi           = {10.2307/2318447},
  url           = {https://doi.org/10.2307/2318447}
}

@Article{         MR32592,
  author        = {Motzkin, Th.},
  title         = {The {E}uclidean algorithm},
  journal       = {Bull. Amer. Math. Soc.},
  fjournal      = {Bulletin of the American Mathematical Society},
  volume        = {55},
  year          = {1949},
  pages         = {1142--1146},
  issn          = {0002-9904},
  mrclass       = {09.1X},
  mrnumber      = {32592},
  mrreviewer    = {B. N. Moyls},
  doi           = {10.1090/S0002-9904-1949-09344-8},
  url           = {https://doi.org/10.1090/S0002-9904-1949-09344-8}
}

@Article{         MR3790629,
  author        = {Bell, J. S.},
  title         = {On the {E}instein {P}odolsky {R}osen paradox},
  journal       = {Phys. Phys. Fiz.},
  fjournal      = {Physics Physique Fizika},
  volume        = {1},
  year          = {1964},
  number        = {3},
  pages         = {195--200},
  issn          = {0554-128X},
  mrclass       = {DML},
  mrnumber      = {3790629},
  doi           = {10.1103/PhysicsPhysiqueFizika.1.195},
  url           = {https://doi.org/10.1103/PhysicsPhysiqueFizika.1.195}
}

@Article{         MR399081,
  author        = {Hiblot, Jean-Jacques},
  title         = {Des anneaux euclidiens dont le plus petit algorithme n'est
                  pas \`a valeurs finies},
  journal       = {C. R. Acad. Sci. Paris S\'{e}r. A-B},
  fjournal      = {Comptes Rendus Hebdomadaires des S\'{e}ances de
                  l'Acad\'{e}mie des Sciences. S\'{e}ries A et B},
  volume        = {281},
  year          = {1975},
  number        = {12},
  pages         = {Ai, A411--A414},
  issn          = {0151-0509},
  mrclass       = {13F15 (12A20)},
  mrnumber      = {399081},
  mrreviewer    = {N. Sankaran}
}

@InCollection{    MR541021,
  author        = {Nagata, Masayoshi},
  title         = {On {E}uclid algorithm},
  booktitle     = {C. {P}. {R}amanujam---a tribute},
  series        = {Tata Inst. Fund. Res. Studies in Math.},
  volume        = {8},
  pages         = {175--186},
  publisher     = {Springer, Berlin-New York},
  year          = {1978},
  mrclass       = {13F07},
  mrnumber      = {541021},
  mrreviewer    = {Daniel Lazard}
}

@Article{         MR577178,
  author        = {Cirel\cprime son, B. S.},
  title         = {Quantum generalizations of {B}ell's inequality},
  journal       = {Lett. Math. Phys.},
  fjournal      = {Letters in Mathematical Physics. A Journal for the Rapid
                  Dissemination of Short Contributions in the Field of
                  Mathematical Physics},
  volume        = {4},
  year          = {1980},
  number        = {2},
  pages         = {93--100},
  issn          = {0377-9017},
  mrclass       = {81B05},
  mrnumber      = {577178},
  doi           = {10.1007/BF00417500},
  url           = {https://doi.org/10.1007/BF00417500}
}

@Article{         Nash-Williams63,
  title         = {On well-quasi-ordering finite trees},
  volume        = {59},
  doi           = {10.1017/S0305004100003844},
  number        = {4},
  journal       = {Mathematical Proceedings of the Cambridge Philosophical
                  Society},
  publisher     = {Cambridge University Press},
  author        = {Nash-Williams, C. St. J. A.},
  year          = {1963},
  pages         = {833–835}
}

@Book{            Neukirch1992,
  author        = {Neukirch, J.},
  title         = {Algebraic number theory},
  series        = {Fundamental Principles of Mathematical Sciences},
  volume        = {322},
  note          = {Translated from the 1992 German original and with a note
                  by Norbert Schappacher, With a foreword by G. Harder},
  publisher     = {Springer-Verlag, Berlin},
  year          = {1999},
  pages         = {xviii+571},
  isbn          = {3-540-65399-6},
  doi           = {10.1007/978-3-662-03983-0}
}

@Article{         orosi2018faulhaber,
  author        = {Greg {Orosi}},
  title         = {{A simple derivation of Faulhaber's formula}},
  fjournal      = {{Applied Mathematics E-Notes}},
  journal       = {{Appl. Math. E-Notes}},
  issn          = {1607-2510/e},
  volume        = {18},
  pages         = {124--126},
  year          = {2018},
  publisher     = {Tsing Hua University, Department of Mathematics, Hsinchu},
  language      = {English},
  msc2010       = {41A58 30K05},
  zbl           = {1411.41023}
}

@Article{         phillips1940,
  author        = {Phillips, Ralph S.},
  title         = {Integration in a convex linear topological space},
  journal       = {Trans. Amer. Math. Soc.},
  fjournal      = {Transactions of the American Mathematical Society},
  volume        = {47},
  year          = {1940},
  pages         = {114--145},
  issn          = {0002-9947},
  mrclass       = {46.3X},
  mrnumber      = {2707},
  mrreviewer    = {B. J. Pettis},
  doi           = {10.2307/1990004},
  url           = {https://doi.org/10.2307/1990004}
}

@Misc{            ponton2020chebyshev,
  title         = {Roots of {C}hebyshev polynomials: a purely algebraic
                  approach},
  author        = {Lionel Ponton},
  year          = {2020},
  eprint        = {2008.03575},
  archiveprefix = {arXiv},
  primaryclass  = {math.NT}
}

@Misc{            pöschel2017siegelsternberg,
  title         = {On the Siegel-Sternberg linearization theorem},
  author        = {Jürgen Pöschel},
  year          = {2017},
  eprint        = {1702.03691},
  archiveprefix = {arXiv},
  primaryclass  = {math.DS}
}

@Book{            riehl2017,
  author        = {Riehl, Emily},
  title         = {Category theory in context},
  publisher     = {Dover Publications},
  year          = {2017},
  isbn          = {048680903X},
  url           = {http://www.math.jhu.edu/~eriehl/context.pdf}
}

@Book{            rudin2006real,
  title         = {Real and Complex Analysis},
  author        = {Rudin, Walter},
  year          = {1987},
  publisher     = {McGraw-Hill Book Company},
  edition       = {Third Edition},
  isbn          = {0-07-100276-6}
}

@Book{            samuel1967,
  author        = {Samuel, Pierre},
  title         = {Th\'{e}orie alg\'{e}brique des nombres},
  publisher     = {Hermann, Paris},
  year          = {1967},
  pages         = {130},
  mrclass       = {10.65 (12.00)},
  mrnumber      = {0215808}
}

@Book{            schaefer1966,
  title         = {Topological Vector Spaces},
  author        = {Schaefer, H.H.},
  lccn          = {65024692},
  series        = {Graduate Texts in Mathematics},
  year          = {1966},
  publisher     = {Macmillan}
}

@Misc{            schleicher_stoll,
  author        = {Dierk Schleicher and Michael Stoll},
  title         = {An introduction to {C}onway's games and numbers},
  url           = {http://www.cs.cmu.edu/afs/cs/academic/class/15859-s05/www/lecture-notes/comb-games-notes.pdf}
}

@Misc{            scholze2011perfectoid,
  title         = {Perfectoid spaces},
  author        = {Peter Scholze},
  year          = {2011},
  eprint        = {1111.4914},
  archiveprefix = {arXiv},
  primaryclass  = {math.AG}
}

@Book{            seligman1967,
  author        = {Seligman, G. B.},
  title         = {Modular {L}ie algebras},
  series        = {Ergebnisse der Mathematik und ihrer Grenzgebiete, Band
                  40},
  publisher     = {Springer-Verlag New York, Inc., New York},
  year          = {1967},
  pages         = {ix+165},
  mrclass       = {17.30 (22.00)},
  mrnumber      = {0245627},
  mrreviewer    = {R. E. Block}
}

@Book{            serre1965,
  author        = {Serre, Jean-Pierre},
  title         = {Complex semisimple {L}ie algebras},
  note          = {Translated from the French by G. A. Jones},
  publisher     = {Springer-Verlag, New York},
  year          = {1987},
  pages         = {x+74},
  isbn          = {0-387-96569-6},
  mrclass       = {17-01 (17B20)},
  mrnumber      = {914496},
  doi           = {10.1007/978-1-4757-3910-7},
  url           = {https://doi.org/10.1007/978-1-4757-3910-7}
}

@Book{            simon2011,
  author        = {Simon, Barry},
  title         = {Convexity: An Analytic Viewpoint},
  year          = {2011},
  series        = {Cambridge Tracts in Mathematics},
  publisher     = {Cambridge University Press},
  place         = {Cambridge},
  doi           = {10.1017/CBO9780511910135},
  collection    = {Cambridge Tracts in Mathematics}
}

@Book{            soare1987,
  author        = {Soare, Robert I.},
  title         = {Recursively enumerable sets and degrees},
  series        = {Perspectives in Mathematical Logic},
  note          = {A study of computable functions and computably generated
                  sets},
  publisher     = {Springer-Verlag, Berlin},
  year          = {1987},
  pages         = {xviii+437},
  isbn          = {3-540-15299-7},
  mrclass       = {03-02 (03D20 03D25 03D30)},
  mrnumber      = {882921},
  mrreviewer    = {Peter G. Hinman},
  doi           = {10.1007/978-3-662-02460-7}
}

@Article{         Stone1935,
  author        = {Stone, M. H.},
  year          = {1935},
  title         = {Postulates for Boolean Algebras and Generalized Boolean
                  Algebras},
  journal       = {American Journal of Mathematics},
  volume        = {57},
  issue         = {4},
  doi           = {10.2307/2371008}
}

@Article{         Stone1979,
  author        = {Stone, A. H.},
  journal       = {General Topology Appl.},
  title         = {Inverse limits of compact spaces},
  year          = {1979},
  issn          = {0016-660X},
  number        = {2},
  pages         = {203--211},
  volume        = {10},
  doi           = {10.1016/0016-660x(79)90008-4},
  fjournal      = {General Topology and its Applications},
  mrclass       = {54B25},
  mrnumber      = {527845},
  mrreviewer    = {J. Segal}
}

@Book{            tao2010,
  author        = {Tao, Terence},
  title         = {An Epsilon of Room, I: Real Analysis: Pages from Year
                  Three of a Mathematical Blog},
  year          = 2010,
  publisher     = {American Mathematical Society},
  url           = {https://terrytao.files.wordpress.com/2010/02/epsilon.pdf}
}

@Book{            upmeier1987,
  author        = {Harald {Upmeier}},
  title         = {{Jordan algebras in analysis, operator theory, and quantum
                  mechanics}},
  fjournal      = {{Regional Conference Series in Mathematics}},
  journal       = {{Reg. Conf. Ser. Math.}},
  issn          = {0160-7642},
  volume        = {67},
  isbn          = {0-8218-0717-X},
  pages         = {viii + 85},
  year          = {1987},
  publisher     = {Providence, RI: American Mathematical Society (AMS)},
  language      = {English},
  msc2010       = {17-02 46-02 17C65 46H70 32M15 46G20 46L70 47B35 81Q99},
  zbl           = {0608.17013}
}

@Article{         Vaisala_2003,
  author        = {Jussi Väisälä},
  title         = {A Proof of the Mazur-Ulam Theorem},
  year          = 2003,
  journal       = {The American Mathematical Monthly},
  volume        = 110,
  number        = 7,
  publisher     = {Taylor & Francis, Ltd. on behalf of the Mathematical
                  Association of America},
  pages         = {633-635},
  url           = {https://www.jstor.org/stable/3647749},
  doi           = {10.2307/3647749}
}

@Article{         van_der_hoeven,
  author        = {van der Hoeven, Joris},
  year          = {2001},
  month         = {12},
  pages         = {},
  title         = {Operators on generalized power series},
  volume        = {45},
  journal       = {Illinois Journal of Mathematics},
  doi           = {10.1215/ijm/1258138061}
}

@Book{            wall2018analytic,
  title         = {Analytic Theory of Continued Fractions},
  author        = {Wall, H.S.},
  isbn          = {9780486830445},
  series        = {Dover Books on Mathematics},
  year          = {2018},
  publisher     = {Dover Publications}
}

@Book{            wasserman2003,
  author        = {Wasserman, Larry},
  title         = {All Of Statistics: A Concise Course in Statistical
                  Inference},
  year          = 2004,
  publisher     = {Springer}
}

@Misc{            wedhorn_adic,
  author        = {Torsten Wedhorn},
  title         = {Adic Spaces},
  year          = {2019},
  eprint        = {arXiv:1910.05934}
}

@TechReport{      zaanen1966,
  author        = {Zaanen, A. C.},
  title         = {Lectures on "Riesz Spaces"},
  institution   = {Euratom},
  year          = {1966},
  number        = {EUR 3140.e}
}

@Article{         zbMATH06785026,
  author        = {John F. {Clauser} and Michael A. {Horne} and Abner
                  {Shimony} and Richard A. {Holt}},
  title         = {{Proposed experiment to test local hidden-variable
                  theories}},
  fjournal      = {{Physical Review Letters}},
  journal       = {{Phys. Rev. Lett.}},
  issn          = {0031-9007; 1079-7114/e},
  volume        = {23},
  pages         = {880--883},
  year          = {1969},
  publisher     = {American Physical Society (APS), New York, NY},
  language      = {English},
  msc2010       = {81-05},
  zbl           = {1371.81014},
  doi           = {10.1103/PhysRevLett.23.880},
  url           = {https://doi.org/10.1103/PhysRevLett.23.880}
}

@Article{         zorn1937,
  author        = {Zorn, Max},
  title         = {On a theorem of {E}ngel},
  journal       = {Bull. Amer. Math. Soc.},
  fjournal      = {Bulletin of the American Mathematical Society},
  volume        = {43},
  year          = {1937},
  number        = {6},
  pages         = {401--404},
  issn          = {0002-9904},
  mrclass       = {DML},
  mrnumber      = {1563550},
  doi           = {10.1090/S0002-9904-1937-06565-7},
  url           = {https://doi.org/10.1090/S0002-9904-1937-06565-7}
}<|MERGE_RESOLUTION|>--- conflicted
+++ resolved
@@ -267,8 +267,6 @@
   mrnumber      = {1080964}
 }
 
-<<<<<<< HEAD
-=======
 @Book{            bourbaki1987,
   author        = {Bourbaki, N.},
   title         = {Topological vector spaces. {C}hapters 1--5},
@@ -285,7 +283,6 @@
   url           = {https://doi.org/10.1007/978-3-642-61715-7}
 }
 
->>>>>>> 07224cc8
 @Book{            cabreragarciarodriguezpalacios2014,
   author        = {Miguel {Cabrera Garc\'{\i}a} and \'Angel {Rodr\'{\i}guez
                   Palacios}},
@@ -907,23 +904,6 @@
   url           = {https://doi.org/10.1007/978-1-4471-3994-2}
 }
 
-@Article{         jordanvonneumannwigner1934,
-  author        = {P. {Jordan} and J. {von Neumann} and Eugene P. {Wigner}},
-  title         = {{On an algebraic generalization of the quantum mechanical
-                  formalism}},
-  fjournal      = {{Annals of Mathematics. Second Series}},
-  journal       = {{Ann. Math. (2)}},
-  issn          = {0003-486X},
-  volume        = {35},
-  pages         = {29--64},
-  year          = {1934},
-  publisher     = {Princeton University, Mathematics Department, Princeton,
-                  NJ},
-  language      = {English},
-  doi           = {10.2307/1968117},
-  zbl           = {0008.42103}
-}
-
 @Article{         joyal1977,
   author        = {André Joyal},
   title         = {Remarques sur la théorie des jeux à deux personnes},
